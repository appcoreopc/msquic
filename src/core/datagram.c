--- conflicted
+++ resolved
@@ -10,13 +10,9 @@
 --*/
 
 #include "precomp.h"
-<<<<<<< HEAD
-#include "datagram.c.clog.h"
-=======
 #ifdef QUIC_CLOG
 #include "datagram.c.clog.h"
 #endif
->>>>>>> af64e177
 
 #define DATAGRAM_FRAME_HEADER_LENGTH 3
 
