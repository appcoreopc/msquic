/*++

    Copyright (c) Microsoft Corporation.
    Licensed under the MIT License.

Abstract:

    This module tracks in-flight packets and determines when they
    have been lost or delivered to the peer.


    RACK (time-based loss detection) algorithm:

    An unacknowledged packet sent before an acknowledged packet and
    sent more than QUIC_TIME_REORDER_THRESHOLD ago is assumed lost.


    There are three logical timers in this module:

    1)  Disconnect timer: if a packet is outstanding for DisconnectTimeoutUs
        without being acknowledged or determined lost (for example, if no ACKs
        are received at all after sending the packet), the connection is
        terminated. This is the last-resort "give-up" timer, and is armed
        whenever there is an outstanding packet.

    2)  RACK timer: armed whenever there is an outstanding packet with a later
        packet acknowledged. This is required to trigger the RACK loss detection
        algorithm described above. When this is armed, the probe timer is not.

    3)  Probe timer: the purpose of this timer is to ensure the RACK algorithm
        discovers lost packets in all cases. One example case where this helps
        is when the very last packet sent is dropped. RACK cannot determine
        that the last packet was lost, since it is defined based on later
        packets being ACKed.

        The probe timer is armed whenever the RACK timer is not armed and there
        is an outstanding packet. Its period is a function of RTT, and doubles
        for each consecutive fire. The expiry time is based on the earliest
        packet in the set consisting of the latest outstanding packet sent in
        each packet number space.

        When the probe timer fires, two probe packets are sent.

--*/

#include "precomp.h"
<<<<<<< HEAD
#include "loss_detection.c.clog.h"
=======
>>>>>>> eaf136f3

_IRQL_requires_max_(PASSIVE_LEVEL)
void
QuicLossDetectionRetransmitFrames(
    _In_ QUIC_LOSS_DETECTION* LossDetection,
    _In_ QUIC_SENT_PACKET_METADATA* Packet
    );

_IRQL_requires_max_(PASSIVE_LEVEL)
void
QuicLossDetectionInitializeInternalState(
    _In_ QUIC_LOSS_DETECTION* LossDetection
    )
{
    LossDetection->PacketsInFlight = 0;
    LossDetection->ProbeCount = 0;
}

_IRQL_requires_max_(PASSIVE_LEVEL)
void
QuicLossDetectionInitialize(
    _Inout_ QUIC_LOSS_DETECTION* LossDetection
    )
{
    LossDetection->SentPackets = NULL;
    LossDetection->SentPacketsTail = &LossDetection->SentPackets;
    LossDetection->LostPackets = NULL;
    LossDetection->LostPacketsTail = &LossDetection->LostPackets;
    QuicLossDetectionInitializeInternalState(LossDetection);
}

_IRQL_requires_max_(PASSIVE_LEVEL)
void
QuicLossDetectionUninitialize(
    _In_ QUIC_LOSS_DETECTION* LossDetection
    )
{
    QUIC_CONNECTION* Connection = QuicLossDetectionGetConnection(LossDetection);

    while (LossDetection->SentPackets != NULL) {
        QUIC_SENT_PACKET_METADATA* Packet = LossDetection->SentPackets;
        LossDetection->SentPackets = LossDetection->SentPackets->Next;

        if (Packet->Flags.IsRetransmittable) {
<<<<<<< HEAD
            QuicTraceLogVerbose(FN_loss_detection8e90a8ce9382e68c0b924d43672c2a5f, "[%c][TX][%llu] Thrown away on shutdown",
                PtkConnPre(Connection), Packet->PacketNumber);
=======
            QuicTraceLogVerbose(
                PacketTxDiscarded,
                "[%c][TX][%llu] Thrown away on shutdown",
                PtkConnPre(Connection),
                Packet->PacketNumber);
>>>>>>> eaf136f3

        }

        QuicSentPacketPoolReturnPacketMetadata(&Connection->Worker->SentPacketPool, Packet);
    }
    while (LossDetection->LostPackets != NULL) {
        QUIC_SENT_PACKET_METADATA* Packet = LossDetection->LostPackets;
        LossDetection->LostPackets = LossDetection->LostPackets->Next;

<<<<<<< HEAD
        QuicTraceLogVerbose(FN_loss_detectionf10106b315c3f490c7f862fe7f361eb0, "[%c][TX][%llu] Thrown away on shutdown (lost packet)",
            PtkConnPre(Connection), Packet->PacketNumber);
=======
        QuicTraceLogVerbose(
            PacketTxLostDiscarded,
            "[%c][TX][%llu] Thrown away on shutdown (lost packet)",
            PtkConnPre(Connection),
            Packet->PacketNumber);
>>>>>>> eaf136f3

        QuicSentPacketPoolReturnPacketMetadata(&Connection->Worker->SentPacketPool, Packet);
    }
}

_IRQL_requires_max_(PASSIVE_LEVEL)
void
QuicLossDetectionReset(
    _In_ QUIC_LOSS_DETECTION* LossDetection
    )
{
    QUIC_CONNECTION* Connection = QuicLossDetectionGetConnection(LossDetection);

    QuicConnTimerCancel(Connection, QUIC_CONN_TIMER_LOSS_DETECTION);

    //
    // Reset internal variables.
    //
    QuicLossDetectionInitializeInternalState(LossDetection);

    //
    // Throw away any outstanding packets.
    //

    while (LossDetection->SentPackets != NULL) {
        QUIC_SENT_PACKET_METADATA* Packet = LossDetection->SentPackets;
        LossDetection->SentPackets = LossDetection->SentPackets->Next;
        QuicLossDetectionRetransmitFrames(LossDetection, Packet);
        QuicSentPacketPoolReturnPacketMetadata(&Connection->Worker->SentPacketPool, Packet);
    }
    LossDetection->SentPacketsTail = &LossDetection->SentPackets;

    while (LossDetection->LostPackets != NULL) {
        QUIC_SENT_PACKET_METADATA* Packet = LossDetection->LostPackets;
        LossDetection->LostPackets = LossDetection->LostPackets->Next;
        QuicLossDetectionRetransmitFrames(LossDetection, Packet);
        QuicSentPacketPoolReturnPacketMetadata(&Connection->Worker->SentPacketPool, Packet);
    }
    LossDetection->LostPacketsTail = &LossDetection->LostPackets;
}

//
// Returns the oldest outstanding retransmittable packet's sent tracking
// data structure. Returns NULL if there are no oustanding retransmittable
// packets.
//
_IRQL_requires_max_(PASSIVE_LEVEL)
QUIC_SENT_PACKET_METADATA*
QuicLossDetectionOldestOutstandingPacket(
    _In_ QUIC_LOSS_DETECTION* LossDetection
    )
{
    QUIC_SENT_PACKET_METADATA* Packet = LossDetection->SentPackets;
    while (Packet != NULL && !Packet->Flags.IsRetransmittable) {
        Packet = Packet->Next;
    }
    return Packet;
}

_IRQL_requires_max_(PASSIVE_LEVEL)
uint32_t
QuicLossDetectionComputeProbeTimeout(
    _In_ QUIC_LOSS_DETECTION* LossDetection,
    _In_ const QUIC_PATH* Path,
    _In_ uint32_t Count
    )
{
    QUIC_CONNECTION* Connection = QuicLossDetectionGetConnection(LossDetection);

    QUIC_DBG_ASSERT(Path->SmoothedRtt != 0);

    //
    // Microseconds.
    //
    uint32_t Pto =
        Path->SmoothedRtt +
        4 * Path->RttVariance +
        (uint32_t)MS_TO_US(Connection->PeerTransportParams.MaxAckDelay);
    Pto *= Count;
    if (Pto < MsQuicLib.Settings.MaxWorkerQueueDelayUs) {
        Pto = MsQuicLib.Settings.MaxWorkerQueueDelayUs;
    }
    return Pto;
}

typedef enum QUIC_LOSS_TIMER_TYPE {
    LOSS_TIMER_INITIAL,
    LOSS_TIMER_RACK,
    LOSS_TIMER_PROBE
} QUIC_LOSS_TIMER_TYPE;

_IRQL_requires_max_(PASSIVE_LEVEL)
void
QuicLossDetectionUpdateTimer(
    _In_ QUIC_LOSS_DETECTION* LossDetection
    )
{
    QUIC_CONNECTION* Connection = QuicLossDetectionGetConnection(LossDetection);

    if (Connection->State.ClosedLocally || Connection->State.ClosedRemotely) {
        //
        // No retransmission timer runs after the connection has been shut down.
        //
        QuicTraceEvent(ConnLossDetectionTimerCancel, "[conn][%p] Cancelling loss detection timer.", Connection);
        QuicConnTimerCancel(Connection, QUIC_CONN_TIMER_LOSS_DETECTION);
        return;
    }

    const QUIC_SENT_PACKET_METADATA* OldestPacket = // Oldest retransmittable packet.
        QuicLossDetectionOldestOutstandingPacket(LossDetection);

    if (OldestPacket == NULL &&
        (QuicConnIsServer(Connection) ||
         Connection->Crypto.TlsState.WriteKey == QUIC_PACKET_KEY_1_RTT)) {
        //
        // Only run the timer when there are outstanding packets, unless this
        // is a client without 1-RTT keys, in which case the server might be
        // doing amplification protection, which means more data might need to
        // be sent to unblock it.
        //
        QuicTraceEvent(ConnLossDetectionTimerCancel, "[conn][%p] Cancelling loss detection timer.", Connection);
        QuicConnTimerCancel(Connection, QUIC_CONN_TIMER_LOSS_DETECTION);
        return;
    }

    QUIC_PATH* Path = &Connection->Paths[0]; // TODO - Is this right?

    if (!Path->IsPeerValidated && Path->Allowance < QUIC_MIN_SEND_ALLOWANCE) {
        //
        // Sending is restricted for amplification protection.
        // Don't run the timer, because nothing can be sent when it fires.
        //
        QuicTraceEvent(ConnLossDetectionTimerCancel, "[conn][%p] Cancelling loss detection timer.", Connection);
        QuicConnTimerCancel(Connection, QUIC_CONN_TIMER_LOSS_DETECTION);
        return;
    }

    uint32_t TimeNow = QuicTimeUs32();

    QUIC_DBG_ASSERT(Path->SmoothedRtt != 0);

    uint32_t TimeFires;
    QUIC_LOSS_TIMER_TYPE TimeoutType;
    if (OldestPacket != NULL &&
        OldestPacket->PacketNumber < LossDetection->LargestAck &&
        QuicKeyTypeToEncryptLevel(OldestPacket->Flags.KeyType) <= LossDetection->LargestAckEncryptLevel) {
        //
        // RACK timer.
        // There is an outstanding packet with a later packet acknowledged.
        // Set a timeout for the remainder of QUIC_TIME_REORDER_THRESHOLD.
        // If it expires, we'll consider the packet lost.
        //
        TimeoutType = LOSS_TIMER_RACK;
        uint32_t RttUs = max(Path->SmoothedRtt, Path->LatestRttSample);
        TimeFires = OldestPacket->SentTime + QUIC_TIME_REORDER_THRESHOLD(RttUs);

    } else if (!Path->GotFirstRttSample) {

        //
        // We don't have an RTT sample yet, so SmoothedRtt = InitialRtt.
        //
        TimeoutType = LOSS_TIMER_INITIAL;
        TimeFires =
            LossDetection->TimeOfLastPacketSent +
            ((2 * Path->SmoothedRtt) << LossDetection->ProbeCount);

    } else {
        TimeoutType = LOSS_TIMER_PROBE;
        TimeFires =
            LossDetection->TimeOfLastPacketSent +
            QuicLossDetectionComputeProbeTimeout(
                LossDetection, Path, 1 << LossDetection->ProbeCount);
    }

    //
    // The units for the delay values start in microseconds. Before being passed
    // to QuicConnTimerSet, Delay is converted to milliseconds. To account for
    // any rounding errors, 1 extra millisecond is added to the timer, so it
    // doesn't end up firing early.
    //

    uint32_t Delay = QuicTimeDiff32(TimeNow, TimeFires);

    //
    // Limit the timeout to the remainder of the disconnect timeout if there is
    // an outstanding packet.
    //
    uint32_t MaxDelay;
    if (OldestPacket != NULL) {
        MaxDelay =
            QuicTimeDiff32(
                TimeNow,
                OldestPacket->SentTime + Connection->DisconnectTimeoutUs);
    } else {
        MaxDelay = (UINT32_MAX >> 1) - 1;
    }

    if (Delay >= (UINT32_MAX >> 1) || MaxDelay >= (UINT32_MAX >> 1)) {
        //
        // We treat a difference of half or more of the max integer space as a
        // negative value and just set the delay back to zero to fire
        // immediately. N.B. This breaks down if an expected timeout value ever
        // exceeds ~35.7 minutes.
        //
        Delay = 0;
    } else if (Delay > MaxDelay) {
        //
        // The disconnect timeout is now the limiting factor for the timer.
        //
        Delay = US_TO_MS(MaxDelay) + 1;
    } else {
        Delay = US_TO_MS(Delay) + 1;
    }

    QuicTraceEvent(ConnLossDetectionTimerSet, "[conn][%p] Setting loss detection %c timer for %d ms. (ProbeCount=%hd)",
        Connection, TimeoutType, Delay, LossDetection->ProbeCount);
    UNREFERENCED_PARAMETER(TimeoutType);
    QuicConnTimerSet(Connection, QUIC_CONN_TIMER_LOSS_DETECTION, Delay);
}

_IRQL_requires_max_(PASSIVE_LEVEL)
QUIC_STATUS
QuicLossDetectionOnPacketSent(
    _In_ QUIC_LOSS_DETECTION* LossDetection,
    _In_ QUIC_PATH* Path,
    _In_ QUIC_SENT_PACKET_METADATA* TempSentPacket
    )
{
    QUIC_SENT_PACKET_METADATA* SentPacket;
    QUIC_CONNECTION* Connection = QuicLossDetectionGetConnection(LossDetection);

    QUIC_DBG_ASSERT(TempSentPacket->FrameCount != 0);

    //
    // Allocate a copy of the packet metadata.
    //
    SentPacket =
        QuicSentPacketPoolGetPacketMetadata(
            &Connection->Worker->SentPacketPool, TempSentPacket->FrameCount);
    if (SentPacket == NULL) {
        return QUIC_STATUS_OUT_OF_MEMORY;
    }
    QuicCopyMemory(
        SentPacket,
        TempSentPacket,
        sizeof(QUIC_SENT_PACKET_METADATA) +
        sizeof(QUIC_SENT_FRAME_METADATA) * TempSentPacket->FrameCount);

    LossDetection->LargestSentPacketNumber = TempSentPacket->PacketNumber;

    //
    // Add to the outstanding-packet queue.
    //
    SentPacket->Next = NULL;
    *LossDetection->SentPacketsTail = SentPacket;
    LossDetection->SentPacketsTail = &SentPacket->Next;

    QUIC_DBG_ASSERT(
        SentPacket->Flags.KeyType != QUIC_PACKET_KEY_0_RTT ||
        SentPacket->Flags.IsRetransmittable);

    Connection->Stats.Send.TotalPackets++;
    Connection->Stats.Send.TotalBytes += TempSentPacket->PacketLength;
    if (SentPacket->Flags.IsRetransmittable) {

        if (LossDetection->PacketsInFlight == 0) {
            QuicConnResetIdleTimeout(Connection);
        }

        Connection->Stats.Send.RetransmittablePackets++;
        LossDetection->PacketsInFlight++;
        LossDetection->TimeOfLastPacketSent = SentPacket->SentTime;

        if (!Path->IsPeerValidated) {
            QuicPathDecrementAllowance(
                Connection, Path, SentPacket->PacketLength);
        }

        QuicCongestionControlOnDataSent(
            &Connection->CongestionControl, SentPacket->PacketLength);
    }

    return QUIC_STATUS_SUCCESS;
}

_IRQL_requires_max_(PASSIVE_LEVEL)
void
QuicLossDetectionOnPacketAcknowledged(
    _In_ QUIC_LOSS_DETECTION* LossDetection,
    _In_ QUIC_ENCRYPT_LEVEL EncryptLevel,
    _In_ QUIC_SENT_PACKET_METADATA* Packet
    )
{
    QUIC_CONNECTION* Connection = QuicLossDetectionGetConnection(LossDetection);
    QUIC_PATH* Path = QuicConnGetPathByID(Connection, Packet->PathId);

    _Analysis_assume_(
        EncryptLevel >= QUIC_ENCRYPT_LEVEL_INITIAL &&
        EncryptLevel < QUIC_ENCRYPT_LEVEL_COUNT);

    if (!QuicConnIsServer(Connection) &&
        !Connection->State.HandshakeConfirmed &&
        Packet->Flags.KeyType == QUIC_PACKET_KEY_1_RTT) {
        QuicTraceLogConnInfo(
            HandshakeConfirmedAck,
            Connection,
            "Handshake confirmed (ack)");
        QuicCryptoHandshakeConfirmed(&Connection->Crypto);
    }

    QUIC_PACKET_SPACE* PacketSpace = Connection->Packets[QUIC_ENCRYPT_LEVEL_1_RTT];
    if (EncryptLevel == QUIC_ENCRYPT_LEVEL_1_RTT &&
        PacketSpace->AwaitingKeyPhaseConfirmation &&
        Packet->Flags.KeyPhase == PacketSpace->CurrentKeyPhase &&
        Packet->PacketNumber >= PacketSpace->WriteKeyPhaseStartPacketNumber) {
        QuicTraceLogConnVerbose(
            KeyChangeConfirmed,
            Connection,
            "Key change confirmed by peer");
        PacketSpace->AwaitingKeyPhaseConfirmation = FALSE;
    }

    for (uint8_t i = 0; i < Packet->FrameCount; i++) {
        switch (Packet->Frames[i].Type) {

        case QUIC_FRAME_ACK:
        case QUIC_FRAME_ACK_1:
            QuicAckTrackerOnAckFrameAcked(
                &Connection->Packets[EncryptLevel]->AckTracker,
                Packet->Frames[i].ACK.LargestAckedPacketNumber);
            break;

        case QUIC_FRAME_RESET_STREAM:
            QuicStreamOnResetAck(Packet->Frames[i].RESET_STREAM.Stream);
            break;

        case QUIC_FRAME_CRYPTO:
            QuicCryptoOnAck(&Connection->Crypto, &Packet->Frames[i]);
            break;

        case QUIC_FRAME_STREAM:
        case QUIC_FRAME_STREAM_1:
        case QUIC_FRAME_STREAM_2:
        case QUIC_FRAME_STREAM_3:
        case QUIC_FRAME_STREAM_4:
        case QUIC_FRAME_STREAM_5:
        case QUIC_FRAME_STREAM_6:
        case QUIC_FRAME_STREAM_7:
            QuicStreamOnAck(
                Packet->Frames[i].STREAM.Stream,
                Packet->Flags,
                &Packet->Frames[i]);
            break;

        case QUIC_FRAME_STREAM_DATA_BLOCKED:
            if (Packet->Frames[i].STREAM_DATA_BLOCKED.Stream->OutFlowBlockedReasons &
                QUIC_FLOW_BLOCKED_STREAM_FLOW_CONTROL) {
                //
                // Stream is still blocked, so queue the blocked frame up again.
                //
                // N.B. If this design of immediate resending after ACK ever
                // gets too chatty, then we can reuse the existing loss
                // detection timer to add exponential backoff.
                //
                QuicSendSetStreamSendFlag(
                    &Connection->Send,
                    Packet->Frames[i].STREAM_DATA_BLOCKED.Stream,
                    QUIC_STREAM_SEND_FLAG_DATA_BLOCKED);
            }
            break;

        case QUIC_FRAME_NEW_CONNECTION_ID: {
            BOOLEAN IsLastCid;
            QUIC_CID_HASH_ENTRY* SourceCid =
                QuicConnGetSourceCidFromSeq(
                    Connection,
                    Packet->Frames[i].NEW_CONNECTION_ID.Sequence,
                    FALSE,
                    &IsLastCid);
            if (SourceCid != NULL) {
                SourceCid->CID.Acknowledged = TRUE;
            }
            break;
        }

        case QUIC_FRAME_RETIRE_CONNECTION_ID: {
            QUIC_CID_QUIC_LIST_ENTRY* DestCid =
                QuicConnGetDestCidFromSeq(
                    Connection,
                    Packet->Frames[i].RETIRE_CONNECTION_ID.Sequence,
                    TRUE);
            if (DestCid != NULL) {
                QUIC_FREE(DestCid);
            }
            break;
        }
        }
    }

    if (Path != NULL && Packet->Flags.IsPMTUD) {
        QuicSendOnMtuProbePacketAcked(&Connection->Send, Path, Packet);
    }
}

//
// Marks all the frames in the packet that can be retransmitted as needing to be
// retransmitted.
//
_IRQL_requires_max_(PASSIVE_LEVEL)
void
QuicLossDetectionRetransmitFrames(
    _In_ QUIC_LOSS_DETECTION* LossDetection,
    _In_ QUIC_SENT_PACKET_METADATA* Packet
    )
{
    QUIC_CONNECTION* Connection = QuicLossDetectionGetConnection(LossDetection);

    for (uint8_t i = 0; i < Packet->FrameCount; i++) {
        switch (Packet->Frames[i].Type) {
        case QUIC_FRAME_PING:
            if (!Packet->Flags.IsPMTUD) {
                QuicSendSetSendFlag(
                    &Connection->Send,
                    QUIC_CONN_SEND_FLAG_PING);
            }
            break;

        case QUIC_FRAME_RESET_STREAM:
            QuicSendSetStreamSendFlag(
                &Connection->Send,
                Packet->Frames[i].RESET_STREAM.Stream,
                QUIC_STREAM_SEND_FLAG_SEND_ABORT);
            break;

        case QUIC_FRAME_STOP_SENDING:
            QuicSendSetStreamSendFlag(
                &Connection->Send,
                Packet->Frames[i].STOP_SENDING.Stream,
                QUIC_STREAM_SEND_FLAG_RECV_ABORT);
            break;

        case QUIC_FRAME_CRYPTO:
            QuicCryptoOnLoss(
                &Connection->Crypto,
                &Packet->Frames[i]);
            break;

        case QUIC_FRAME_STREAM:
        case QUIC_FRAME_STREAM_1:
        case QUIC_FRAME_STREAM_2:
        case QUIC_FRAME_STREAM_3:
        case QUIC_FRAME_STREAM_4:
        case QUIC_FRAME_STREAM_5:
        case QUIC_FRAME_STREAM_6:
        case QUIC_FRAME_STREAM_7:
            QuicStreamOnLoss(
                Packet->Frames[i].STREAM.Stream,
                &Packet->Frames[i]);
            break;

        case QUIC_FRAME_MAX_DATA:
            QuicSendSetSendFlag(
                &Connection->Send,
                QUIC_CONN_SEND_FLAG_MAX_DATA);
            break;

        case QUIC_FRAME_MAX_STREAM_DATA:
            QuicSendSetStreamSendFlag(
                &Connection->Send,
                Packet->Frames[i].MAX_STREAM_DATA.Stream,
                QUIC_STREAM_SEND_FLAG_MAX_DATA);
            break;

        case QUIC_FRAME_MAX_STREAMS:
            QuicSendSetSendFlag(
                &Connection->Send,
                QUIC_CONN_SEND_FLAG_MAX_STREAMS_BIDI);
            break;

        case QUIC_FRAME_MAX_STREAMS_1:
            QuicSendSetSendFlag(
                &Connection->Send,
                QUIC_CONN_SEND_FLAG_MAX_STREAMS_UNI);
            break;

        case QUIC_FRAME_STREAM_DATA_BLOCKED:
            QuicSendSetStreamSendFlag(
                &Connection->Send,
                Packet->Frames[i].STREAM_DATA_BLOCKED.Stream,
                QUIC_STREAM_SEND_FLAG_DATA_BLOCKED);
            break;

        case QUIC_FRAME_NEW_CONNECTION_ID: {
            BOOLEAN IsLastCid;
            QUIC_CID_HASH_ENTRY* SourceCid =
                QuicConnGetSourceCidFromSeq(
                    Connection,
                    Packet->Frames[i].NEW_CONNECTION_ID.Sequence,
                    FALSE,
                    &IsLastCid);
            if (SourceCid != NULL &&
                !SourceCid->CID.Acknowledged) {
                SourceCid->CID.NeedsToSend = TRUE;
                QuicSendSetSendFlag(
                    &Connection->Send,
                    QUIC_CONN_SEND_FLAG_NEW_CONNECTION_ID);
            }
            break;
        }

        case QUIC_FRAME_RETIRE_CONNECTION_ID: {
            QUIC_CID_QUIC_LIST_ENTRY* DestCid =
                QuicConnGetDestCidFromSeq(
                    Connection,
                    Packet->Frames[i].RETIRE_CONNECTION_ID.Sequence,
                    FALSE);
            if (DestCid != NULL) {
                QUIC_DBG_ASSERT(DestCid->CID.Retired);
                DestCid->CID.NeedsToSend = TRUE;
                QuicSendSetSendFlag(
                    &Connection->Send,
                    QUIC_CONN_SEND_FLAG_RETIRE_CONNECTION_ID);
            }
            break;
        }

        case QUIC_FRAME_PATH_CHALLENGE: {
            QUIC_PATH* Path = QuicConnGetPathByID(Connection, Packet->PathId);
            if (Path != NULL && !Path->IsPeerValidated) {
                Path->SendChallenge = TRUE;
                QuicSendSetSendFlag(
                    &Connection->Send,
                    QUIC_CONN_SEND_FLAG_PATH_CHALLENGE);
            }
            break;
        }

        case QUIC_FRAME_HANDSHAKE_DONE:
            QuicSendSetSendFlag(
                &Connection->Send,
                QUIC_CONN_SEND_FLAG_HANDSHAKE_DONE);
            break;
        }
    }
}

//
// Returns TRUE if any lost retransmittable bytes were detected.
//
_IRQL_requires_max_(PASSIVE_LEVEL)
BOOLEAN
QuicLossDetectionDetectAndHandleLostPackets(
    _In_ QUIC_LOSS_DETECTION* LossDetection,
    _In_ uint32_t TimeNow
    )
{
    QUIC_CONNECTION* Connection = QuicLossDetectionGetConnection(LossDetection);
    uint32_t LostRetransmittableBytes = 0;
    QUIC_SENT_PACKET_METADATA* Packet;

    if (LossDetection->LostPackets != NULL) {
        //
        // Clean out any packets in the LostPackets list that we are pretty
        // confident will never be acknowledged.
        //
        uint32_t TwoPto =
            QuicLossDetectionComputeProbeTimeout(
                LossDetection,
                &Connection->Paths[0], // TODO - Is this right?
                2);
        while ((Packet = LossDetection->LostPackets) != NULL &&
                Packet->PacketNumber < LossDetection->LargestAck &&
                QuicTimeDiff32(Packet->SentTime, TimeNow) > TwoPto) {
<<<<<<< HEAD
            QuicTraceLogVerbose(FN_loss_detection92c87e0f2df7baa73685d553de54f39a, "[%c][TX][%llu] Forgetting",
                PtkConnPre(Connection), Packet->PacketNumber);
=======
            QuicTraceLogVerbose(
                PacketTxForget,
                "[%c][TX][%llu] Forgetting",
                PtkConnPre(Connection),
                Packet->PacketNumber);
>>>>>>> eaf136f3
            LossDetection->LostPackets = Packet->Next;
            QuicSentPacketPoolReturnPacketMetadata(&Connection->Worker->SentPacketPool, Packet);
        }
        if (LossDetection->LostPackets == NULL) {
            LossDetection->LostPacketsTail = &LossDetection->LostPackets;
        }
    }

    if (LossDetection->SentPackets != NULL) {
        //
        // Remove "suspect" packets inferred lost from out-of-order ACKs.
        // The spec has:
        // kTimeThreshold * max(SRTT, latest_RTT, kGranularity),
        // where kGranularity is the system timer granularity.
        // This implementation excludes kGranularity from the calculation,
        // because it is not needed to keep timers from firing early.
        //
        const QUIC_PATH* Path = &Connection->Paths[0]; // TODO - Correct?
        uint32_t Rtt = max(Path->SmoothedRtt, Path->LatestRttSample);
        uint32_t TimeReorderThreshold = QUIC_TIME_REORDER_THRESHOLD(Rtt);
        uint64_t LargestLostPacketNumber = 0;
        QUIC_SENT_PACKET_METADATA* PrevPacket = NULL;
        Packet = LossDetection->SentPackets;
        while (Packet != NULL) {

            BOOLEAN NonretransmittableHandshakePacket =
                !Packet->Flags.IsRetransmittable &&
                Packet->Flags.KeyType < QUIC_PACKET_KEY_1_RTT;
            QUIC_ENCRYPT_LEVEL EncryptLevel =
                QuicKeyTypeToEncryptLevel(Packet->Flags.KeyType);

            if (EncryptLevel > LossDetection->LargestAckEncryptLevel) {
                PrevPacket = Packet;
                Packet = Packet->Next;
                continue;
            } else if (Packet->PacketNumber + QUIC_PACKET_REORDER_THRESHOLD < LossDetection->LargestAck) {
                if (!NonretransmittableHandshakePacket) {
<<<<<<< HEAD
                    QuicTraceLogVerbose(FN_loss_detection8a4b29d3fcd88e3f3cd1b5eb07812977, "[%c][TX][%llu] Lost: FACK %llu packets",
=======
                    QuicTraceLogVerbose(
                        PacketTxLostFack,
                        "[%c][TX][%llu] Lost: FACK %llu packets",
>>>>>>> eaf136f3
                        PtkConnPre(Connection),
                        Packet->PacketNumber,
                        LossDetection->LargestAck - Packet->PacketNumber);
                    QuicTraceEvent(ConnPacketLost, "[conn][%p][TX][%llu] %c Lost: %c",
                        Connection,
                        Packet->PacketNumber,
                        QuicPacketTraceType(Packet),
                        QUIC_TRACE_PACKET_LOSS_FACK);
                }
            } else if (Packet->PacketNumber < LossDetection->LargestAck &&
                        QuicTimeAtOrBefore32(Packet->SentTime + TimeReorderThreshold, TimeNow)) {
                if (!NonretransmittableHandshakePacket) {
<<<<<<< HEAD
                    QuicTraceLogVerbose(FN_loss_detectionceabe6a9f4a4b57c1d22a407b2aa0ceb, "[%c][TX][%llu] Lost: RACK %lu ms",
=======
                    QuicTraceLogVerbose(
                        PacketTxLostRack,
                        "[%c][TX][%llu] Lost: RACK %lu ms",
>>>>>>> eaf136f3
                        PtkConnPre(Connection),
                        Packet->PacketNumber,
                        QuicTimeDiff32(Packet->SentTime, TimeNow));
                    QuicTraceEvent(ConnPacketLost, "[conn][%p][TX][%llu] %c Lost: %c",
                        Connection,
                        Packet->PacketNumber,
                        QuicPacketTraceType(Packet),
                        QUIC_TRACE_PACKET_LOSS_RACK);
                }
            } else {
                break;
            }

            Connection->Stats.Send.SuspectedLostPackets++;
            if (Packet->Flags.IsRetransmittable) {
                --LossDetection->PacketsInFlight;
                LostRetransmittableBytes += Packet->PacketLength;
                QuicLossDetectionRetransmitFrames(LossDetection, Packet);
            }

            LargestLostPacketNumber = Packet->PacketNumber;
            if (PrevPacket == NULL) {
                LossDetection->SentPackets = Packet->Next;
            } else {
                PrevPacket->Next = Packet->Next;
            }

            *LossDetection->LostPacketsTail = Packet;
            LossDetection->LostPacketsTail = &Packet->Next;
            Packet = Packet->Next;
            *LossDetection->LostPacketsTail = NULL;
        }
        if (LossDetection->SentPackets == NULL) {
            LossDetection->SentPacketsTail = &LossDetection->SentPackets;
            QUIC_DBG_ASSERT(LossDetection->PacketsInFlight == 0);
        }

        if (LostRetransmittableBytes > 0) {
            QuicCongestionControlOnDataLost(
                &Connection->CongestionControl,
                LargestLostPacketNumber,
                LossDetection->LargestSentPacketNumber,
                LostRetransmittableBytes,
                LossDetection->ProbeCount > QUIC_PERSISTENT_CONGESTION_THRESHOLD);
            //
            // Send packets from any previously blocked streams.
            //
            QuicSendQueueFlush(&Connection->Send, REASON_LOSS);
        }
    }

    QUIC_DBG_ASSERT(LossDetection->SentPackets != NULL || LossDetection->SentPacketsTail == &LossDetection->SentPackets);
    QUIC_DBG_ASSERT(LossDetection->LostPackets != NULL || LossDetection->LostPacketsTail == &LossDetection->LostPackets);

    return LostRetransmittableBytes > 0;
}

_IRQL_requires_max_(PASSIVE_LEVEL)
void
QuicLossDetectionDiscardPackets(
    _In_ QUIC_LOSS_DETECTION* LossDetection,
    _In_ QUIC_PACKET_KEY_TYPE KeyType
    )
{
    QUIC_CONNECTION* Connection = QuicLossDetectionGetConnection(LossDetection);
    QUIC_ENCRYPT_LEVEL EncryptLevel = QuicKeyTypeToEncryptLevel(KeyType);
    QUIC_SENT_PACKET_METADATA* PrevPacket;
    QUIC_SENT_PACKET_METADATA* Packet;
    uint32_t AckedRetransmittableBytes = 0;
    uint32_t TimeNow = QuicTimeUs32();

    QUIC_DBG_ASSERT(KeyType == QUIC_PACKET_KEY_INITIAL || KeyType == QUIC_PACKET_KEY_HANDSHAKE);

    //
    // Implicitly ACK all outstanding packets.
    //

    PrevPacket = NULL;
    Packet = LossDetection->LostPackets;
    while (Packet != NULL) {
        QUIC_SENT_PACKET_METADATA* NextPacket = Packet->Next;

        if (Packet->Flags.KeyType == KeyType) {
            if (PrevPacket != NULL) {
                PrevPacket->Next = NextPacket;
                if (NextPacket == NULL) {
                    LossDetection->LostPacketsTail = &PrevPacket->Next;
                }
            } else {
                LossDetection->LostPackets = NextPacket;
                if (NextPacket == NULL) {
                    LossDetection->LostPacketsTail = &LossDetection->LostPackets;
                }
            }

<<<<<<< HEAD
            QuicTraceLogVerbose(FN_loss_detection3c974fbbdc44a506e4ce01903aca8d24, "[%c][TX][%llu] ACKed (implicit)",
=======
            QuicTraceLogVerbose(
                PacketTxAckedImplicit,
                "[%c][TX][%llu] ACKed (implicit)",
>>>>>>> eaf136f3
                PtkConnPre(Connection),
                Packet->PacketNumber);
            QuicTraceEvent(ConnPacketACKed, "[conn][%p][TX][%llu] %c ACKed",
                Connection,
                Packet->PacketNumber,
                QuicPacketTraceType(Packet));
            QuicLossDetectionOnPacketAcknowledged(LossDetection, EncryptLevel, Packet);
            QuicSentPacketPoolReturnPacketMetadata(&Connection->Worker->SentPacketPool, Packet);

            Packet = NextPacket;

        } else {
            PrevPacket = Packet;
            Packet = NextPacket;
        }
    }

    PrevPacket = NULL;
    Packet = LossDetection->SentPackets;
    while (Packet != NULL) {
        QUIC_SENT_PACKET_METADATA* NextPacket = Packet->Next;

        if (Packet->Flags.KeyType == KeyType) {
            if (PrevPacket != NULL) {
                PrevPacket->Next = NextPacket;
                if (NextPacket == NULL) {
                    LossDetection->SentPacketsTail = &PrevPacket->Next;
                }
            } else {
                LossDetection->SentPackets = NextPacket;
                if (NextPacket == NULL) {
                    LossDetection->SentPacketsTail = &LossDetection->SentPackets;
                }
            }

<<<<<<< HEAD
            QuicTraceLogVerbose(FN_loss_detection3c974fbbdc44a506e4ce01903aca8d24, "[%c][TX][%llu] ACKed (implicit)",
=======
            QuicTraceLogVerbose(
                PacketTxAckedImplicit,
                "[%c][TX][%llu] ACKed (implicit)",
>>>>>>> eaf136f3
                PtkConnPre(Connection),
                Packet->PacketNumber);
            QuicTraceEvent(ConnPacketACKed, "[conn][%p][TX][%llu] %c ACKed",
                Connection,
                Packet->PacketNumber,
                QuicPacketTraceType(Packet));

            if (Packet->Flags.IsRetransmittable) {
                LossDetection->PacketsInFlight--;
                AckedRetransmittableBytes += Packet->PacketLength;
            }

            QuicLossDetectionOnPacketAcknowledged(LossDetection, EncryptLevel, Packet);
            QuicSentPacketPoolReturnPacketMetadata(&Connection->Worker->SentPacketPool, Packet);

            Packet = NextPacket;

        } else {
            PrevPacket = Packet;
            Packet = NextPacket;
        }
    }

    if (AckedRetransmittableBytes > 0) {
        const QUIC_PATH* Path = &Connection->Paths[0]; // TODO - Correct?
        if (QuicCongestionControlOnDataAcknowledged(
                &Connection->CongestionControl,
                US_TO_MS(TimeNow),
                LossDetection->LargestAck,
                AckedRetransmittableBytes,
                Path->SmoothedRtt)) {
            //
            // We were previously blocked and are now unblocked.
            //
            QuicSendQueueFlush(&Connection->Send, REASON_CONGESTION_CONTROL);
        }
    }
}

_IRQL_requires_max_(PASSIVE_LEVEL)
void
QuicLossDetectionOnZeroRttRejected(
    _In_ QUIC_LOSS_DETECTION* LossDetection
    )
{
    QUIC_CONNECTION* Connection = QuicLossDetectionGetConnection(LossDetection);
    QUIC_SENT_PACKET_METADATA* PrevPacket;
    QUIC_SENT_PACKET_METADATA* Packet;
    uint32_t CountRetransmittableBytes = 0;

    //
    // Marks all the packets as lost so they can be retransmitted immediately.
    //

    PrevPacket = NULL;
    Packet = LossDetection->SentPackets;
    while (Packet != NULL) {
        QUIC_SENT_PACKET_METADATA* NextPacket = Packet->Next;

        if (Packet->Flags.KeyType == QUIC_PACKET_KEY_0_RTT) {
            if (PrevPacket != NULL) {
                PrevPacket->Next = NextPacket;
                if (NextPacket == NULL) {
                    LossDetection->SentPacketsTail = &PrevPacket->Next;
                }
            } else {
                LossDetection->SentPackets = NextPacket;
                if (NextPacket == NULL) {
                    LossDetection->SentPacketsTail = &LossDetection->SentPackets;
                }
            }

<<<<<<< HEAD
            QuicTraceLogVerbose(FN_loss_detectionaf98922fb950dcf5a8690c34d82e4fe8, "[%c][TX][%llu] Rejected",
=======
            QuicTraceLogVerbose(
                PacketTx0RttRejected,
                "[%c][TX][%llu] Rejected",
>>>>>>> eaf136f3
                PtkConnPre(Connection),
                Packet->PacketNumber);

            QUIC_DBG_ASSERT(Packet->Flags.IsRetransmittable);

            LossDetection->PacketsInFlight--;
            CountRetransmittableBytes += Packet->PacketLength;

            QuicLossDetectionRetransmitFrames(LossDetection, Packet);
            QuicSentPacketPoolReturnPacketMetadata(&Connection->Worker->SentPacketPool, Packet);

            Packet = NextPacket;

        } else {
            PrevPacket = Packet;
            Packet = NextPacket;
        }
    }

    if (CountRetransmittableBytes > 0) {
        if (QuicCongestionControlOnDataInvalidated(
                &Connection->CongestionControl,
                CountRetransmittableBytes)) {
            //
            // We were previously blocked and are now unblocked.
            //
            QuicSendQueueFlush(&Connection->Send, REASON_CONGESTION_CONTROL);
        }
    }
}

_IRQL_requires_max_(PASSIVE_LEVEL)
void
QuicLossDetectionProcessAckBlocks(
    _In_ QUIC_LOSS_DETECTION* LossDetection,
    _In_ QUIC_PATH* Path,
    _In_ QUIC_ENCRYPT_LEVEL EncryptLevel,
    _In_ uint64_t AckDelay,
    _In_ QUIC_RANGE* AckBlocks,
    _Out_ BOOLEAN* InvalidAckBlock
    )
{
    QUIC_SENT_PACKET_METADATA* AckedPackets = NULL;
    QUIC_SENT_PACKET_METADATA** AckedPacketsTail = &AckedPackets;

    uint32_t PacketsInFlight = 0;
    uint32_t AckedRetransmittableBytes = 0;
    QUIC_CONNECTION* Connection = QuicLossDetectionGetConnection(LossDetection);
    uint32_t TimeNow = QuicTimeUs32();
    uint32_t SmallestRtt = (uint32_t)(-1);
    BOOLEAN NewLargestAck = FALSE;
    BOOLEAN NewLargestAckRetransmittable = FALSE;
    BOOLEAN NewLargestAckDifferentPath = FALSE;

    *InvalidAckBlock = FALSE;

    QUIC_SENT_PACKET_METADATA** LostPacketsStart = &LossDetection->LostPackets;
    QUIC_SENT_PACKET_METADATA** SentPacketsStart = &LossDetection->SentPackets;
    QUIC_SENT_PACKET_METADATA* LargestAckedPacket = NULL;

    uint32_t i = 0;
    QUIC_SUBRANGE* AckBlock;
    while ((AckBlock = QuicRangeGetSafe(AckBlocks, i++)) != NULL) {

        //
        // Check to see if any packets in the LostPackets list are acknowledged,
        // which would mean we mistakenly classified those packets as lost.
        //
        if (*LostPacketsStart != NULL) {
            while (*LostPacketsStart && (*LostPacketsStart)->PacketNumber < AckBlock->Low) {
                LostPacketsStart = &((*LostPacketsStart)->Next);
            }
            QUIC_SENT_PACKET_METADATA** End = LostPacketsStart;
            while (*End && (*End)->PacketNumber <= QuicRangeGetHigh(AckBlock)) {
<<<<<<< HEAD
                QuicTraceLogVerbose(FN_loss_detection5a6aff023ffdd96b240756e4e4c7d47f, "[%c][TX][%llu] Spurious loss detected",
=======
                QuicTraceLogVerbose(
                    PacketTxSpuriousLoss,
                    "[%c][TX][%llu] Spurious loss detected",
>>>>>>> eaf136f3
                    PtkConnPre(Connection),
                    (*End)->PacketNumber);
                Connection->Stats.Send.SpuriousLostPackets++;
                //
                // NOTE: we don't increment AckedRetransmittableBytes here
                // because we already told the congestion control module that
                // this packet left the network.
                //
                End = &((*End)->Next);
            }
            if (LostPacketsStart != End) {
                *AckedPacketsTail = *LostPacketsStart;
                AckedPacketsTail = End;
                *LostPacketsStart = *End;
                *End = NULL;
                if (End == LossDetection->LostPacketsTail) {
                    LossDetection->LostPacketsTail = LostPacketsStart;
                }
                QUIC_DBG_ASSERT(LossDetection->LostPackets != NULL || LossDetection->LostPacketsTail == &LossDetection->LostPackets);
            }
        }

        //
        // Now find all the acknowledged packets in the SentPackets list.
        //
        if (*SentPacketsStart != NULL) {
            while (*SentPacketsStart && (*SentPacketsStart)->PacketNumber < AckBlock->Low) {
                SentPacketsStart = &((*SentPacketsStart)->Next);
            }
            QUIC_SENT_PACKET_METADATA** End = SentPacketsStart;
            while (*End && (*End)->PacketNumber <= QuicRangeGetHigh(AckBlock)) {

                if ((*End)->Flags.IsRetransmittable) {
                    PacketsInFlight++;
                    AckedRetransmittableBytes += (*End)->PacketLength;
                }
                LargestAckedPacket = *End;
                End = &((*End)->Next);
            }

            if (SentPacketsStart != End) {
                //
                // Remove the ACKed packets from the outstanding packet list.
                //
                *AckedPacketsTail = *SentPacketsStart;
                AckedPacketsTail = End;
                *SentPacketsStart = *End;
                *End = NULL;
                if (End == LossDetection->SentPacketsTail) {
                    LossDetection->SentPacketsTail = SentPacketsStart;
                }
                QUIC_DBG_ASSERT(LossDetection->SentPackets != NULL || LossDetection->SentPacketsTail == &LossDetection->SentPackets);
            }
        }

        if (LargestAckedPacket != NULL &&
            LossDetection->LargestAck <= LargestAckedPacket->PacketNumber) {
            LossDetection->LargestAck = LargestAckedPacket->PacketNumber;
            if (EncryptLevel > LossDetection->LargestAckEncryptLevel) {
                LossDetection->LargestAckEncryptLevel = EncryptLevel;
            }
            NewLargestAck = TRUE;
            NewLargestAckRetransmittable = LargestAckedPacket->Flags.IsRetransmittable;
            NewLargestAckDifferentPath = Path->ID != LargestAckedPacket->PathId;
        }
    }

    if (AckedPackets == NULL) {
        //
        // Nothing was acknowledged, so we can exit now.
        //
        return;
    }

    while (AckedPackets != NULL) {

        QUIC_SENT_PACKET_METADATA* Packet = AckedPackets;
        AckedPackets = AckedPackets->Next;

        if (QuicKeyTypeToEncryptLevel(Packet->Flags.KeyType) != EncryptLevel) {
            //
            // The packet was not acknowledged with the same encryption level.
            //
            QuicTraceEvent(ConnError, "[conn][%p] ERROR, %s.", Connection, "Incorrect ACK encryption level");
            *InvalidAckBlock = TRUE;
            return;
        }

        uint32_t PacketRtt = QuicTimeDiff32(Packet->SentTime, TimeNow);
<<<<<<< HEAD
        QuicTraceLogVerbose(FN_loss_detectiona16a26f66ee07984bb898e24396a45ef, "[%c][TX][%llu] ACKed (%u.%u ms)",
            PtkConnPre(Connection),
            Packet->PacketNumber,
            PacketRtt / 1000, PacketRtt % 1000);
            QuicTraceEvent(ConnPacketACKed, "[conn][%p][TX][%llu] %c ACKed",
=======
        QuicTraceLogVerbose(
            PacketTxAcked,
            "[%c][TX][%llu] ACKed (%u.%03u ms)",
            PtkConnPre(Connection),
            Packet->PacketNumber,
            PacketRtt / 1000,
            PacketRtt % 1000);
            QuicTraceEvent(ConnPacketACKed,
>>>>>>> eaf136f3
                Connection,
                Packet->PacketNumber,
                QuicPacketTraceType(Packet));

        SmallestRtt = min(SmallestRtt, PacketRtt);

        QuicLossDetectionOnPacketAcknowledged(LossDetection, EncryptLevel, Packet);
        QuicSentPacketPoolReturnPacketMetadata(&Connection->Worker->SentPacketPool, Packet);
    }

    LossDetection->PacketsInFlight -= PacketsInFlight;

    if (NewLargestAckRetransmittable && !NewLargestAckDifferentPath) {
        //
        // Update the current RTT with the smallest RTT calculated, which
        // should be for the most acknowledged retransmittable packet.
        //
        QUIC_DBG_ASSERT(SmallestRtt != (uint32_t)(-1));
        if ((uint64_t)SmallestRtt >= AckDelay) {
            //
            // The ACK delay looks reasonable.
            //
            SmallestRtt -= (uint32_t)AckDelay;
        }
        QuicConnUpdateRtt(Connection, Path, SmallestRtt);
    }

    if (NewLargestAck) {
        //
        // Handle packet loss (and any possible congestion events) before
        // data acknowledgement so that we have an accurate bytes in flight
        // calculation for congestion events.
        //
        QuicLossDetectionDetectAndHandleLostPackets(LossDetection, TimeNow);
    }

    if (NewLargestAck || AckedRetransmittableBytes > 0) {
        if (QuicCongestionControlOnDataAcknowledged(
                &Connection->CongestionControl,
                US_TO_MS(TimeNow),
                LossDetection->LargestAck,
                AckedRetransmittableBytes,
                Connection->Paths[0].SmoothedRtt)) {
            //
            // We were previously blocked and are now unblocked.
            //
            QuicSendQueueFlush(&Connection->Send, REASON_CONGESTION_CONTROL);
        }
    }

    LossDetection->ProbeCount = 0;

    //
    // At least one packet was ACKed. If all packets were ACKed then we'll
    // cancel the timer; otherwise we'll reset the timer.
    //
    QuicLossDetectionUpdateTimer(LossDetection);
}

_IRQL_requires_max_(PASSIVE_LEVEL)
BOOLEAN
QuicLossDetectionProcessAckFrame(
    _In_ QUIC_LOSS_DETECTION* LossDetection,
    _In_ QUIC_PATH* Path,
    _In_ QUIC_ENCRYPT_LEVEL EncryptLevel,
    _In_ QUIC_FRAME_TYPE FrameType,
    _In_ uint16_t BufferLength,
    _In_reads_bytes_(BufferLength)
        const uint8_t* const Buffer,
    _Inout_ uint16_t* Offset,
    _Out_ BOOLEAN* InvalidFrame
    )
{
    QUIC_CONNECTION* Connection = QuicLossDetectionGetConnection(LossDetection);

    //
    // Called for each received ACK frame. An ACK frame consists of one or more
    // ACK blocks, each of which acknowledges a contiguous range of packets.
    //

    uint64_t AckDelay; // microsec
    QUIC_ACK_ECN_EX Ecn;

    BOOLEAN Result =
        QuicAckFrameDecode(
            FrameType,
            BufferLength,
            Buffer,
            Offset,
            InvalidFrame,
            &Connection->DecodedAckRanges,
            &Ecn,
            &AckDelay);

    if (Result) {

        uint64_t Largest;
        if (!QuicRangeGetMaxSafe(&Connection->DecodedAckRanges, &Largest) ||
            LossDetection->LargestSentPacketNumber < Largest) {

            //
            // The ACK frame should never acknowledge a packet number we haven't
            // sent.
            //
            *InvalidFrame = TRUE;
            Result = FALSE;

        } else {

            // TODO - Use ECN information.
            AckDelay <<= Connection->PeerTransportParams.AckDelayExponent;

            QuicLossDetectionProcessAckBlocks(
                LossDetection,
                Path,
                EncryptLevel,
                AckDelay,
                &Connection->DecodedAckRanges,
                InvalidFrame);
        }
    }

    QuicRangeReset(&Connection->DecodedAckRanges);

    return Result;
}

//
// Schedules a fixed number of (ACK-eliciting) probe packets to be sent.
//
_IRQL_requires_max_(PASSIVE_LEVEL)
void
QuicLossDetectionScheduleProbe(
    _In_ QUIC_LOSS_DETECTION* LossDetection
    )
{
    QUIC_CONNECTION* Connection = QuicLossDetectionGetConnection(LossDetection);

    LossDetection->ProbeCount++;
    QuicTraceLogConnInfo(
        ScheduleProbe,
        Connection,
        "probe round %lu",
        LossDetection->ProbeCount);

    //
    // Below, we will schedule a fixed number packets to be retransmitted. What
    // we'd like to do here send only that number of packets' worth of fresh
    // data we have available. That's complicated. Instead, just decrement
    // for each stream that can send data. Then, if we still have more to send,
    // retransmit the data in the oldest packets. Finally, if we still haven't
    // reached the number desired, queue up a PING frame to ensure at least
    // something is sent.
    //

    //
    // The spec says that 1 probe packet is a MUST but 2 is a MAY. Based on
    // GQUIC's previous experience, we go with 2.
    //
    uint8_t NumPackets = 2;
    QuicCongestionControlSetExemption(&Connection->CongestionControl, NumPackets);
    QuicSendQueueFlush(&Connection->Send, REASON_PROBE);
    Connection->Send.TailLossProbeNeeded = TRUE;

    if (Connection->Crypto.TlsState.WriteKey == QUIC_PACKET_KEY_1_RTT) {
        //
        // Check to see if any streams have fresh data to send out.
        //
        for (QUIC_LIST_ENTRY* Entry = Connection->Send.SendStreams.Flink;
            Entry != &Connection->Send.SendStreams;
            Entry = Entry->Flink) {

            QUIC_STREAM* Stream =
                QUIC_CONTAINING_RECORD(Entry, QUIC_STREAM, SendLink);
            if (QuicStreamCanSendNow(Stream, FALSE)) {
                if (--NumPackets == 0) {
                    return;
                }
            }
        }
    }

    //
    // Not enough new stream data exists to fill the probing packets. Schedule
    // retransmits if possible.
    //
    QUIC_SENT_PACKET_METADATA* Packet = LossDetection->SentPackets;
    while (Packet != NULL) {
        if (Packet->Flags.IsRetransmittable) {
<<<<<<< HEAD
            QuicTraceLogVerbose(FN_loss_detection7317b1941fdec283fd38d8447de752e7, "[%c][TX][%llu] Probe Retransmit",
=======
            QuicTraceLogVerbose(
                PacketTxProbeRetransmit,
                "[%c][TX][%llu] Probe Retransmit",
>>>>>>> eaf136f3
                PtkConnPre(Connection),
                Packet->PacketNumber);
            QuicTraceEvent(ConnPacketLost, "[conn][%p][TX][%llu] %c Lost: %c",
                Connection,
                Packet->PacketNumber,
                QuicPacketTraceType(Packet),
                QUIC_TRACE_PACKET_LOSS_PROBE);
            QuicLossDetectionRetransmitFrames(LossDetection, Packet);
            if (--NumPackets == 0) {
                return;
            }
        }
        Packet = Packet->Next;
    }

    //
    // No other (or not enough) data was available to fill the probing packets
    // with. Schedule a PING frame to be sent at the very least to ensure an ACK
    // will be sent in response.
    //
    QuicSendSetSendFlag(&Connection->Send, QUIC_CONN_SEND_FLAG_PING);
}

_IRQL_requires_max_(PASSIVE_LEVEL)
void
QuicLossDetectionProcessTimerOperation(
    _In_ QUIC_LOSS_DETECTION* LossDetection
    )
{
    QUIC_CONNECTION* Connection = QuicLossDetectionGetConnection(LossDetection);

    const QUIC_SENT_PACKET_METADATA* OldestPacket = // Oldest retransmittable packet.
        QuicLossDetectionOldestOutstandingPacket(LossDetection);

    if (OldestPacket == NULL &&
        (QuicConnIsServer(Connection) ||
         Connection->Crypto.TlsState.WriteKey == QUIC_PACKET_KEY_1_RTT)) {
        //
        // No outstanding packets, and this isn't a client without 1-RTT keys.
        //
        // Most likely the timer fired (and the operation queued) but then the
        // outstanding packets were acknowledged before the timer operation was
        // processed.
        //
        // Note: it's also possible that the timed-out packets were ACKed but
        // some other non-timed-out retransmittable packets are still
        // outstanding. There isn't an easy way to handle that corner case
        // (for instance, if we recalculated the timeout period here and
        // compared it to the oldest outstanding packet's SentTime, we might
        // calculate the timeout differently than it was calculated originally,
        // which could lead to weird bugs). So we just take the hit and assume
        // that at least one of our outstanding packets did time out.
        //
        return;
    }

    uint32_t TimeNow = QuicTimeUs32();

    if (OldestPacket != NULL &&
        QuicTimeDiff32(OldestPacket->SentTime, TimeNow) >=
            Connection->DisconnectTimeoutUs) {
        //
        // OldestPacket has been in the SentPackets list for at least
        // DisconnectTimeoutUs without an ACK for either OldestPacket or for any
        // packets sent more than the reordering threshold after it. Assume the
        // path is dead and close the connection.
        //
        QuicConnCloseLocally(
            Connection,
            QUIC_CLOSE_INTERNAL_SILENT | QUIC_CLOSE_QUIC_STATUS,
            (uint64_t)QUIC_STATUS_CONNECTION_TIMEOUT,
            NULL);

    } else {

        //
        // Probe or RACK timeout. If no packets can be inferred lost right now,
        // send probes.
        //
        if (!QuicLossDetectionDetectAndHandleLostPackets(LossDetection, TimeNow)) {
            QuicLossDetectionScheduleProbe(LossDetection);
        }

        QuicLossDetectionUpdateTimer(LossDetection);
    }
}
<|MERGE_RESOLUTION|>--- conflicted
+++ resolved
@@ -1,1460 +1,1406 @@
-/*++
-
-    Copyright (c) Microsoft Corporation.
-    Licensed under the MIT License.
-
-Abstract:
-
-    This module tracks in-flight packets and determines when they
-    have been lost or delivered to the peer.
-
-
-    RACK (time-based loss detection) algorithm:
-
-    An unacknowledged packet sent before an acknowledged packet and
-    sent more than QUIC_TIME_REORDER_THRESHOLD ago is assumed lost.
-
-
-    There are three logical timers in this module:
-
-    1)  Disconnect timer: if a packet is outstanding for DisconnectTimeoutUs
-        without being acknowledged or determined lost (for example, if no ACKs
-        are received at all after sending the packet), the connection is
-        terminated. This is the last-resort "give-up" timer, and is armed
-        whenever there is an outstanding packet.
-
-    2)  RACK timer: armed whenever there is an outstanding packet with a later
-        packet acknowledged. This is required to trigger the RACK loss detection
-        algorithm described above. When this is armed, the probe timer is not.
-
-    3)  Probe timer: the purpose of this timer is to ensure the RACK algorithm
-        discovers lost packets in all cases. One example case where this helps
-        is when the very last packet sent is dropped. RACK cannot determine
-        that the last packet was lost, since it is defined based on later
-        packets being ACKed.
-
-        The probe timer is armed whenever the RACK timer is not armed and there
-        is an outstanding packet. Its period is a function of RTT, and doubles
-        for each consecutive fire. The expiry time is based on the earliest
-        packet in the set consisting of the latest outstanding packet sent in
-        each packet number space.
-
-        When the probe timer fires, two probe packets are sent.
-
---*/
-
-#include "precomp.h"
-<<<<<<< HEAD
-#include "loss_detection.c.clog.h"
-=======
->>>>>>> eaf136f3
-
-_IRQL_requires_max_(PASSIVE_LEVEL)
-void
-QuicLossDetectionRetransmitFrames(
-    _In_ QUIC_LOSS_DETECTION* LossDetection,
-    _In_ QUIC_SENT_PACKET_METADATA* Packet
-    );
-
-_IRQL_requires_max_(PASSIVE_LEVEL)
-void
-QuicLossDetectionInitializeInternalState(
-    _In_ QUIC_LOSS_DETECTION* LossDetection
-    )
-{
-    LossDetection->PacketsInFlight = 0;
-    LossDetection->ProbeCount = 0;
-}
-
-_IRQL_requires_max_(PASSIVE_LEVEL)
-void
-QuicLossDetectionInitialize(
-    _Inout_ QUIC_LOSS_DETECTION* LossDetection
-    )
-{
-    LossDetection->SentPackets = NULL;
-    LossDetection->SentPacketsTail = &LossDetection->SentPackets;
-    LossDetection->LostPackets = NULL;
-    LossDetection->LostPacketsTail = &LossDetection->LostPackets;
-    QuicLossDetectionInitializeInternalState(LossDetection);
-}
-
-_IRQL_requires_max_(PASSIVE_LEVEL)
-void
-QuicLossDetectionUninitialize(
-    _In_ QUIC_LOSS_DETECTION* LossDetection
-    )
-{
-    QUIC_CONNECTION* Connection = QuicLossDetectionGetConnection(LossDetection);
-
-    while (LossDetection->SentPackets != NULL) {
-        QUIC_SENT_PACKET_METADATA* Packet = LossDetection->SentPackets;
-        LossDetection->SentPackets = LossDetection->SentPackets->Next;
-
-        if (Packet->Flags.IsRetransmittable) {
-<<<<<<< HEAD
-            QuicTraceLogVerbose(FN_loss_detection8e90a8ce9382e68c0b924d43672c2a5f, "[%c][TX][%llu] Thrown away on shutdown",
-                PtkConnPre(Connection), Packet->PacketNumber);
-=======
-            QuicTraceLogVerbose(
-                PacketTxDiscarded,
-                "[%c][TX][%llu] Thrown away on shutdown",
-                PtkConnPre(Connection),
-                Packet->PacketNumber);
->>>>>>> eaf136f3
-
-        }
-
-        QuicSentPacketPoolReturnPacketMetadata(&Connection->Worker->SentPacketPool, Packet);
-    }
-    while (LossDetection->LostPackets != NULL) {
-        QUIC_SENT_PACKET_METADATA* Packet = LossDetection->LostPackets;
-        LossDetection->LostPackets = LossDetection->LostPackets->Next;
-
-<<<<<<< HEAD
-        QuicTraceLogVerbose(FN_loss_detectionf10106b315c3f490c7f862fe7f361eb0, "[%c][TX][%llu] Thrown away on shutdown (lost packet)",
-            PtkConnPre(Connection), Packet->PacketNumber);
-=======
-        QuicTraceLogVerbose(
-            PacketTxLostDiscarded,
-            "[%c][TX][%llu] Thrown away on shutdown (lost packet)",
-            PtkConnPre(Connection),
-            Packet->PacketNumber);
->>>>>>> eaf136f3
-
-        QuicSentPacketPoolReturnPacketMetadata(&Connection->Worker->SentPacketPool, Packet);
-    }
-}
-
-_IRQL_requires_max_(PASSIVE_LEVEL)
-void
-QuicLossDetectionReset(
-    _In_ QUIC_LOSS_DETECTION* LossDetection
-    )
-{
-    QUIC_CONNECTION* Connection = QuicLossDetectionGetConnection(LossDetection);
-
-    QuicConnTimerCancel(Connection, QUIC_CONN_TIMER_LOSS_DETECTION);
-
-    //
-    // Reset internal variables.
-    //
-    QuicLossDetectionInitializeInternalState(LossDetection);
-
-    //
-    // Throw away any outstanding packets.
-    //
-
-    while (LossDetection->SentPackets != NULL) {
-        QUIC_SENT_PACKET_METADATA* Packet = LossDetection->SentPackets;
-        LossDetection->SentPackets = LossDetection->SentPackets->Next;
-        QuicLossDetectionRetransmitFrames(LossDetection, Packet);
-        QuicSentPacketPoolReturnPacketMetadata(&Connection->Worker->SentPacketPool, Packet);
-    }
-    LossDetection->SentPacketsTail = &LossDetection->SentPackets;
-
-    while (LossDetection->LostPackets != NULL) {
-        QUIC_SENT_PACKET_METADATA* Packet = LossDetection->LostPackets;
-        LossDetection->LostPackets = LossDetection->LostPackets->Next;
-        QuicLossDetectionRetransmitFrames(LossDetection, Packet);
-        QuicSentPacketPoolReturnPacketMetadata(&Connection->Worker->SentPacketPool, Packet);
-    }
-    LossDetection->LostPacketsTail = &LossDetection->LostPackets;
-}
-
-//
-// Returns the oldest outstanding retransmittable packet's sent tracking
-// data structure. Returns NULL if there are no oustanding retransmittable
-// packets.
-//
-_IRQL_requires_max_(PASSIVE_LEVEL)
-QUIC_SENT_PACKET_METADATA*
-QuicLossDetectionOldestOutstandingPacket(
-    _In_ QUIC_LOSS_DETECTION* LossDetection
-    )
-{
-    QUIC_SENT_PACKET_METADATA* Packet = LossDetection->SentPackets;
-    while (Packet != NULL && !Packet->Flags.IsRetransmittable) {
-        Packet = Packet->Next;
-    }
-    return Packet;
-}
-
-_IRQL_requires_max_(PASSIVE_LEVEL)
-uint32_t
-QuicLossDetectionComputeProbeTimeout(
-    _In_ QUIC_LOSS_DETECTION* LossDetection,
-    _In_ const QUIC_PATH* Path,
-    _In_ uint32_t Count
-    )
-{
-    QUIC_CONNECTION* Connection = QuicLossDetectionGetConnection(LossDetection);
-
-    QUIC_DBG_ASSERT(Path->SmoothedRtt != 0);
-
-    //
-    // Microseconds.
-    //
-    uint32_t Pto =
-        Path->SmoothedRtt +
-        4 * Path->RttVariance +
-        (uint32_t)MS_TO_US(Connection->PeerTransportParams.MaxAckDelay);
-    Pto *= Count;
-    if (Pto < MsQuicLib.Settings.MaxWorkerQueueDelayUs) {
-        Pto = MsQuicLib.Settings.MaxWorkerQueueDelayUs;
-    }
-    return Pto;
-}
-
-typedef enum QUIC_LOSS_TIMER_TYPE {
-    LOSS_TIMER_INITIAL,
-    LOSS_TIMER_RACK,
-    LOSS_TIMER_PROBE
-} QUIC_LOSS_TIMER_TYPE;
-
-_IRQL_requires_max_(PASSIVE_LEVEL)
-void
-QuicLossDetectionUpdateTimer(
-    _In_ QUIC_LOSS_DETECTION* LossDetection
-    )
-{
-    QUIC_CONNECTION* Connection = QuicLossDetectionGetConnection(LossDetection);
-
-    if (Connection->State.ClosedLocally || Connection->State.ClosedRemotely) {
-        //
-        // No retransmission timer runs after the connection has been shut down.
-        //
-        QuicTraceEvent(ConnLossDetectionTimerCancel, "[conn][%p] Cancelling loss detection timer.", Connection);
-        QuicConnTimerCancel(Connection, QUIC_CONN_TIMER_LOSS_DETECTION);
-        return;
-    }
-
-    const QUIC_SENT_PACKET_METADATA* OldestPacket = // Oldest retransmittable packet.
-        QuicLossDetectionOldestOutstandingPacket(LossDetection);
-
-    if (OldestPacket == NULL &&
-        (QuicConnIsServer(Connection) ||
-         Connection->Crypto.TlsState.WriteKey == QUIC_PACKET_KEY_1_RTT)) {
-        //
-        // Only run the timer when there are outstanding packets, unless this
-        // is a client without 1-RTT keys, in which case the server might be
-        // doing amplification protection, which means more data might need to
-        // be sent to unblock it.
-        //
-        QuicTraceEvent(ConnLossDetectionTimerCancel, "[conn][%p] Cancelling loss detection timer.", Connection);
-        QuicConnTimerCancel(Connection, QUIC_CONN_TIMER_LOSS_DETECTION);
-        return;
-    }
-
-    QUIC_PATH* Path = &Connection->Paths[0]; // TODO - Is this right?
-
-    if (!Path->IsPeerValidated && Path->Allowance < QUIC_MIN_SEND_ALLOWANCE) {
-        //
-        // Sending is restricted for amplification protection.
-        // Don't run the timer, because nothing can be sent when it fires.
-        //
-        QuicTraceEvent(ConnLossDetectionTimerCancel, "[conn][%p] Cancelling loss detection timer.", Connection);
-        QuicConnTimerCancel(Connection, QUIC_CONN_TIMER_LOSS_DETECTION);
-        return;
-    }
-
-    uint32_t TimeNow = QuicTimeUs32();
-
-    QUIC_DBG_ASSERT(Path->SmoothedRtt != 0);
-
-    uint32_t TimeFires;
-    QUIC_LOSS_TIMER_TYPE TimeoutType;
-    if (OldestPacket != NULL &&
-        OldestPacket->PacketNumber < LossDetection->LargestAck &&
-        QuicKeyTypeToEncryptLevel(OldestPacket->Flags.KeyType) <= LossDetection->LargestAckEncryptLevel) {
-        //
-        // RACK timer.
-        // There is an outstanding packet with a later packet acknowledged.
-        // Set a timeout for the remainder of QUIC_TIME_REORDER_THRESHOLD.
-        // If it expires, we'll consider the packet lost.
-        //
-        TimeoutType = LOSS_TIMER_RACK;
-        uint32_t RttUs = max(Path->SmoothedRtt, Path->LatestRttSample);
-        TimeFires = OldestPacket->SentTime + QUIC_TIME_REORDER_THRESHOLD(RttUs);
-
-    } else if (!Path->GotFirstRttSample) {
-
-        //
-        // We don't have an RTT sample yet, so SmoothedRtt = InitialRtt.
-        //
-        TimeoutType = LOSS_TIMER_INITIAL;
-        TimeFires =
-            LossDetection->TimeOfLastPacketSent +
-            ((2 * Path->SmoothedRtt) << LossDetection->ProbeCount);
-
-    } else {
-        TimeoutType = LOSS_TIMER_PROBE;
-        TimeFires =
-            LossDetection->TimeOfLastPacketSent +
-            QuicLossDetectionComputeProbeTimeout(
-                LossDetection, Path, 1 << LossDetection->ProbeCount);
-    }
-
-    //
-    // The units for the delay values start in microseconds. Before being passed
-    // to QuicConnTimerSet, Delay is converted to milliseconds. To account for
-    // any rounding errors, 1 extra millisecond is added to the timer, so it
-    // doesn't end up firing early.
-    //
-
-    uint32_t Delay = QuicTimeDiff32(TimeNow, TimeFires);
-
-    //
-    // Limit the timeout to the remainder of the disconnect timeout if there is
-    // an outstanding packet.
-    //
-    uint32_t MaxDelay;
-    if (OldestPacket != NULL) {
-        MaxDelay =
-            QuicTimeDiff32(
-                TimeNow,
-                OldestPacket->SentTime + Connection->DisconnectTimeoutUs);
-    } else {
-        MaxDelay = (UINT32_MAX >> 1) - 1;
-    }
-
-    if (Delay >= (UINT32_MAX >> 1) || MaxDelay >= (UINT32_MAX >> 1)) {
-        //
-        // We treat a difference of half or more of the max integer space as a
-        // negative value and just set the delay back to zero to fire
-        // immediately. N.B. This breaks down if an expected timeout value ever
-        // exceeds ~35.7 minutes.
-        //
-        Delay = 0;
-    } else if (Delay > MaxDelay) {
-        //
-        // The disconnect timeout is now the limiting factor for the timer.
-        //
-        Delay = US_TO_MS(MaxDelay) + 1;
-    } else {
-        Delay = US_TO_MS(Delay) + 1;
-    }
-
-    QuicTraceEvent(ConnLossDetectionTimerSet, "[conn][%p] Setting loss detection %c timer for %d ms. (ProbeCount=%hd)",
-        Connection, TimeoutType, Delay, LossDetection->ProbeCount);
-    UNREFERENCED_PARAMETER(TimeoutType);
-    QuicConnTimerSet(Connection, QUIC_CONN_TIMER_LOSS_DETECTION, Delay);
-}
-
-_IRQL_requires_max_(PASSIVE_LEVEL)
-QUIC_STATUS
-QuicLossDetectionOnPacketSent(
-    _In_ QUIC_LOSS_DETECTION* LossDetection,
-    _In_ QUIC_PATH* Path,
-    _In_ QUIC_SENT_PACKET_METADATA* TempSentPacket
-    )
-{
-    QUIC_SENT_PACKET_METADATA* SentPacket;
-    QUIC_CONNECTION* Connection = QuicLossDetectionGetConnection(LossDetection);
-
-    QUIC_DBG_ASSERT(TempSentPacket->FrameCount != 0);
-
-    //
-    // Allocate a copy of the packet metadata.
-    //
-    SentPacket =
-        QuicSentPacketPoolGetPacketMetadata(
-            &Connection->Worker->SentPacketPool, TempSentPacket->FrameCount);
-    if (SentPacket == NULL) {
-        return QUIC_STATUS_OUT_OF_MEMORY;
-    }
-    QuicCopyMemory(
-        SentPacket,
-        TempSentPacket,
-        sizeof(QUIC_SENT_PACKET_METADATA) +
-        sizeof(QUIC_SENT_FRAME_METADATA) * TempSentPacket->FrameCount);
-
-    LossDetection->LargestSentPacketNumber = TempSentPacket->PacketNumber;
-
-    //
-    // Add to the outstanding-packet queue.
-    //
-    SentPacket->Next = NULL;
-    *LossDetection->SentPacketsTail = SentPacket;
-    LossDetection->SentPacketsTail = &SentPacket->Next;
-
-    QUIC_DBG_ASSERT(
-        SentPacket->Flags.KeyType != QUIC_PACKET_KEY_0_RTT ||
-        SentPacket->Flags.IsRetransmittable);
-
-    Connection->Stats.Send.TotalPackets++;
-    Connection->Stats.Send.TotalBytes += TempSentPacket->PacketLength;
-    if (SentPacket->Flags.IsRetransmittable) {
-
-        if (LossDetection->PacketsInFlight == 0) {
-            QuicConnResetIdleTimeout(Connection);
-        }
-
-        Connection->Stats.Send.RetransmittablePackets++;
-        LossDetection->PacketsInFlight++;
-        LossDetection->TimeOfLastPacketSent = SentPacket->SentTime;
-
-        if (!Path->IsPeerValidated) {
-            QuicPathDecrementAllowance(
-                Connection, Path, SentPacket->PacketLength);
-        }
-
-        QuicCongestionControlOnDataSent(
-            &Connection->CongestionControl, SentPacket->PacketLength);
-    }
-
-    return QUIC_STATUS_SUCCESS;
-}
-
-_IRQL_requires_max_(PASSIVE_LEVEL)
-void
-QuicLossDetectionOnPacketAcknowledged(
-    _In_ QUIC_LOSS_DETECTION* LossDetection,
-    _In_ QUIC_ENCRYPT_LEVEL EncryptLevel,
-    _In_ QUIC_SENT_PACKET_METADATA* Packet
-    )
-{
-    QUIC_CONNECTION* Connection = QuicLossDetectionGetConnection(LossDetection);
-    QUIC_PATH* Path = QuicConnGetPathByID(Connection, Packet->PathId);
-
-    _Analysis_assume_(
-        EncryptLevel >= QUIC_ENCRYPT_LEVEL_INITIAL &&
-        EncryptLevel < QUIC_ENCRYPT_LEVEL_COUNT);
-
-    if (!QuicConnIsServer(Connection) &&
-        !Connection->State.HandshakeConfirmed &&
-        Packet->Flags.KeyType == QUIC_PACKET_KEY_1_RTT) {
-        QuicTraceLogConnInfo(
-            HandshakeConfirmedAck,
-            Connection,
-            "Handshake confirmed (ack)");
-        QuicCryptoHandshakeConfirmed(&Connection->Crypto);
-    }
-
-    QUIC_PACKET_SPACE* PacketSpace = Connection->Packets[QUIC_ENCRYPT_LEVEL_1_RTT];
-    if (EncryptLevel == QUIC_ENCRYPT_LEVEL_1_RTT &&
-        PacketSpace->AwaitingKeyPhaseConfirmation &&
-        Packet->Flags.KeyPhase == PacketSpace->CurrentKeyPhase &&
-        Packet->PacketNumber >= PacketSpace->WriteKeyPhaseStartPacketNumber) {
-        QuicTraceLogConnVerbose(
-            KeyChangeConfirmed,
-            Connection,
-            "Key change confirmed by peer");
-        PacketSpace->AwaitingKeyPhaseConfirmation = FALSE;
-    }
-
-    for (uint8_t i = 0; i < Packet->FrameCount; i++) {
-        switch (Packet->Frames[i].Type) {
-
-        case QUIC_FRAME_ACK:
-        case QUIC_FRAME_ACK_1:
-            QuicAckTrackerOnAckFrameAcked(
-                &Connection->Packets[EncryptLevel]->AckTracker,
-                Packet->Frames[i].ACK.LargestAckedPacketNumber);
-            break;
-
-        case QUIC_FRAME_RESET_STREAM:
-            QuicStreamOnResetAck(Packet->Frames[i].RESET_STREAM.Stream);
-            break;
-
-        case QUIC_FRAME_CRYPTO:
-            QuicCryptoOnAck(&Connection->Crypto, &Packet->Frames[i]);
-            break;
-
-        case QUIC_FRAME_STREAM:
-        case QUIC_FRAME_STREAM_1:
-        case QUIC_FRAME_STREAM_2:
-        case QUIC_FRAME_STREAM_3:
-        case QUIC_FRAME_STREAM_4:
-        case QUIC_FRAME_STREAM_5:
-        case QUIC_FRAME_STREAM_6:
-        case QUIC_FRAME_STREAM_7:
-            QuicStreamOnAck(
-                Packet->Frames[i].STREAM.Stream,
-                Packet->Flags,
-                &Packet->Frames[i]);
-            break;
-
-        case QUIC_FRAME_STREAM_DATA_BLOCKED:
-            if (Packet->Frames[i].STREAM_DATA_BLOCKED.Stream->OutFlowBlockedReasons &
-                QUIC_FLOW_BLOCKED_STREAM_FLOW_CONTROL) {
-                //
-                // Stream is still blocked, so queue the blocked frame up again.
-                //
-                // N.B. If this design of immediate resending after ACK ever
-                // gets too chatty, then we can reuse the existing loss
-                // detection timer to add exponential backoff.
-                //
-                QuicSendSetStreamSendFlag(
-                    &Connection->Send,
-                    Packet->Frames[i].STREAM_DATA_BLOCKED.Stream,
-                    QUIC_STREAM_SEND_FLAG_DATA_BLOCKED);
-            }
-            break;
-
-        case QUIC_FRAME_NEW_CONNECTION_ID: {
-            BOOLEAN IsLastCid;
-            QUIC_CID_HASH_ENTRY* SourceCid =
-                QuicConnGetSourceCidFromSeq(
-                    Connection,
-                    Packet->Frames[i].NEW_CONNECTION_ID.Sequence,
-                    FALSE,
-                    &IsLastCid);
-            if (SourceCid != NULL) {
-                SourceCid->CID.Acknowledged = TRUE;
-            }
-            break;
-        }
-
-        case QUIC_FRAME_RETIRE_CONNECTION_ID: {
-            QUIC_CID_QUIC_LIST_ENTRY* DestCid =
-                QuicConnGetDestCidFromSeq(
-                    Connection,
-                    Packet->Frames[i].RETIRE_CONNECTION_ID.Sequence,
-                    TRUE);
-            if (DestCid != NULL) {
-                QUIC_FREE(DestCid);
-            }
-            break;
-        }
-        }
-    }
-
-    if (Path != NULL && Packet->Flags.IsPMTUD) {
-        QuicSendOnMtuProbePacketAcked(&Connection->Send, Path, Packet);
-    }
-}
-
-//
-// Marks all the frames in the packet that can be retransmitted as needing to be
-// retransmitted.
-//
-_IRQL_requires_max_(PASSIVE_LEVEL)
-void
-QuicLossDetectionRetransmitFrames(
-    _In_ QUIC_LOSS_DETECTION* LossDetection,
-    _In_ QUIC_SENT_PACKET_METADATA* Packet
-    )
-{
-    QUIC_CONNECTION* Connection = QuicLossDetectionGetConnection(LossDetection);
-
-    for (uint8_t i = 0; i < Packet->FrameCount; i++) {
-        switch (Packet->Frames[i].Type) {
-        case QUIC_FRAME_PING:
-            if (!Packet->Flags.IsPMTUD) {
-                QuicSendSetSendFlag(
-                    &Connection->Send,
-                    QUIC_CONN_SEND_FLAG_PING);
-            }
-            break;
-
-        case QUIC_FRAME_RESET_STREAM:
-            QuicSendSetStreamSendFlag(
-                &Connection->Send,
-                Packet->Frames[i].RESET_STREAM.Stream,
-                QUIC_STREAM_SEND_FLAG_SEND_ABORT);
-            break;
-
-        case QUIC_FRAME_STOP_SENDING:
-            QuicSendSetStreamSendFlag(
-                &Connection->Send,
-                Packet->Frames[i].STOP_SENDING.Stream,
-                QUIC_STREAM_SEND_FLAG_RECV_ABORT);
-            break;
-
-        case QUIC_FRAME_CRYPTO:
-            QuicCryptoOnLoss(
-                &Connection->Crypto,
-                &Packet->Frames[i]);
-            break;
-
-        case QUIC_FRAME_STREAM:
-        case QUIC_FRAME_STREAM_1:
-        case QUIC_FRAME_STREAM_2:
-        case QUIC_FRAME_STREAM_3:
-        case QUIC_FRAME_STREAM_4:
-        case QUIC_FRAME_STREAM_5:
-        case QUIC_FRAME_STREAM_6:
-        case QUIC_FRAME_STREAM_7:
-            QuicStreamOnLoss(
-                Packet->Frames[i].STREAM.Stream,
-                &Packet->Frames[i]);
-            break;
-
-        case QUIC_FRAME_MAX_DATA:
-            QuicSendSetSendFlag(
-                &Connection->Send,
-                QUIC_CONN_SEND_FLAG_MAX_DATA);
-            break;
-
-        case QUIC_FRAME_MAX_STREAM_DATA:
-            QuicSendSetStreamSendFlag(
-                &Connection->Send,
-                Packet->Frames[i].MAX_STREAM_DATA.Stream,
-                QUIC_STREAM_SEND_FLAG_MAX_DATA);
-            break;
-
-        case QUIC_FRAME_MAX_STREAMS:
-            QuicSendSetSendFlag(
-                &Connection->Send,
-                QUIC_CONN_SEND_FLAG_MAX_STREAMS_BIDI);
-            break;
-
-        case QUIC_FRAME_MAX_STREAMS_1:
-            QuicSendSetSendFlag(
-                &Connection->Send,
-                QUIC_CONN_SEND_FLAG_MAX_STREAMS_UNI);
-            break;
-
-        case QUIC_FRAME_STREAM_DATA_BLOCKED:
-            QuicSendSetStreamSendFlag(
-                &Connection->Send,
-                Packet->Frames[i].STREAM_DATA_BLOCKED.Stream,
-                QUIC_STREAM_SEND_FLAG_DATA_BLOCKED);
-            break;
-
-        case QUIC_FRAME_NEW_CONNECTION_ID: {
-            BOOLEAN IsLastCid;
-            QUIC_CID_HASH_ENTRY* SourceCid =
-                QuicConnGetSourceCidFromSeq(
-                    Connection,
-                    Packet->Frames[i].NEW_CONNECTION_ID.Sequence,
-                    FALSE,
-                    &IsLastCid);
-            if (SourceCid != NULL &&
-                !SourceCid->CID.Acknowledged) {
-                SourceCid->CID.NeedsToSend = TRUE;
-                QuicSendSetSendFlag(
-                    &Connection->Send,
-                    QUIC_CONN_SEND_FLAG_NEW_CONNECTION_ID);
-            }
-            break;
-        }
-
-        case QUIC_FRAME_RETIRE_CONNECTION_ID: {
-            QUIC_CID_QUIC_LIST_ENTRY* DestCid =
-                QuicConnGetDestCidFromSeq(
-                    Connection,
-                    Packet->Frames[i].RETIRE_CONNECTION_ID.Sequence,
-                    FALSE);
-            if (DestCid != NULL) {
-                QUIC_DBG_ASSERT(DestCid->CID.Retired);
-                DestCid->CID.NeedsToSend = TRUE;
-                QuicSendSetSendFlag(
-                    &Connection->Send,
-                    QUIC_CONN_SEND_FLAG_RETIRE_CONNECTION_ID);
-            }
-            break;
-        }
-
-        case QUIC_FRAME_PATH_CHALLENGE: {
-            QUIC_PATH* Path = QuicConnGetPathByID(Connection, Packet->PathId);
-            if (Path != NULL && !Path->IsPeerValidated) {
-                Path->SendChallenge = TRUE;
-                QuicSendSetSendFlag(
-                    &Connection->Send,
-                    QUIC_CONN_SEND_FLAG_PATH_CHALLENGE);
-            }
-            break;
-        }
-
-        case QUIC_FRAME_HANDSHAKE_DONE:
-            QuicSendSetSendFlag(
-                &Connection->Send,
-                QUIC_CONN_SEND_FLAG_HANDSHAKE_DONE);
-            break;
-        }
-    }
-}
-
-//
-// Returns TRUE if any lost retransmittable bytes were detected.
-//
-_IRQL_requires_max_(PASSIVE_LEVEL)
-BOOLEAN
-QuicLossDetectionDetectAndHandleLostPackets(
-    _In_ QUIC_LOSS_DETECTION* LossDetection,
-    _In_ uint32_t TimeNow
-    )
-{
-    QUIC_CONNECTION* Connection = QuicLossDetectionGetConnection(LossDetection);
-    uint32_t LostRetransmittableBytes = 0;
-    QUIC_SENT_PACKET_METADATA* Packet;
-
-    if (LossDetection->LostPackets != NULL) {
-        //
-        // Clean out any packets in the LostPackets list that we are pretty
-        // confident will never be acknowledged.
-        //
-        uint32_t TwoPto =
-            QuicLossDetectionComputeProbeTimeout(
-                LossDetection,
-                &Connection->Paths[0], // TODO - Is this right?
-                2);
-        while ((Packet = LossDetection->LostPackets) != NULL &&
-                Packet->PacketNumber < LossDetection->LargestAck &&
-                QuicTimeDiff32(Packet->SentTime, TimeNow) > TwoPto) {
-<<<<<<< HEAD
-            QuicTraceLogVerbose(FN_loss_detection92c87e0f2df7baa73685d553de54f39a, "[%c][TX][%llu] Forgetting",
-                PtkConnPre(Connection), Packet->PacketNumber);
-=======
-            QuicTraceLogVerbose(
-                PacketTxForget,
-                "[%c][TX][%llu] Forgetting",
-                PtkConnPre(Connection),
-                Packet->PacketNumber);
->>>>>>> eaf136f3
-            LossDetection->LostPackets = Packet->Next;
-            QuicSentPacketPoolReturnPacketMetadata(&Connection->Worker->SentPacketPool, Packet);
-        }
-        if (LossDetection->LostPackets == NULL) {
-            LossDetection->LostPacketsTail = &LossDetection->LostPackets;
-        }
-    }
-
-    if (LossDetection->SentPackets != NULL) {
-        //
-        // Remove "suspect" packets inferred lost from out-of-order ACKs.
-        // The spec has:
-        // kTimeThreshold * max(SRTT, latest_RTT, kGranularity),
-        // where kGranularity is the system timer granularity.
-        // This implementation excludes kGranularity from the calculation,
-        // because it is not needed to keep timers from firing early.
-        //
-        const QUIC_PATH* Path = &Connection->Paths[0]; // TODO - Correct?
-        uint32_t Rtt = max(Path->SmoothedRtt, Path->LatestRttSample);
-        uint32_t TimeReorderThreshold = QUIC_TIME_REORDER_THRESHOLD(Rtt);
-        uint64_t LargestLostPacketNumber = 0;
-        QUIC_SENT_PACKET_METADATA* PrevPacket = NULL;
-        Packet = LossDetection->SentPackets;
-        while (Packet != NULL) {
-
-            BOOLEAN NonretransmittableHandshakePacket =
-                !Packet->Flags.IsRetransmittable &&
-                Packet->Flags.KeyType < QUIC_PACKET_KEY_1_RTT;
-            QUIC_ENCRYPT_LEVEL EncryptLevel =
-                QuicKeyTypeToEncryptLevel(Packet->Flags.KeyType);
-
-            if (EncryptLevel > LossDetection->LargestAckEncryptLevel) {
-                PrevPacket = Packet;
-                Packet = Packet->Next;
-                continue;
-            } else if (Packet->PacketNumber + QUIC_PACKET_REORDER_THRESHOLD < LossDetection->LargestAck) {
-                if (!NonretransmittableHandshakePacket) {
-<<<<<<< HEAD
-                    QuicTraceLogVerbose(FN_loss_detection8a4b29d3fcd88e3f3cd1b5eb07812977, "[%c][TX][%llu] Lost: FACK %llu packets",
-=======
-                    QuicTraceLogVerbose(
-                        PacketTxLostFack,
-                        "[%c][TX][%llu] Lost: FACK %llu packets",
->>>>>>> eaf136f3
-                        PtkConnPre(Connection),
-                        Packet->PacketNumber,
-                        LossDetection->LargestAck - Packet->PacketNumber);
-                    QuicTraceEvent(ConnPacketLost, "[conn][%p][TX][%llu] %c Lost: %c",
-                        Connection,
-                        Packet->PacketNumber,
-                        QuicPacketTraceType(Packet),
-                        QUIC_TRACE_PACKET_LOSS_FACK);
-                }
-            } else if (Packet->PacketNumber < LossDetection->LargestAck &&
-                        QuicTimeAtOrBefore32(Packet->SentTime + TimeReorderThreshold, TimeNow)) {
-                if (!NonretransmittableHandshakePacket) {
-<<<<<<< HEAD
-                    QuicTraceLogVerbose(FN_loss_detectionceabe6a9f4a4b57c1d22a407b2aa0ceb, "[%c][TX][%llu] Lost: RACK %lu ms",
-=======
-                    QuicTraceLogVerbose(
-                        PacketTxLostRack,
-                        "[%c][TX][%llu] Lost: RACK %lu ms",
->>>>>>> eaf136f3
-                        PtkConnPre(Connection),
-                        Packet->PacketNumber,
-                        QuicTimeDiff32(Packet->SentTime, TimeNow));
-                    QuicTraceEvent(ConnPacketLost, "[conn][%p][TX][%llu] %c Lost: %c",
-                        Connection,
-                        Packet->PacketNumber,
-                        QuicPacketTraceType(Packet),
-                        QUIC_TRACE_PACKET_LOSS_RACK);
-                }
-            } else {
-                break;
-            }
-
-            Connection->Stats.Send.SuspectedLostPackets++;
-            if (Packet->Flags.IsRetransmittable) {
-                --LossDetection->PacketsInFlight;
-                LostRetransmittableBytes += Packet->PacketLength;
-                QuicLossDetectionRetransmitFrames(LossDetection, Packet);
-            }
-
-            LargestLostPacketNumber = Packet->PacketNumber;
-            if (PrevPacket == NULL) {
-                LossDetection->SentPackets = Packet->Next;
-            } else {
-                PrevPacket->Next = Packet->Next;
-            }
-
-            *LossDetection->LostPacketsTail = Packet;
-            LossDetection->LostPacketsTail = &Packet->Next;
-            Packet = Packet->Next;
-            *LossDetection->LostPacketsTail = NULL;
-        }
-        if (LossDetection->SentPackets == NULL) {
-            LossDetection->SentPacketsTail = &LossDetection->SentPackets;
-            QUIC_DBG_ASSERT(LossDetection->PacketsInFlight == 0);
-        }
-
-        if (LostRetransmittableBytes > 0) {
-            QuicCongestionControlOnDataLost(
-                &Connection->CongestionControl,
-                LargestLostPacketNumber,
-                LossDetection->LargestSentPacketNumber,
-                LostRetransmittableBytes,
-                LossDetection->ProbeCount > QUIC_PERSISTENT_CONGESTION_THRESHOLD);
-            //
-            // Send packets from any previously blocked streams.
-            //
-            QuicSendQueueFlush(&Connection->Send, REASON_LOSS);
-        }
-    }
-
-    QUIC_DBG_ASSERT(LossDetection->SentPackets != NULL || LossDetection->SentPacketsTail == &LossDetection->SentPackets);
-    QUIC_DBG_ASSERT(LossDetection->LostPackets != NULL || LossDetection->LostPacketsTail == &LossDetection->LostPackets);
-
-    return LostRetransmittableBytes > 0;
-}
-
-_IRQL_requires_max_(PASSIVE_LEVEL)
-void
-QuicLossDetectionDiscardPackets(
-    _In_ QUIC_LOSS_DETECTION* LossDetection,
-    _In_ QUIC_PACKET_KEY_TYPE KeyType
-    )
-{
-    QUIC_CONNECTION* Connection = QuicLossDetectionGetConnection(LossDetection);
-    QUIC_ENCRYPT_LEVEL EncryptLevel = QuicKeyTypeToEncryptLevel(KeyType);
-    QUIC_SENT_PACKET_METADATA* PrevPacket;
-    QUIC_SENT_PACKET_METADATA* Packet;
-    uint32_t AckedRetransmittableBytes = 0;
-    uint32_t TimeNow = QuicTimeUs32();
-
-    QUIC_DBG_ASSERT(KeyType == QUIC_PACKET_KEY_INITIAL || KeyType == QUIC_PACKET_KEY_HANDSHAKE);
-
-    //
-    // Implicitly ACK all outstanding packets.
-    //
-
-    PrevPacket = NULL;
-    Packet = LossDetection->LostPackets;
-    while (Packet != NULL) {
-        QUIC_SENT_PACKET_METADATA* NextPacket = Packet->Next;
-
-        if (Packet->Flags.KeyType == KeyType) {
-            if (PrevPacket != NULL) {
-                PrevPacket->Next = NextPacket;
-                if (NextPacket == NULL) {
-                    LossDetection->LostPacketsTail = &PrevPacket->Next;
-                }
-            } else {
-                LossDetection->LostPackets = NextPacket;
-                if (NextPacket == NULL) {
-                    LossDetection->LostPacketsTail = &LossDetection->LostPackets;
-                }
-            }
-
-<<<<<<< HEAD
-            QuicTraceLogVerbose(FN_loss_detection3c974fbbdc44a506e4ce01903aca8d24, "[%c][TX][%llu] ACKed (implicit)",
-=======
-            QuicTraceLogVerbose(
-                PacketTxAckedImplicit,
-                "[%c][TX][%llu] ACKed (implicit)",
->>>>>>> eaf136f3
-                PtkConnPre(Connection),
-                Packet->PacketNumber);
-            QuicTraceEvent(ConnPacketACKed, "[conn][%p][TX][%llu] %c ACKed",
-                Connection,
-                Packet->PacketNumber,
-                QuicPacketTraceType(Packet));
-            QuicLossDetectionOnPacketAcknowledged(LossDetection, EncryptLevel, Packet);
-            QuicSentPacketPoolReturnPacketMetadata(&Connection->Worker->SentPacketPool, Packet);
-
-            Packet = NextPacket;
-
-        } else {
-            PrevPacket = Packet;
-            Packet = NextPacket;
-        }
-    }
-
-    PrevPacket = NULL;
-    Packet = LossDetection->SentPackets;
-    while (Packet != NULL) {
-        QUIC_SENT_PACKET_METADATA* NextPacket = Packet->Next;
-
-        if (Packet->Flags.KeyType == KeyType) {
-            if (PrevPacket != NULL) {
-                PrevPacket->Next = NextPacket;
-                if (NextPacket == NULL) {
-                    LossDetection->SentPacketsTail = &PrevPacket->Next;
-                }
-            } else {
-                LossDetection->SentPackets = NextPacket;
-                if (NextPacket == NULL) {
-                    LossDetection->SentPacketsTail = &LossDetection->SentPackets;
-                }
-            }
-
-<<<<<<< HEAD
-            QuicTraceLogVerbose(FN_loss_detection3c974fbbdc44a506e4ce01903aca8d24, "[%c][TX][%llu] ACKed (implicit)",
-=======
-            QuicTraceLogVerbose(
-                PacketTxAckedImplicit,
-                "[%c][TX][%llu] ACKed (implicit)",
->>>>>>> eaf136f3
-                PtkConnPre(Connection),
-                Packet->PacketNumber);
-            QuicTraceEvent(ConnPacketACKed, "[conn][%p][TX][%llu] %c ACKed",
-                Connection,
-                Packet->PacketNumber,
-                QuicPacketTraceType(Packet));
-
-            if (Packet->Flags.IsRetransmittable) {
-                LossDetection->PacketsInFlight--;
-                AckedRetransmittableBytes += Packet->PacketLength;
-            }
-
-            QuicLossDetectionOnPacketAcknowledged(LossDetection, EncryptLevel, Packet);
-            QuicSentPacketPoolReturnPacketMetadata(&Connection->Worker->SentPacketPool, Packet);
-
-            Packet = NextPacket;
-
-        } else {
-            PrevPacket = Packet;
-            Packet = NextPacket;
-        }
-    }
-
-    if (AckedRetransmittableBytes > 0) {
-        const QUIC_PATH* Path = &Connection->Paths[0]; // TODO - Correct?
-        if (QuicCongestionControlOnDataAcknowledged(
-                &Connection->CongestionControl,
-                US_TO_MS(TimeNow),
-                LossDetection->LargestAck,
-                AckedRetransmittableBytes,
-                Path->SmoothedRtt)) {
-            //
-            // We were previously blocked and are now unblocked.
-            //
-            QuicSendQueueFlush(&Connection->Send, REASON_CONGESTION_CONTROL);
-        }
-    }
-}
-
-_IRQL_requires_max_(PASSIVE_LEVEL)
-void
-QuicLossDetectionOnZeroRttRejected(
-    _In_ QUIC_LOSS_DETECTION* LossDetection
-    )
-{
-    QUIC_CONNECTION* Connection = QuicLossDetectionGetConnection(LossDetection);
-    QUIC_SENT_PACKET_METADATA* PrevPacket;
-    QUIC_SENT_PACKET_METADATA* Packet;
-    uint32_t CountRetransmittableBytes = 0;
-
-    //
-    // Marks all the packets as lost so they can be retransmitted immediately.
-    //
-
-    PrevPacket = NULL;
-    Packet = LossDetection->SentPackets;
-    while (Packet != NULL) {
-        QUIC_SENT_PACKET_METADATA* NextPacket = Packet->Next;
-
-        if (Packet->Flags.KeyType == QUIC_PACKET_KEY_0_RTT) {
-            if (PrevPacket != NULL) {
-                PrevPacket->Next = NextPacket;
-                if (NextPacket == NULL) {
-                    LossDetection->SentPacketsTail = &PrevPacket->Next;
-                }
-            } else {
-                LossDetection->SentPackets = NextPacket;
-                if (NextPacket == NULL) {
-                    LossDetection->SentPacketsTail = &LossDetection->SentPackets;
-                }
-            }
-
-<<<<<<< HEAD
-            QuicTraceLogVerbose(FN_loss_detectionaf98922fb950dcf5a8690c34d82e4fe8, "[%c][TX][%llu] Rejected",
-=======
-            QuicTraceLogVerbose(
-                PacketTx0RttRejected,
-                "[%c][TX][%llu] Rejected",
->>>>>>> eaf136f3
-                PtkConnPre(Connection),
-                Packet->PacketNumber);
-
-            QUIC_DBG_ASSERT(Packet->Flags.IsRetransmittable);
-
-            LossDetection->PacketsInFlight--;
-            CountRetransmittableBytes += Packet->PacketLength;
-
-            QuicLossDetectionRetransmitFrames(LossDetection, Packet);
-            QuicSentPacketPoolReturnPacketMetadata(&Connection->Worker->SentPacketPool, Packet);
-
-            Packet = NextPacket;
-
-        } else {
-            PrevPacket = Packet;
-            Packet = NextPacket;
-        }
-    }
-
-    if (CountRetransmittableBytes > 0) {
-        if (QuicCongestionControlOnDataInvalidated(
-                &Connection->CongestionControl,
-                CountRetransmittableBytes)) {
-            //
-            // We were previously blocked and are now unblocked.
-            //
-            QuicSendQueueFlush(&Connection->Send, REASON_CONGESTION_CONTROL);
-        }
-    }
-}
-
-_IRQL_requires_max_(PASSIVE_LEVEL)
-void
-QuicLossDetectionProcessAckBlocks(
-    _In_ QUIC_LOSS_DETECTION* LossDetection,
-    _In_ QUIC_PATH* Path,
-    _In_ QUIC_ENCRYPT_LEVEL EncryptLevel,
-    _In_ uint64_t AckDelay,
-    _In_ QUIC_RANGE* AckBlocks,
-    _Out_ BOOLEAN* InvalidAckBlock
-    )
-{
-    QUIC_SENT_PACKET_METADATA* AckedPackets = NULL;
-    QUIC_SENT_PACKET_METADATA** AckedPacketsTail = &AckedPackets;
-
-    uint32_t PacketsInFlight = 0;
-    uint32_t AckedRetransmittableBytes = 0;
-    QUIC_CONNECTION* Connection = QuicLossDetectionGetConnection(LossDetection);
-    uint32_t TimeNow = QuicTimeUs32();
-    uint32_t SmallestRtt = (uint32_t)(-1);
-    BOOLEAN NewLargestAck = FALSE;
-    BOOLEAN NewLargestAckRetransmittable = FALSE;
-    BOOLEAN NewLargestAckDifferentPath = FALSE;
-
-    *InvalidAckBlock = FALSE;
-
-    QUIC_SENT_PACKET_METADATA** LostPacketsStart = &LossDetection->LostPackets;
-    QUIC_SENT_PACKET_METADATA** SentPacketsStart = &LossDetection->SentPackets;
-    QUIC_SENT_PACKET_METADATA* LargestAckedPacket = NULL;
-
-    uint32_t i = 0;
-    QUIC_SUBRANGE* AckBlock;
-    while ((AckBlock = QuicRangeGetSafe(AckBlocks, i++)) != NULL) {
-
-        //
-        // Check to see if any packets in the LostPackets list are acknowledged,
-        // which would mean we mistakenly classified those packets as lost.
-        //
-        if (*LostPacketsStart != NULL) {
-            while (*LostPacketsStart && (*LostPacketsStart)->PacketNumber < AckBlock->Low) {
-                LostPacketsStart = &((*LostPacketsStart)->Next);
-            }
-            QUIC_SENT_PACKET_METADATA** End = LostPacketsStart;
-            while (*End && (*End)->PacketNumber <= QuicRangeGetHigh(AckBlock)) {
-<<<<<<< HEAD
-                QuicTraceLogVerbose(FN_loss_detection5a6aff023ffdd96b240756e4e4c7d47f, "[%c][TX][%llu] Spurious loss detected",
-=======
-                QuicTraceLogVerbose(
-                    PacketTxSpuriousLoss,
-                    "[%c][TX][%llu] Spurious loss detected",
->>>>>>> eaf136f3
-                    PtkConnPre(Connection),
-                    (*End)->PacketNumber);
-                Connection->Stats.Send.SpuriousLostPackets++;
-                //
-                // NOTE: we don't increment AckedRetransmittableBytes here
-                // because we already told the congestion control module that
-                // this packet left the network.
-                //
-                End = &((*End)->Next);
-            }
-            if (LostPacketsStart != End) {
-                *AckedPacketsTail = *LostPacketsStart;
-                AckedPacketsTail = End;
-                *LostPacketsStart = *End;
-                *End = NULL;
-                if (End == LossDetection->LostPacketsTail) {
-                    LossDetection->LostPacketsTail = LostPacketsStart;
-                }
-                QUIC_DBG_ASSERT(LossDetection->LostPackets != NULL || LossDetection->LostPacketsTail == &LossDetection->LostPackets);
-            }
-        }
-
-        //
-        // Now find all the acknowledged packets in the SentPackets list.
-        //
-        if (*SentPacketsStart != NULL) {
-            while (*SentPacketsStart && (*SentPacketsStart)->PacketNumber < AckBlock->Low) {
-                SentPacketsStart = &((*SentPacketsStart)->Next);
-            }
-            QUIC_SENT_PACKET_METADATA** End = SentPacketsStart;
-            while (*End && (*End)->PacketNumber <= QuicRangeGetHigh(AckBlock)) {
-
-                if ((*End)->Flags.IsRetransmittable) {
-                    PacketsInFlight++;
-                    AckedRetransmittableBytes += (*End)->PacketLength;
-                }
-                LargestAckedPacket = *End;
-                End = &((*End)->Next);
-            }
-
-            if (SentPacketsStart != End) {
-                //
-                // Remove the ACKed packets from the outstanding packet list.
-                //
-                *AckedPacketsTail = *SentPacketsStart;
-                AckedPacketsTail = End;
-                *SentPacketsStart = *End;
-                *End = NULL;
-                if (End == LossDetection->SentPacketsTail) {
-                    LossDetection->SentPacketsTail = SentPacketsStart;
-                }
-                QUIC_DBG_ASSERT(LossDetection->SentPackets != NULL || LossDetection->SentPacketsTail == &LossDetection->SentPackets);
-            }
-        }
-
-        if (LargestAckedPacket != NULL &&
-            LossDetection->LargestAck <= LargestAckedPacket->PacketNumber) {
-            LossDetection->LargestAck = LargestAckedPacket->PacketNumber;
-            if (EncryptLevel > LossDetection->LargestAckEncryptLevel) {
-                LossDetection->LargestAckEncryptLevel = EncryptLevel;
-            }
-            NewLargestAck = TRUE;
-            NewLargestAckRetransmittable = LargestAckedPacket->Flags.IsRetransmittable;
-            NewLargestAckDifferentPath = Path->ID != LargestAckedPacket->PathId;
-        }
-    }
-
-    if (AckedPackets == NULL) {
-        //
-        // Nothing was acknowledged, so we can exit now.
-        //
-        return;
-    }
-
-    while (AckedPackets != NULL) {
-
-        QUIC_SENT_PACKET_METADATA* Packet = AckedPackets;
-        AckedPackets = AckedPackets->Next;
-
-        if (QuicKeyTypeToEncryptLevel(Packet->Flags.KeyType) != EncryptLevel) {
-            //
-            // The packet was not acknowledged with the same encryption level.
-            //
-            QuicTraceEvent(ConnError, "[conn][%p] ERROR, %s.", Connection, "Incorrect ACK encryption level");
-            *InvalidAckBlock = TRUE;
-            return;
-        }
-
-        uint32_t PacketRtt = QuicTimeDiff32(Packet->SentTime, TimeNow);
-<<<<<<< HEAD
-        QuicTraceLogVerbose(FN_loss_detectiona16a26f66ee07984bb898e24396a45ef, "[%c][TX][%llu] ACKed (%u.%u ms)",
-            PtkConnPre(Connection),
-            Packet->PacketNumber,
-            PacketRtt / 1000, PacketRtt % 1000);
-            QuicTraceEvent(ConnPacketACKed, "[conn][%p][TX][%llu] %c ACKed",
-=======
-        QuicTraceLogVerbose(
-            PacketTxAcked,
-            "[%c][TX][%llu] ACKed (%u.%03u ms)",
-            PtkConnPre(Connection),
-            Packet->PacketNumber,
-            PacketRtt / 1000,
-            PacketRtt % 1000);
-            QuicTraceEvent(ConnPacketACKed,
->>>>>>> eaf136f3
-                Connection,
-                Packet->PacketNumber,
-                QuicPacketTraceType(Packet));
-
-        SmallestRtt = min(SmallestRtt, PacketRtt);
-
-        QuicLossDetectionOnPacketAcknowledged(LossDetection, EncryptLevel, Packet);
-        QuicSentPacketPoolReturnPacketMetadata(&Connection->Worker->SentPacketPool, Packet);
-    }
-
-    LossDetection->PacketsInFlight -= PacketsInFlight;
-
-    if (NewLargestAckRetransmittable && !NewLargestAckDifferentPath) {
-        //
-        // Update the current RTT with the smallest RTT calculated, which
-        // should be for the most acknowledged retransmittable packet.
-        //
-        QUIC_DBG_ASSERT(SmallestRtt != (uint32_t)(-1));
-        if ((uint64_t)SmallestRtt >= AckDelay) {
-            //
-            // The ACK delay looks reasonable.
-            //
-            SmallestRtt -= (uint32_t)AckDelay;
-        }
-        QuicConnUpdateRtt(Connection, Path, SmallestRtt);
-    }
-
-    if (NewLargestAck) {
-        //
-        // Handle packet loss (and any possible congestion events) before
-        // data acknowledgement so that we have an accurate bytes in flight
-        // calculation for congestion events.
-        //
-        QuicLossDetectionDetectAndHandleLostPackets(LossDetection, TimeNow);
-    }
-
-    if (NewLargestAck || AckedRetransmittableBytes > 0) {
-        if (QuicCongestionControlOnDataAcknowledged(
-                &Connection->CongestionControl,
-                US_TO_MS(TimeNow),
-                LossDetection->LargestAck,
-                AckedRetransmittableBytes,
-                Connection->Paths[0].SmoothedRtt)) {
-            //
-            // We were previously blocked and are now unblocked.
-            //
-            QuicSendQueueFlush(&Connection->Send, REASON_CONGESTION_CONTROL);
-        }
-    }
-
-    LossDetection->ProbeCount = 0;
-
-    //
-    // At least one packet was ACKed. If all packets were ACKed then we'll
-    // cancel the timer; otherwise we'll reset the timer.
-    //
-    QuicLossDetectionUpdateTimer(LossDetection);
-}
-
-_IRQL_requires_max_(PASSIVE_LEVEL)
-BOOLEAN
-QuicLossDetectionProcessAckFrame(
-    _In_ QUIC_LOSS_DETECTION* LossDetection,
-    _In_ QUIC_PATH* Path,
-    _In_ QUIC_ENCRYPT_LEVEL EncryptLevel,
-    _In_ QUIC_FRAME_TYPE FrameType,
-    _In_ uint16_t BufferLength,
-    _In_reads_bytes_(BufferLength)
-        const uint8_t* const Buffer,
-    _Inout_ uint16_t* Offset,
-    _Out_ BOOLEAN* InvalidFrame
-    )
-{
-    QUIC_CONNECTION* Connection = QuicLossDetectionGetConnection(LossDetection);
-
-    //
-    // Called for each received ACK frame. An ACK frame consists of one or more
-    // ACK blocks, each of which acknowledges a contiguous range of packets.
-    //
-
-    uint64_t AckDelay; // microsec
-    QUIC_ACK_ECN_EX Ecn;
-
-    BOOLEAN Result =
-        QuicAckFrameDecode(
-            FrameType,
-            BufferLength,
-            Buffer,
-            Offset,
-            InvalidFrame,
-            &Connection->DecodedAckRanges,
-            &Ecn,
-            &AckDelay);
-
-    if (Result) {
-
-        uint64_t Largest;
-        if (!QuicRangeGetMaxSafe(&Connection->DecodedAckRanges, &Largest) ||
-            LossDetection->LargestSentPacketNumber < Largest) {
-
-            //
-            // The ACK frame should never acknowledge a packet number we haven't
-            // sent.
-            //
-            *InvalidFrame = TRUE;
-            Result = FALSE;
-
-        } else {
-
-            // TODO - Use ECN information.
-            AckDelay <<= Connection->PeerTransportParams.AckDelayExponent;
-
-            QuicLossDetectionProcessAckBlocks(
-                LossDetection,
-                Path,
-                EncryptLevel,
-                AckDelay,
-                &Connection->DecodedAckRanges,
-                InvalidFrame);
-        }
-    }
-
-    QuicRangeReset(&Connection->DecodedAckRanges);
-
-    return Result;
-}
-
-//
-// Schedules a fixed number of (ACK-eliciting) probe packets to be sent.
-//
-_IRQL_requires_max_(PASSIVE_LEVEL)
-void
-QuicLossDetectionScheduleProbe(
-    _In_ QUIC_LOSS_DETECTION* LossDetection
-    )
-{
-    QUIC_CONNECTION* Connection = QuicLossDetectionGetConnection(LossDetection);
-
-    LossDetection->ProbeCount++;
-    QuicTraceLogConnInfo(
-        ScheduleProbe,
-        Connection,
-        "probe round %lu",
-        LossDetection->ProbeCount);
-
-    //
-    // Below, we will schedule a fixed number packets to be retransmitted. What
-    // we'd like to do here send only that number of packets' worth of fresh
-    // data we have available. That's complicated. Instead, just decrement
-    // for each stream that can send data. Then, if we still have more to send,
-    // retransmit the data in the oldest packets. Finally, if we still haven't
-    // reached the number desired, queue up a PING frame to ensure at least
-    // something is sent.
-    //
-
-    //
-    // The spec says that 1 probe packet is a MUST but 2 is a MAY. Based on
-    // GQUIC's previous experience, we go with 2.
-    //
-    uint8_t NumPackets = 2;
-    QuicCongestionControlSetExemption(&Connection->CongestionControl, NumPackets);
-    QuicSendQueueFlush(&Connection->Send, REASON_PROBE);
-    Connection->Send.TailLossProbeNeeded = TRUE;
-
-    if (Connection->Crypto.TlsState.WriteKey == QUIC_PACKET_KEY_1_RTT) {
-        //
-        // Check to see if any streams have fresh data to send out.
-        //
-        for (QUIC_LIST_ENTRY* Entry = Connection->Send.SendStreams.Flink;
-            Entry != &Connection->Send.SendStreams;
-            Entry = Entry->Flink) {
-
-            QUIC_STREAM* Stream =
-                QUIC_CONTAINING_RECORD(Entry, QUIC_STREAM, SendLink);
-            if (QuicStreamCanSendNow(Stream, FALSE)) {
-                if (--NumPackets == 0) {
-                    return;
-                }
-            }
-        }
-    }
-
-    //
-    // Not enough new stream data exists to fill the probing packets. Schedule
-    // retransmits if possible.
-    //
-    QUIC_SENT_PACKET_METADATA* Packet = LossDetection->SentPackets;
-    while (Packet != NULL) {
-        if (Packet->Flags.IsRetransmittable) {
-<<<<<<< HEAD
-            QuicTraceLogVerbose(FN_loss_detection7317b1941fdec283fd38d8447de752e7, "[%c][TX][%llu] Probe Retransmit",
-=======
-            QuicTraceLogVerbose(
-                PacketTxProbeRetransmit,
-                "[%c][TX][%llu] Probe Retransmit",
->>>>>>> eaf136f3
-                PtkConnPre(Connection),
-                Packet->PacketNumber);
-            QuicTraceEvent(ConnPacketLost, "[conn][%p][TX][%llu] %c Lost: %c",
-                Connection,
-                Packet->PacketNumber,
-                QuicPacketTraceType(Packet),
-                QUIC_TRACE_PACKET_LOSS_PROBE);
-            QuicLossDetectionRetransmitFrames(LossDetection, Packet);
-            if (--NumPackets == 0) {
-                return;
-            }
-        }
-        Packet = Packet->Next;
-    }
-
-    //
-    // No other (or not enough) data was available to fill the probing packets
-    // with. Schedule a PING frame to be sent at the very least to ensure an ACK
-    // will be sent in response.
-    //
-    QuicSendSetSendFlag(&Connection->Send, QUIC_CONN_SEND_FLAG_PING);
-}
-
-_IRQL_requires_max_(PASSIVE_LEVEL)
-void
-QuicLossDetectionProcessTimerOperation(
-    _In_ QUIC_LOSS_DETECTION* LossDetection
-    )
-{
-    QUIC_CONNECTION* Connection = QuicLossDetectionGetConnection(LossDetection);
-
-    const QUIC_SENT_PACKET_METADATA* OldestPacket = // Oldest retransmittable packet.
-        QuicLossDetectionOldestOutstandingPacket(LossDetection);
-
-    if (OldestPacket == NULL &&
-        (QuicConnIsServer(Connection) ||
-         Connection->Crypto.TlsState.WriteKey == QUIC_PACKET_KEY_1_RTT)) {
-        //
-        // No outstanding packets, and this isn't a client without 1-RTT keys.
-        //
-        // Most likely the timer fired (and the operation queued) but then the
-        // outstanding packets were acknowledged before the timer operation was
-        // processed.
-        //
-        // Note: it's also possible that the timed-out packets were ACKed but
-        // some other non-timed-out retransmittable packets are still
-        // outstanding. There isn't an easy way to handle that corner case
-        // (for instance, if we recalculated the timeout period here and
-        // compared it to the oldest outstanding packet's SentTime, we might
-        // calculate the timeout differently than it was calculated originally,
-        // which could lead to weird bugs). So we just take the hit and assume
-        // that at least one of our outstanding packets did time out.
-        //
-        return;
-    }
-
-    uint32_t TimeNow = QuicTimeUs32();
-
-    if (OldestPacket != NULL &&
-        QuicTimeDiff32(OldestPacket->SentTime, TimeNow) >=
-            Connection->DisconnectTimeoutUs) {
-        //
-        // OldestPacket has been in the SentPackets list for at least
-        // DisconnectTimeoutUs without an ACK for either OldestPacket or for any
-        // packets sent more than the reordering threshold after it. Assume the
-        // path is dead and close the connection.
-        //
-        QuicConnCloseLocally(
-            Connection,
-            QUIC_CLOSE_INTERNAL_SILENT | QUIC_CLOSE_QUIC_STATUS,
-            (uint64_t)QUIC_STATUS_CONNECTION_TIMEOUT,
-            NULL);
-
-    } else {
-
-        //
-        // Probe or RACK timeout. If no packets can be inferred lost right now,
-        // send probes.
-        //
-        if (!QuicLossDetectionDetectAndHandleLostPackets(LossDetection, TimeNow)) {
-            QuicLossDetectionScheduleProbe(LossDetection);
-        }
-
-        QuicLossDetectionUpdateTimer(LossDetection);
-    }
-}
+/*++
+
+    Copyright (c) Microsoft Corporation.
+    Licensed under the MIT License.
+
+Abstract:
+
+    This module tracks in-flight packets and determines when they
+    have been lost or delivered to the peer.
+
+
+    RACK (time-based loss detection) algorithm:
+
+    An unacknowledged packet sent before an acknowledged packet and
+    sent more than QUIC_TIME_REORDER_THRESHOLD ago is assumed lost.
+
+
+    There are three logical timers in this module:
+
+    1)  Disconnect timer: if a packet is outstanding for DisconnectTimeoutUs
+        without being acknowledged or determined lost (for example, if no ACKs
+        are received at all after sending the packet), the connection is
+        terminated. This is the last-resort "give-up" timer, and is armed
+        whenever there is an outstanding packet.
+
+    2)  RACK timer: armed whenever there is an outstanding packet with a later
+        packet acknowledged. This is required to trigger the RACK loss detection
+        algorithm described above. When this is armed, the probe timer is not.
+
+    3)  Probe timer: the purpose of this timer is to ensure the RACK algorithm
+        discovers lost packets in all cases. One example case where this helps
+        is when the very last packet sent is dropped. RACK cannot determine
+        that the last packet was lost, since it is defined based on later
+        packets being ACKed.
+
+        The probe timer is armed whenever the RACK timer is not armed and there
+        is an outstanding packet. Its period is a function of RTT, and doubles
+        for each consecutive fire. The expiry time is based on the earliest
+        packet in the set consisting of the latest outstanding packet sent in
+        each packet number space.
+
+        When the probe timer fires, two probe packets are sent.
+
+--*/
+
+#include "precomp.h"
+#include "loss_detection.c.clog.h"
+
+_IRQL_requires_max_(PASSIVE_LEVEL)
+void
+QuicLossDetectionRetransmitFrames(
+    _In_ QUIC_LOSS_DETECTION* LossDetection,
+    _In_ QUIC_SENT_PACKET_METADATA* Packet
+    );
+
+_IRQL_requires_max_(PASSIVE_LEVEL)
+void
+QuicLossDetectionInitializeInternalState(
+    _In_ QUIC_LOSS_DETECTION* LossDetection
+    )
+{
+    LossDetection->PacketsInFlight = 0;
+    LossDetection->ProbeCount = 0;
+}
+
+_IRQL_requires_max_(PASSIVE_LEVEL)
+void
+QuicLossDetectionInitialize(
+    _Inout_ QUIC_LOSS_DETECTION* LossDetection
+    )
+{
+    LossDetection->SentPackets = NULL;
+    LossDetection->SentPacketsTail = &LossDetection->SentPackets;
+    LossDetection->LostPackets = NULL;
+    LossDetection->LostPacketsTail = &LossDetection->LostPackets;
+    QuicLossDetectionInitializeInternalState(LossDetection);
+}
+
+_IRQL_requires_max_(PASSIVE_LEVEL)
+void
+QuicLossDetectionUninitialize(
+    _In_ QUIC_LOSS_DETECTION* LossDetection
+    )
+{
+    QUIC_CONNECTION* Connection = QuicLossDetectionGetConnection(LossDetection);
+
+    while (LossDetection->SentPackets != NULL) {
+        QUIC_SENT_PACKET_METADATA* Packet = LossDetection->SentPackets;
+        LossDetection->SentPackets = LossDetection->SentPackets->Next;
+
+        if (Packet->Flags.IsRetransmittable) {
+            QuicTraceLogVerbose(
+                PacketTxDiscarded,
+                "[%c][TX][%llu] Thrown away on shutdown",
+                PtkConnPre(Connection),
+                Packet->PacketNumber);
+
+        }
+
+        QuicSentPacketPoolReturnPacketMetadata(&Connection->Worker->SentPacketPool, Packet);
+    }
+    while (LossDetection->LostPackets != NULL) {
+        QUIC_SENT_PACKET_METADATA* Packet = LossDetection->LostPackets;
+        LossDetection->LostPackets = LossDetection->LostPackets->Next;
+
+        QuicTraceLogVerbose(
+            PacketTxLostDiscarded,
+            "[%c][TX][%llu] Thrown away on shutdown (lost packet)",
+            PtkConnPre(Connection),
+            Packet->PacketNumber);
+
+        QuicSentPacketPoolReturnPacketMetadata(&Connection->Worker->SentPacketPool, Packet);
+    }
+}
+
+_IRQL_requires_max_(PASSIVE_LEVEL)
+void
+QuicLossDetectionReset(
+    _In_ QUIC_LOSS_DETECTION* LossDetection
+    )
+{
+    QUIC_CONNECTION* Connection = QuicLossDetectionGetConnection(LossDetection);
+
+    QuicConnTimerCancel(Connection, QUIC_CONN_TIMER_LOSS_DETECTION);
+
+    //
+    // Reset internal variables.
+    //
+    QuicLossDetectionInitializeInternalState(LossDetection);
+
+    //
+    // Throw away any outstanding packets.
+    //
+
+    while (LossDetection->SentPackets != NULL) {
+        QUIC_SENT_PACKET_METADATA* Packet = LossDetection->SentPackets;
+        LossDetection->SentPackets = LossDetection->SentPackets->Next;
+        QuicLossDetectionRetransmitFrames(LossDetection, Packet);
+        QuicSentPacketPoolReturnPacketMetadata(&Connection->Worker->SentPacketPool, Packet);
+    }
+    LossDetection->SentPacketsTail = &LossDetection->SentPackets;
+
+    while (LossDetection->LostPackets != NULL) {
+        QUIC_SENT_PACKET_METADATA* Packet = LossDetection->LostPackets;
+        LossDetection->LostPackets = LossDetection->LostPackets->Next;
+        QuicLossDetectionRetransmitFrames(LossDetection, Packet);
+        QuicSentPacketPoolReturnPacketMetadata(&Connection->Worker->SentPacketPool, Packet);
+    }
+    LossDetection->LostPacketsTail = &LossDetection->LostPackets;
+}
+
+//
+// Returns the oldest outstanding retransmittable packet's sent tracking
+// data structure. Returns NULL if there are no oustanding retransmittable
+// packets.
+//
+_IRQL_requires_max_(PASSIVE_LEVEL)
+QUIC_SENT_PACKET_METADATA*
+QuicLossDetectionOldestOutstandingPacket(
+    _In_ QUIC_LOSS_DETECTION* LossDetection
+    )
+{
+    QUIC_SENT_PACKET_METADATA* Packet = LossDetection->SentPackets;
+    while (Packet != NULL && !Packet->Flags.IsRetransmittable) {
+        Packet = Packet->Next;
+    }
+    return Packet;
+}
+
+_IRQL_requires_max_(PASSIVE_LEVEL)
+uint32_t
+QuicLossDetectionComputeProbeTimeout(
+    _In_ QUIC_LOSS_DETECTION* LossDetection,
+    _In_ const QUIC_PATH* Path,
+    _In_ uint32_t Count
+    )
+{
+    QUIC_CONNECTION* Connection = QuicLossDetectionGetConnection(LossDetection);
+
+    QUIC_DBG_ASSERT(Path->SmoothedRtt != 0);
+
+    //
+    // Microseconds.
+    //
+    uint32_t Pto =
+        Path->SmoothedRtt +
+        4 * Path->RttVariance +
+        (uint32_t)MS_TO_US(Connection->PeerTransportParams.MaxAckDelay);
+    Pto *= Count;
+    if (Pto < MsQuicLib.Settings.MaxWorkerQueueDelayUs) {
+        Pto = MsQuicLib.Settings.MaxWorkerQueueDelayUs;
+    }
+    return Pto;
+}
+
+typedef enum QUIC_LOSS_TIMER_TYPE {
+    LOSS_TIMER_INITIAL,
+    LOSS_TIMER_RACK,
+    LOSS_TIMER_PROBE
+} QUIC_LOSS_TIMER_TYPE;
+
+_IRQL_requires_max_(PASSIVE_LEVEL)
+void
+QuicLossDetectionUpdateTimer(
+    _In_ QUIC_LOSS_DETECTION* LossDetection
+    )
+{
+    QUIC_CONNECTION* Connection = QuicLossDetectionGetConnection(LossDetection);
+
+    if (Connection->State.ClosedLocally || Connection->State.ClosedRemotely) {
+        //
+        // No retransmission timer runs after the connection has been shut down.
+        //
+        QuicTraceEvent(ConnLossDetectionTimerCancel, "[conn][%p] Cancelling loss detection timer.", Connection);
+        QuicConnTimerCancel(Connection, QUIC_CONN_TIMER_LOSS_DETECTION);
+        return;
+    }
+
+    const QUIC_SENT_PACKET_METADATA* OldestPacket = // Oldest retransmittable packet.
+        QuicLossDetectionOldestOutstandingPacket(LossDetection);
+
+    if (OldestPacket == NULL &&
+        (QuicConnIsServer(Connection) ||
+         Connection->Crypto.TlsState.WriteKey == QUIC_PACKET_KEY_1_RTT)) {
+        //
+        // Only run the timer when there are outstanding packets, unless this
+        // is a client without 1-RTT keys, in which case the server might be
+        // doing amplification protection, which means more data might need to
+        // be sent to unblock it.
+        //
+        QuicTraceEvent(ConnLossDetectionTimerCancel, "[conn][%p] Cancelling loss detection timer.", Connection);
+        QuicConnTimerCancel(Connection, QUIC_CONN_TIMER_LOSS_DETECTION);
+        return;
+    }
+
+    QUIC_PATH* Path = &Connection->Paths[0]; // TODO - Is this right?
+
+    if (!Path->IsPeerValidated && Path->Allowance < QUIC_MIN_SEND_ALLOWANCE) {
+        //
+        // Sending is restricted for amplification protection.
+        // Don't run the timer, because nothing can be sent when it fires.
+        //
+        QuicTraceEvent(ConnLossDetectionTimerCancel, "[conn][%p] Cancelling loss detection timer.", Connection);
+        QuicConnTimerCancel(Connection, QUIC_CONN_TIMER_LOSS_DETECTION);
+        return;
+    }
+
+    uint32_t TimeNow = QuicTimeUs32();
+
+    QUIC_DBG_ASSERT(Path->SmoothedRtt != 0);
+
+    uint32_t TimeFires;
+    QUIC_LOSS_TIMER_TYPE TimeoutType;
+    if (OldestPacket != NULL &&
+        OldestPacket->PacketNumber < LossDetection->LargestAck &&
+        QuicKeyTypeToEncryptLevel(OldestPacket->Flags.KeyType) <= LossDetection->LargestAckEncryptLevel) {
+        //
+        // RACK timer.
+        // There is an outstanding packet with a later packet acknowledged.
+        // Set a timeout for the remainder of QUIC_TIME_REORDER_THRESHOLD.
+        // If it expires, we'll consider the packet lost.
+        //
+        TimeoutType = LOSS_TIMER_RACK;
+        uint32_t RttUs = max(Path->SmoothedRtt, Path->LatestRttSample);
+        TimeFires = OldestPacket->SentTime + QUIC_TIME_REORDER_THRESHOLD(RttUs);
+
+    } else if (!Path->GotFirstRttSample) {
+
+        //
+        // We don't have an RTT sample yet, so SmoothedRtt = InitialRtt.
+        //
+        TimeoutType = LOSS_TIMER_INITIAL;
+        TimeFires =
+            LossDetection->TimeOfLastPacketSent +
+            ((2 * Path->SmoothedRtt) << LossDetection->ProbeCount);
+
+    } else {
+        TimeoutType = LOSS_TIMER_PROBE;
+        TimeFires =
+            LossDetection->TimeOfLastPacketSent +
+            QuicLossDetectionComputeProbeTimeout(
+                LossDetection, Path, 1 << LossDetection->ProbeCount);
+    }
+
+    //
+    // The units for the delay values start in microseconds. Before being passed
+    // to QuicConnTimerSet, Delay is converted to milliseconds. To account for
+    // any rounding errors, 1 extra millisecond is added to the timer, so it
+    // doesn't end up firing early.
+    //
+
+    uint32_t Delay = QuicTimeDiff32(TimeNow, TimeFires);
+
+    //
+    // Limit the timeout to the remainder of the disconnect timeout if there is
+    // an outstanding packet.
+    //
+    uint32_t MaxDelay;
+    if (OldestPacket != NULL) {
+        MaxDelay =
+            QuicTimeDiff32(
+                TimeNow,
+                OldestPacket->SentTime + Connection->DisconnectTimeoutUs);
+    } else {
+        MaxDelay = (UINT32_MAX >> 1) - 1;
+    }
+
+    if (Delay >= (UINT32_MAX >> 1) || MaxDelay >= (UINT32_MAX >> 1)) {
+        //
+        // We treat a difference of half or more of the max integer space as a
+        // negative value and just set the delay back to zero to fire
+        // immediately. N.B. This breaks down if an expected timeout value ever
+        // exceeds ~35.7 minutes.
+        //
+        Delay = 0;
+    } else if (Delay > MaxDelay) {
+        //
+        // The disconnect timeout is now the limiting factor for the timer.
+        //
+        Delay = US_TO_MS(MaxDelay) + 1;
+    } else {
+        Delay = US_TO_MS(Delay) + 1;
+    }
+
+    QuicTraceEvent(ConnLossDetectionTimerSet, "[conn][%p] Setting loss detection %c timer for %d ms. (ProbeCount=%hd)",
+        Connection, TimeoutType, Delay, LossDetection->ProbeCount);
+    UNREFERENCED_PARAMETER(TimeoutType);
+    QuicConnTimerSet(Connection, QUIC_CONN_TIMER_LOSS_DETECTION, Delay);
+}
+
+_IRQL_requires_max_(PASSIVE_LEVEL)
+QUIC_STATUS
+QuicLossDetectionOnPacketSent(
+    _In_ QUIC_LOSS_DETECTION* LossDetection,
+    _In_ QUIC_PATH* Path,
+    _In_ QUIC_SENT_PACKET_METADATA* TempSentPacket
+    )
+{
+    QUIC_SENT_PACKET_METADATA* SentPacket;
+    QUIC_CONNECTION* Connection = QuicLossDetectionGetConnection(LossDetection);
+
+    QUIC_DBG_ASSERT(TempSentPacket->FrameCount != 0);
+
+    //
+    // Allocate a copy of the packet metadata.
+    //
+    SentPacket =
+        QuicSentPacketPoolGetPacketMetadata(
+            &Connection->Worker->SentPacketPool, TempSentPacket->FrameCount);
+    if (SentPacket == NULL) {
+        return QUIC_STATUS_OUT_OF_MEMORY;
+    }
+    QuicCopyMemory(
+        SentPacket,
+        TempSentPacket,
+        sizeof(QUIC_SENT_PACKET_METADATA) +
+        sizeof(QUIC_SENT_FRAME_METADATA) * TempSentPacket->FrameCount);
+
+    LossDetection->LargestSentPacketNumber = TempSentPacket->PacketNumber;
+
+    //
+    // Add to the outstanding-packet queue.
+    //
+    SentPacket->Next = NULL;
+    *LossDetection->SentPacketsTail = SentPacket;
+    LossDetection->SentPacketsTail = &SentPacket->Next;
+
+    QUIC_DBG_ASSERT(
+        SentPacket->Flags.KeyType != QUIC_PACKET_KEY_0_RTT ||
+        SentPacket->Flags.IsRetransmittable);
+
+    Connection->Stats.Send.TotalPackets++;
+    Connection->Stats.Send.TotalBytes += TempSentPacket->PacketLength;
+    if (SentPacket->Flags.IsRetransmittable) {
+
+        if (LossDetection->PacketsInFlight == 0) {
+            QuicConnResetIdleTimeout(Connection);
+        }
+
+        Connection->Stats.Send.RetransmittablePackets++;
+        LossDetection->PacketsInFlight++;
+        LossDetection->TimeOfLastPacketSent = SentPacket->SentTime;
+
+        if (!Path->IsPeerValidated) {
+            QuicPathDecrementAllowance(
+                Connection, Path, SentPacket->PacketLength);
+        }
+
+        QuicCongestionControlOnDataSent(
+            &Connection->CongestionControl, SentPacket->PacketLength);
+    }
+
+    return QUIC_STATUS_SUCCESS;
+}
+
+_IRQL_requires_max_(PASSIVE_LEVEL)
+void
+QuicLossDetectionOnPacketAcknowledged(
+    _In_ QUIC_LOSS_DETECTION* LossDetection,
+    _In_ QUIC_ENCRYPT_LEVEL EncryptLevel,
+    _In_ QUIC_SENT_PACKET_METADATA* Packet
+    )
+{
+    QUIC_CONNECTION* Connection = QuicLossDetectionGetConnection(LossDetection);
+    QUIC_PATH* Path = QuicConnGetPathByID(Connection, Packet->PathId);
+
+    _Analysis_assume_(
+        EncryptLevel >= QUIC_ENCRYPT_LEVEL_INITIAL &&
+        EncryptLevel < QUIC_ENCRYPT_LEVEL_COUNT);
+
+    if (!QuicConnIsServer(Connection) &&
+        !Connection->State.HandshakeConfirmed &&
+        Packet->Flags.KeyType == QUIC_PACKET_KEY_1_RTT) {
+        QuicTraceLogConnInfo(
+            HandshakeConfirmedAck,
+            Connection,
+            "Handshake confirmed (ack)");
+        QuicCryptoHandshakeConfirmed(&Connection->Crypto);
+    }
+
+    QUIC_PACKET_SPACE* PacketSpace = Connection->Packets[QUIC_ENCRYPT_LEVEL_1_RTT];
+    if (EncryptLevel == QUIC_ENCRYPT_LEVEL_1_RTT &&
+        PacketSpace->AwaitingKeyPhaseConfirmation &&
+        Packet->Flags.KeyPhase == PacketSpace->CurrentKeyPhase &&
+        Packet->PacketNumber >= PacketSpace->WriteKeyPhaseStartPacketNumber) {
+        QuicTraceLogConnVerbose(
+            KeyChangeConfirmed,
+            Connection,
+            "Key change confirmed by peer");
+        PacketSpace->AwaitingKeyPhaseConfirmation = FALSE;
+    }
+
+    for (uint8_t i = 0; i < Packet->FrameCount; i++) {
+        switch (Packet->Frames[i].Type) {
+
+        case QUIC_FRAME_ACK:
+        case QUIC_FRAME_ACK_1:
+            QuicAckTrackerOnAckFrameAcked(
+                &Connection->Packets[EncryptLevel]->AckTracker,
+                Packet->Frames[i].ACK.LargestAckedPacketNumber);
+            break;
+
+        case QUIC_FRAME_RESET_STREAM:
+            QuicStreamOnResetAck(Packet->Frames[i].RESET_STREAM.Stream);
+            break;
+
+        case QUIC_FRAME_CRYPTO:
+            QuicCryptoOnAck(&Connection->Crypto, &Packet->Frames[i]);
+            break;
+
+        case QUIC_FRAME_STREAM:
+        case QUIC_FRAME_STREAM_1:
+        case QUIC_FRAME_STREAM_2:
+        case QUIC_FRAME_STREAM_3:
+        case QUIC_FRAME_STREAM_4:
+        case QUIC_FRAME_STREAM_5:
+        case QUIC_FRAME_STREAM_6:
+        case QUIC_FRAME_STREAM_7:
+            QuicStreamOnAck(
+                Packet->Frames[i].STREAM.Stream,
+                Packet->Flags,
+                &Packet->Frames[i]);
+            break;
+
+        case QUIC_FRAME_STREAM_DATA_BLOCKED:
+            if (Packet->Frames[i].STREAM_DATA_BLOCKED.Stream->OutFlowBlockedReasons &
+                QUIC_FLOW_BLOCKED_STREAM_FLOW_CONTROL) {
+                //
+                // Stream is still blocked, so queue the blocked frame up again.
+                //
+                // N.B. If this design of immediate resending after ACK ever
+                // gets too chatty, then we can reuse the existing loss
+                // detection timer to add exponential backoff.
+                //
+                QuicSendSetStreamSendFlag(
+                    &Connection->Send,
+                    Packet->Frames[i].STREAM_DATA_BLOCKED.Stream,
+                    QUIC_STREAM_SEND_FLAG_DATA_BLOCKED);
+            }
+            break;
+
+        case QUIC_FRAME_NEW_CONNECTION_ID: {
+            BOOLEAN IsLastCid;
+            QUIC_CID_HASH_ENTRY* SourceCid =
+                QuicConnGetSourceCidFromSeq(
+                    Connection,
+                    Packet->Frames[i].NEW_CONNECTION_ID.Sequence,
+                    FALSE,
+                    &IsLastCid);
+            if (SourceCid != NULL) {
+                SourceCid->CID.Acknowledged = TRUE;
+            }
+            break;
+        }
+
+        case QUIC_FRAME_RETIRE_CONNECTION_ID: {
+            QUIC_CID_QUIC_LIST_ENTRY* DestCid =
+                QuicConnGetDestCidFromSeq(
+                    Connection,
+                    Packet->Frames[i].RETIRE_CONNECTION_ID.Sequence,
+                    TRUE);
+            if (DestCid != NULL) {
+                QUIC_FREE(DestCid);
+            }
+            break;
+        }
+        }
+    }
+
+    if (Path != NULL && Packet->Flags.IsPMTUD) {
+        QuicSendOnMtuProbePacketAcked(&Connection->Send, Path, Packet);
+    }
+}
+
+//
+// Marks all the frames in the packet that can be retransmitted as needing to be
+// retransmitted.
+//
+_IRQL_requires_max_(PASSIVE_LEVEL)
+void
+QuicLossDetectionRetransmitFrames(
+    _In_ QUIC_LOSS_DETECTION* LossDetection,
+    _In_ QUIC_SENT_PACKET_METADATA* Packet
+    )
+{
+    QUIC_CONNECTION* Connection = QuicLossDetectionGetConnection(LossDetection);
+
+    for (uint8_t i = 0; i < Packet->FrameCount; i++) {
+        switch (Packet->Frames[i].Type) {
+        case QUIC_FRAME_PING:
+            if (!Packet->Flags.IsPMTUD) {
+                QuicSendSetSendFlag(
+                    &Connection->Send,
+                    QUIC_CONN_SEND_FLAG_PING);
+            }
+            break;
+
+        case QUIC_FRAME_RESET_STREAM:
+            QuicSendSetStreamSendFlag(
+                &Connection->Send,
+                Packet->Frames[i].RESET_STREAM.Stream,
+                QUIC_STREAM_SEND_FLAG_SEND_ABORT);
+            break;
+
+        case QUIC_FRAME_STOP_SENDING:
+            QuicSendSetStreamSendFlag(
+                &Connection->Send,
+                Packet->Frames[i].STOP_SENDING.Stream,
+                QUIC_STREAM_SEND_FLAG_RECV_ABORT);
+            break;
+
+        case QUIC_FRAME_CRYPTO:
+            QuicCryptoOnLoss(
+                &Connection->Crypto,
+                &Packet->Frames[i]);
+            break;
+
+        case QUIC_FRAME_STREAM:
+        case QUIC_FRAME_STREAM_1:
+        case QUIC_FRAME_STREAM_2:
+        case QUIC_FRAME_STREAM_3:
+        case QUIC_FRAME_STREAM_4:
+        case QUIC_FRAME_STREAM_5:
+        case QUIC_FRAME_STREAM_6:
+        case QUIC_FRAME_STREAM_7:
+            QuicStreamOnLoss(
+                Packet->Frames[i].STREAM.Stream,
+                &Packet->Frames[i]);
+            break;
+
+        case QUIC_FRAME_MAX_DATA:
+            QuicSendSetSendFlag(
+                &Connection->Send,
+                QUIC_CONN_SEND_FLAG_MAX_DATA);
+            break;
+
+        case QUIC_FRAME_MAX_STREAM_DATA:
+            QuicSendSetStreamSendFlag(
+                &Connection->Send,
+                Packet->Frames[i].MAX_STREAM_DATA.Stream,
+                QUIC_STREAM_SEND_FLAG_MAX_DATA);
+            break;
+
+        case QUIC_FRAME_MAX_STREAMS:
+            QuicSendSetSendFlag(
+                &Connection->Send,
+                QUIC_CONN_SEND_FLAG_MAX_STREAMS_BIDI);
+            break;
+
+        case QUIC_FRAME_MAX_STREAMS_1:
+            QuicSendSetSendFlag(
+                &Connection->Send,
+                QUIC_CONN_SEND_FLAG_MAX_STREAMS_UNI);
+            break;
+
+        case QUIC_FRAME_STREAM_DATA_BLOCKED:
+            QuicSendSetStreamSendFlag(
+                &Connection->Send,
+                Packet->Frames[i].STREAM_DATA_BLOCKED.Stream,
+                QUIC_STREAM_SEND_FLAG_DATA_BLOCKED);
+            break;
+
+        case QUIC_FRAME_NEW_CONNECTION_ID: {
+            BOOLEAN IsLastCid;
+            QUIC_CID_HASH_ENTRY* SourceCid =
+                QuicConnGetSourceCidFromSeq(
+                    Connection,
+                    Packet->Frames[i].NEW_CONNECTION_ID.Sequence,
+                    FALSE,
+                    &IsLastCid);
+            if (SourceCid != NULL &&
+                !SourceCid->CID.Acknowledged) {
+                SourceCid->CID.NeedsToSend = TRUE;
+                QuicSendSetSendFlag(
+                    &Connection->Send,
+                    QUIC_CONN_SEND_FLAG_NEW_CONNECTION_ID);
+            }
+            break;
+        }
+
+        case QUIC_FRAME_RETIRE_CONNECTION_ID: {
+            QUIC_CID_QUIC_LIST_ENTRY* DestCid =
+                QuicConnGetDestCidFromSeq(
+                    Connection,
+                    Packet->Frames[i].RETIRE_CONNECTION_ID.Sequence,
+                    FALSE);
+            if (DestCid != NULL) {
+                QUIC_DBG_ASSERT(DestCid->CID.Retired);
+                DestCid->CID.NeedsToSend = TRUE;
+                QuicSendSetSendFlag(
+                    &Connection->Send,
+                    QUIC_CONN_SEND_FLAG_RETIRE_CONNECTION_ID);
+            }
+            break;
+        }
+
+        case QUIC_FRAME_PATH_CHALLENGE: {
+            QUIC_PATH* Path = QuicConnGetPathByID(Connection, Packet->PathId);
+            if (Path != NULL && !Path->IsPeerValidated) {
+                Path->SendChallenge = TRUE;
+                QuicSendSetSendFlag(
+                    &Connection->Send,
+                    QUIC_CONN_SEND_FLAG_PATH_CHALLENGE);
+            }
+            break;
+        }
+
+        case QUIC_FRAME_HANDSHAKE_DONE:
+            QuicSendSetSendFlag(
+                &Connection->Send,
+                QUIC_CONN_SEND_FLAG_HANDSHAKE_DONE);
+            break;
+        }
+    }
+}
+
+//
+// Returns TRUE if any lost retransmittable bytes were detected.
+//
+_IRQL_requires_max_(PASSIVE_LEVEL)
+BOOLEAN
+QuicLossDetectionDetectAndHandleLostPackets(
+    _In_ QUIC_LOSS_DETECTION* LossDetection,
+    _In_ uint32_t TimeNow
+    )
+{
+    QUIC_CONNECTION* Connection = QuicLossDetectionGetConnection(LossDetection);
+    uint32_t LostRetransmittableBytes = 0;
+    QUIC_SENT_PACKET_METADATA* Packet;
+
+    if (LossDetection->LostPackets != NULL) {
+        //
+        // Clean out any packets in the LostPackets list that we are pretty
+        // confident will never be acknowledged.
+        //
+        uint32_t TwoPto =
+            QuicLossDetectionComputeProbeTimeout(
+                LossDetection,
+                &Connection->Paths[0], // TODO - Is this right?
+                2);
+        while ((Packet = LossDetection->LostPackets) != NULL &&
+                Packet->PacketNumber < LossDetection->LargestAck &&
+                QuicTimeDiff32(Packet->SentTime, TimeNow) > TwoPto) {
+            QuicTraceLogVerbose(
+                PacketTxForget,
+                "[%c][TX][%llu] Forgetting",
+                PtkConnPre(Connection),
+                Packet->PacketNumber);
+            LossDetection->LostPackets = Packet->Next;
+            QuicSentPacketPoolReturnPacketMetadata(&Connection->Worker->SentPacketPool, Packet);
+        }
+        if (LossDetection->LostPackets == NULL) {
+            LossDetection->LostPacketsTail = &LossDetection->LostPackets;
+        }
+    }
+
+    if (LossDetection->SentPackets != NULL) {
+        //
+        // Remove "suspect" packets inferred lost from out-of-order ACKs.
+        // The spec has:
+        // kTimeThreshold * max(SRTT, latest_RTT, kGranularity),
+        // where kGranularity is the system timer granularity.
+        // This implementation excludes kGranularity from the calculation,
+        // because it is not needed to keep timers from firing early.
+        //
+        const QUIC_PATH* Path = &Connection->Paths[0]; // TODO - Correct?
+        uint32_t Rtt = max(Path->SmoothedRtt, Path->LatestRttSample);
+        uint32_t TimeReorderThreshold = QUIC_TIME_REORDER_THRESHOLD(Rtt);
+        uint64_t LargestLostPacketNumber = 0;
+        QUIC_SENT_PACKET_METADATA* PrevPacket = NULL;
+        Packet = LossDetection->SentPackets;
+        while (Packet != NULL) {
+
+            BOOLEAN NonretransmittableHandshakePacket =
+                !Packet->Flags.IsRetransmittable &&
+                Packet->Flags.KeyType < QUIC_PACKET_KEY_1_RTT;
+            QUIC_ENCRYPT_LEVEL EncryptLevel =
+                QuicKeyTypeToEncryptLevel(Packet->Flags.KeyType);
+
+            if (EncryptLevel > LossDetection->LargestAckEncryptLevel) {
+                PrevPacket = Packet;
+                Packet = Packet->Next;
+                continue;
+            } else if (Packet->PacketNumber + QUIC_PACKET_REORDER_THRESHOLD < LossDetection->LargestAck) {
+                if (!NonretransmittableHandshakePacket) {
+                    QuicTraceLogVerbose(
+                        PacketTxLostFack,
+                        "[%c][TX][%llu] Lost: FACK %llu packets",
+                        PtkConnPre(Connection),
+                        Packet->PacketNumber,
+                        LossDetection->LargestAck - Packet->PacketNumber);
+                    QuicTraceEvent(ConnPacketLost, "[conn][%p][TX][%llu] %c Lost: %c",
+                        Connection,
+                        Packet->PacketNumber,
+                        QuicPacketTraceType(Packet),
+                        QUIC_TRACE_PACKET_LOSS_FACK);
+                }
+            } else if (Packet->PacketNumber < LossDetection->LargestAck &&
+                        QuicTimeAtOrBefore32(Packet->SentTime + TimeReorderThreshold, TimeNow)) {
+                if (!NonretransmittableHandshakePacket) {
+                    QuicTraceLogVerbose(
+                        PacketTxLostRack,
+                        "[%c][TX][%llu] Lost: RACK %lu ms",
+                        PtkConnPre(Connection),
+                        Packet->PacketNumber,
+                        QuicTimeDiff32(Packet->SentTime, TimeNow));
+                    QuicTraceEvent(ConnPacketLost, "[conn][%p][TX][%llu] %c Lost: %c",
+                        Connection,
+                        Packet->PacketNumber,
+                        QuicPacketTraceType(Packet),
+                        QUIC_TRACE_PACKET_LOSS_RACK);
+                }
+            } else {
+                break;
+            }
+
+            Connection->Stats.Send.SuspectedLostPackets++;
+            if (Packet->Flags.IsRetransmittable) {
+                --LossDetection->PacketsInFlight;
+                LostRetransmittableBytes += Packet->PacketLength;
+                QuicLossDetectionRetransmitFrames(LossDetection, Packet);
+            }
+
+            LargestLostPacketNumber = Packet->PacketNumber;
+            if (PrevPacket == NULL) {
+                LossDetection->SentPackets = Packet->Next;
+            } else {
+                PrevPacket->Next = Packet->Next;
+            }
+
+            *LossDetection->LostPacketsTail = Packet;
+            LossDetection->LostPacketsTail = &Packet->Next;
+            Packet = Packet->Next;
+            *LossDetection->LostPacketsTail = NULL;
+        }
+        if (LossDetection->SentPackets == NULL) {
+            LossDetection->SentPacketsTail = &LossDetection->SentPackets;
+            QUIC_DBG_ASSERT(LossDetection->PacketsInFlight == 0);
+        }
+
+        if (LostRetransmittableBytes > 0) {
+            QuicCongestionControlOnDataLost(
+                &Connection->CongestionControl,
+                LargestLostPacketNumber,
+                LossDetection->LargestSentPacketNumber,
+                LostRetransmittableBytes,
+                LossDetection->ProbeCount > QUIC_PERSISTENT_CONGESTION_THRESHOLD);
+            //
+            // Send packets from any previously blocked streams.
+            //
+            QuicSendQueueFlush(&Connection->Send, REASON_LOSS);
+        }
+    }
+
+    QUIC_DBG_ASSERT(LossDetection->SentPackets != NULL || LossDetection->SentPacketsTail == &LossDetection->SentPackets);
+    QUIC_DBG_ASSERT(LossDetection->LostPackets != NULL || LossDetection->LostPacketsTail == &LossDetection->LostPackets);
+
+    return LostRetransmittableBytes > 0;
+}
+
+_IRQL_requires_max_(PASSIVE_LEVEL)
+void
+QuicLossDetectionDiscardPackets(
+    _In_ QUIC_LOSS_DETECTION* LossDetection,
+    _In_ QUIC_PACKET_KEY_TYPE KeyType
+    )
+{
+    QUIC_CONNECTION* Connection = QuicLossDetectionGetConnection(LossDetection);
+    QUIC_ENCRYPT_LEVEL EncryptLevel = QuicKeyTypeToEncryptLevel(KeyType);
+    QUIC_SENT_PACKET_METADATA* PrevPacket;
+    QUIC_SENT_PACKET_METADATA* Packet;
+    uint32_t AckedRetransmittableBytes = 0;
+    uint32_t TimeNow = QuicTimeUs32();
+
+    QUIC_DBG_ASSERT(KeyType == QUIC_PACKET_KEY_INITIAL || KeyType == QUIC_PACKET_KEY_HANDSHAKE);
+
+    //
+    // Implicitly ACK all outstanding packets.
+    //
+
+    PrevPacket = NULL;
+    Packet = LossDetection->LostPackets;
+    while (Packet != NULL) {
+        QUIC_SENT_PACKET_METADATA* NextPacket = Packet->Next;
+
+        if (Packet->Flags.KeyType == KeyType) {
+            if (PrevPacket != NULL) {
+                PrevPacket->Next = NextPacket;
+                if (NextPacket == NULL) {
+                    LossDetection->LostPacketsTail = &PrevPacket->Next;
+                }
+            } else {
+                LossDetection->LostPackets = NextPacket;
+                if (NextPacket == NULL) {
+                    LossDetection->LostPacketsTail = &LossDetection->LostPackets;
+                }
+            }
+
+            QuicTraceLogVerbose(
+                PacketTxAckedImplicit,
+                "[%c][TX][%llu] ACKed (implicit)",
+                PtkConnPre(Connection),
+                Packet->PacketNumber);
+            QuicTraceEvent(ConnPacketACKed, "[conn][%p][TX][%llu] %c ACKed",
+                Connection,
+                Packet->PacketNumber,
+                QuicPacketTraceType(Packet));
+            QuicLossDetectionOnPacketAcknowledged(LossDetection, EncryptLevel, Packet);
+            QuicSentPacketPoolReturnPacketMetadata(&Connection->Worker->SentPacketPool, Packet);
+
+            Packet = NextPacket;
+
+        } else {
+            PrevPacket = Packet;
+            Packet = NextPacket;
+        }
+    }
+
+    PrevPacket = NULL;
+    Packet = LossDetection->SentPackets;
+    while (Packet != NULL) {
+        QUIC_SENT_PACKET_METADATA* NextPacket = Packet->Next;
+
+        if (Packet->Flags.KeyType == KeyType) {
+            if (PrevPacket != NULL) {
+                PrevPacket->Next = NextPacket;
+                if (NextPacket == NULL) {
+                    LossDetection->SentPacketsTail = &PrevPacket->Next;
+                }
+            } else {
+                LossDetection->SentPackets = NextPacket;
+                if (NextPacket == NULL) {
+                    LossDetection->SentPacketsTail = &LossDetection->SentPackets;
+                }
+            }
+
+            QuicTraceLogVerbose(
+                PacketTxAckedImplicit,
+                "[%c][TX][%llu] ACKed (implicit)",
+                PtkConnPre(Connection),
+                Packet->PacketNumber);
+            QuicTraceEvent(ConnPacketACKed, "[conn][%p][TX][%llu] %c ACKed",
+                Connection,
+                Packet->PacketNumber,
+                QuicPacketTraceType(Packet));
+
+            if (Packet->Flags.IsRetransmittable) {
+                LossDetection->PacketsInFlight--;
+                AckedRetransmittableBytes += Packet->PacketLength;
+            }
+
+            QuicLossDetectionOnPacketAcknowledged(LossDetection, EncryptLevel, Packet);
+            QuicSentPacketPoolReturnPacketMetadata(&Connection->Worker->SentPacketPool, Packet);
+
+            Packet = NextPacket;
+
+        } else {
+            PrevPacket = Packet;
+            Packet = NextPacket;
+        }
+    }
+
+    if (AckedRetransmittableBytes > 0) {
+        const QUIC_PATH* Path = &Connection->Paths[0]; // TODO - Correct?
+        if (QuicCongestionControlOnDataAcknowledged(
+                &Connection->CongestionControl,
+                US_TO_MS(TimeNow),
+                LossDetection->LargestAck,
+                AckedRetransmittableBytes,
+                Path->SmoothedRtt)) {
+            //
+            // We were previously blocked and are now unblocked.
+            //
+            QuicSendQueueFlush(&Connection->Send, REASON_CONGESTION_CONTROL);
+        }
+    }
+}
+
+_IRQL_requires_max_(PASSIVE_LEVEL)
+void
+QuicLossDetectionOnZeroRttRejected(
+    _In_ QUIC_LOSS_DETECTION* LossDetection
+    )
+{
+    QUIC_CONNECTION* Connection = QuicLossDetectionGetConnection(LossDetection);
+    QUIC_SENT_PACKET_METADATA* PrevPacket;
+    QUIC_SENT_PACKET_METADATA* Packet;
+    uint32_t CountRetransmittableBytes = 0;
+
+    //
+    // Marks all the packets as lost so they can be retransmitted immediately.
+    //
+
+    PrevPacket = NULL;
+    Packet = LossDetection->SentPackets;
+    while (Packet != NULL) {
+        QUIC_SENT_PACKET_METADATA* NextPacket = Packet->Next;
+
+        if (Packet->Flags.KeyType == QUIC_PACKET_KEY_0_RTT) {
+            if (PrevPacket != NULL) {
+                PrevPacket->Next = NextPacket;
+                if (NextPacket == NULL) {
+                    LossDetection->SentPacketsTail = &PrevPacket->Next;
+                }
+            } else {
+                LossDetection->SentPackets = NextPacket;
+                if (NextPacket == NULL) {
+                    LossDetection->SentPacketsTail = &LossDetection->SentPackets;
+                }
+            }
+
+            QuicTraceLogVerbose(
+                PacketTx0RttRejected,
+                "[%c][TX][%llu] Rejected",
+                PtkConnPre(Connection),
+                Packet->PacketNumber);
+
+            QUIC_DBG_ASSERT(Packet->Flags.IsRetransmittable);
+
+            LossDetection->PacketsInFlight--;
+            CountRetransmittableBytes += Packet->PacketLength;
+
+            QuicLossDetectionRetransmitFrames(LossDetection, Packet);
+            QuicSentPacketPoolReturnPacketMetadata(&Connection->Worker->SentPacketPool, Packet);
+
+            Packet = NextPacket;
+
+        } else {
+            PrevPacket = Packet;
+            Packet = NextPacket;
+        }
+    }
+
+    if (CountRetransmittableBytes > 0) {
+        if (QuicCongestionControlOnDataInvalidated(
+                &Connection->CongestionControl,
+                CountRetransmittableBytes)) {
+            //
+            // We were previously blocked and are now unblocked.
+            //
+            QuicSendQueueFlush(&Connection->Send, REASON_CONGESTION_CONTROL);
+        }
+    }
+}
+
+_IRQL_requires_max_(PASSIVE_LEVEL)
+void
+QuicLossDetectionProcessAckBlocks(
+    _In_ QUIC_LOSS_DETECTION* LossDetection,
+    _In_ QUIC_PATH* Path,
+    _In_ QUIC_ENCRYPT_LEVEL EncryptLevel,
+    _In_ uint64_t AckDelay,
+    _In_ QUIC_RANGE* AckBlocks,
+    _Out_ BOOLEAN* InvalidAckBlock
+    )
+{
+    QUIC_SENT_PACKET_METADATA* AckedPackets = NULL;
+    QUIC_SENT_PACKET_METADATA** AckedPacketsTail = &AckedPackets;
+
+    uint32_t PacketsInFlight = 0;
+    uint32_t AckedRetransmittableBytes = 0;
+    QUIC_CONNECTION* Connection = QuicLossDetectionGetConnection(LossDetection);
+    uint32_t TimeNow = QuicTimeUs32();
+    uint32_t SmallestRtt = (uint32_t)(-1);
+    BOOLEAN NewLargestAck = FALSE;
+    BOOLEAN NewLargestAckRetransmittable = FALSE;
+    BOOLEAN NewLargestAckDifferentPath = FALSE;
+
+    *InvalidAckBlock = FALSE;
+
+    QUIC_SENT_PACKET_METADATA** LostPacketsStart = &LossDetection->LostPackets;
+    QUIC_SENT_PACKET_METADATA** SentPacketsStart = &LossDetection->SentPackets;
+    QUIC_SENT_PACKET_METADATA* LargestAckedPacket = NULL;
+
+    uint32_t i = 0;
+    QUIC_SUBRANGE* AckBlock;
+    while ((AckBlock = QuicRangeGetSafe(AckBlocks, i++)) != NULL) {
+
+        //
+        // Check to see if any packets in the LostPackets list are acknowledged,
+        // which would mean we mistakenly classified those packets as lost.
+        //
+        if (*LostPacketsStart != NULL) {
+            while (*LostPacketsStart && (*LostPacketsStart)->PacketNumber < AckBlock->Low) {
+                LostPacketsStart = &((*LostPacketsStart)->Next);
+            }
+            QUIC_SENT_PACKET_METADATA** End = LostPacketsStart;
+            while (*End && (*End)->PacketNumber <= QuicRangeGetHigh(AckBlock)) {
+                QuicTraceLogVerbose(
+                    PacketTxSpuriousLoss,
+                    "[%c][TX][%llu] Spurious loss detected",
+                    PtkConnPre(Connection),
+                    (*End)->PacketNumber);
+                Connection->Stats.Send.SpuriousLostPackets++;
+                //
+                // NOTE: we don't increment AckedRetransmittableBytes here
+                // because we already told the congestion control module that
+                // this packet left the network.
+                //
+                End = &((*End)->Next);
+            }
+            if (LostPacketsStart != End) {
+                *AckedPacketsTail = *LostPacketsStart;
+                AckedPacketsTail = End;
+                *LostPacketsStart = *End;
+                *End = NULL;
+                if (End == LossDetection->LostPacketsTail) {
+                    LossDetection->LostPacketsTail = LostPacketsStart;
+                }
+                QUIC_DBG_ASSERT(LossDetection->LostPackets != NULL || LossDetection->LostPacketsTail == &LossDetection->LostPackets);
+            }
+        }
+
+        //
+        // Now find all the acknowledged packets in the SentPackets list.
+        //
+        if (*SentPacketsStart != NULL) {
+            while (*SentPacketsStart && (*SentPacketsStart)->PacketNumber < AckBlock->Low) {
+                SentPacketsStart = &((*SentPacketsStart)->Next);
+            }
+            QUIC_SENT_PACKET_METADATA** End = SentPacketsStart;
+            while (*End && (*End)->PacketNumber <= QuicRangeGetHigh(AckBlock)) {
+
+                if ((*End)->Flags.IsRetransmittable) {
+                    PacketsInFlight++;
+                    AckedRetransmittableBytes += (*End)->PacketLength;
+                }
+                LargestAckedPacket = *End;
+                End = &((*End)->Next);
+            }
+
+            if (SentPacketsStart != End) {
+                //
+                // Remove the ACKed packets from the outstanding packet list.
+                //
+                *AckedPacketsTail = *SentPacketsStart;
+                AckedPacketsTail = End;
+                *SentPacketsStart = *End;
+                *End = NULL;
+                if (End == LossDetection->SentPacketsTail) {
+                    LossDetection->SentPacketsTail = SentPacketsStart;
+                }
+                QUIC_DBG_ASSERT(LossDetection->SentPackets != NULL || LossDetection->SentPacketsTail == &LossDetection->SentPackets);
+            }
+        }
+
+        if (LargestAckedPacket != NULL &&
+            LossDetection->LargestAck <= LargestAckedPacket->PacketNumber) {
+            LossDetection->LargestAck = LargestAckedPacket->PacketNumber;
+            if (EncryptLevel > LossDetection->LargestAckEncryptLevel) {
+                LossDetection->LargestAckEncryptLevel = EncryptLevel;
+            }
+            NewLargestAck = TRUE;
+            NewLargestAckRetransmittable = LargestAckedPacket->Flags.IsRetransmittable;
+            NewLargestAckDifferentPath = Path->ID != LargestAckedPacket->PathId;
+        }
+    }
+
+    if (AckedPackets == NULL) {
+        //
+        // Nothing was acknowledged, so we can exit now.
+        //
+        return;
+    }
+
+    while (AckedPackets != NULL) {
+
+        QUIC_SENT_PACKET_METADATA* Packet = AckedPackets;
+        AckedPackets = AckedPackets->Next;
+
+        if (QuicKeyTypeToEncryptLevel(Packet->Flags.KeyType) != EncryptLevel) {
+            //
+            // The packet was not acknowledged with the same encryption level.
+            //
+            QuicTraceEvent(ConnError, "[conn][%p] ERROR, %s.", Connection, "Incorrect ACK encryption level");
+            *InvalidAckBlock = TRUE;
+            return;
+        }
+
+        uint32_t PacketRtt = QuicTimeDiff32(Packet->SentTime, TimeNow);
+        QuicTraceLogVerbose(
+            PacketTxAcked,
+            "[%c][TX][%llu] ACKed (%u.%03u ms)",
+            PtkConnPre(Connection),
+            Packet->PacketNumber,
+            PacketRtt / 1000,
+            PacketRtt % 1000);
+        QuicTraceEvent(ConnPacketACKed,
+            Connection,
+            Packet->PacketNumber,
+            QuicPacketTraceType(Packet));
+
+        SmallestRtt = min(SmallestRtt, PacketRtt);
+
+        QuicLossDetectionOnPacketAcknowledged(LossDetection, EncryptLevel, Packet);
+        QuicSentPacketPoolReturnPacketMetadata(&Connection->Worker->SentPacketPool, Packet);
+    }
+
+    LossDetection->PacketsInFlight -= PacketsInFlight;
+
+    if (NewLargestAckRetransmittable && !NewLargestAckDifferentPath) {
+        //
+        // Update the current RTT with the smallest RTT calculated, which
+        // should be for the most acknowledged retransmittable packet.
+        //
+        QUIC_DBG_ASSERT(SmallestRtt != (uint32_t)(-1));
+        if ((uint64_t)SmallestRtt >= AckDelay) {
+            //
+            // The ACK delay looks reasonable.
+            //
+            SmallestRtt -= (uint32_t)AckDelay;
+        }
+        QuicConnUpdateRtt(Connection, Path, SmallestRtt);
+    }
+
+    if (NewLargestAck) {
+        //
+        // Handle packet loss (and any possible congestion events) before
+        // data acknowledgement so that we have an accurate bytes in flight
+        // calculation for congestion events.
+        //
+        QuicLossDetectionDetectAndHandleLostPackets(LossDetection, TimeNow);
+    }
+
+    if (NewLargestAck || AckedRetransmittableBytes > 0) {
+        if (QuicCongestionControlOnDataAcknowledged(
+                &Connection->CongestionControl,
+                US_TO_MS(TimeNow),
+                LossDetection->LargestAck,
+                AckedRetransmittableBytes,
+                Connection->Paths[0].SmoothedRtt)) {
+            //
+            // We were previously blocked and are now unblocked.
+            //
+            QuicSendQueueFlush(&Connection->Send, REASON_CONGESTION_CONTROL);
+        }
+    }
+
+    LossDetection->ProbeCount = 0;
+
+    //
+    // At least one packet was ACKed. If all packets were ACKed then we'll
+    // cancel the timer; otherwise we'll reset the timer.
+    //
+    QuicLossDetectionUpdateTimer(LossDetection);
+}
+
+_IRQL_requires_max_(PASSIVE_LEVEL)
+BOOLEAN
+QuicLossDetectionProcessAckFrame(
+    _In_ QUIC_LOSS_DETECTION* LossDetection,
+    _In_ QUIC_PATH* Path,
+    _In_ QUIC_ENCRYPT_LEVEL EncryptLevel,
+    _In_ QUIC_FRAME_TYPE FrameType,
+    _In_ uint16_t BufferLength,
+    _In_reads_bytes_(BufferLength)
+        const uint8_t* const Buffer,
+    _Inout_ uint16_t* Offset,
+    _Out_ BOOLEAN* InvalidFrame
+    )
+{
+    QUIC_CONNECTION* Connection = QuicLossDetectionGetConnection(LossDetection);
+
+    //
+    // Called for each received ACK frame. An ACK frame consists of one or more
+    // ACK blocks, each of which acknowledges a contiguous range of packets.
+    //
+
+    uint64_t AckDelay; // microsec
+    QUIC_ACK_ECN_EX Ecn;
+
+    BOOLEAN Result =
+        QuicAckFrameDecode(
+            FrameType,
+            BufferLength,
+            Buffer,
+            Offset,
+            InvalidFrame,
+            &Connection->DecodedAckRanges,
+            &Ecn,
+            &AckDelay);
+
+    if (Result) {
+
+        uint64_t Largest;
+        if (!QuicRangeGetMaxSafe(&Connection->DecodedAckRanges, &Largest) ||
+            LossDetection->LargestSentPacketNumber < Largest) {
+
+            //
+            // The ACK frame should never acknowledge a packet number we haven't
+            // sent.
+            //
+            *InvalidFrame = TRUE;
+            Result = FALSE;
+
+        } else {
+
+            // TODO - Use ECN information.
+            AckDelay <<= Connection->PeerTransportParams.AckDelayExponent;
+
+            QuicLossDetectionProcessAckBlocks(
+                LossDetection,
+                Path,
+                EncryptLevel,
+                AckDelay,
+                &Connection->DecodedAckRanges,
+                InvalidFrame);
+        }
+    }
+
+    QuicRangeReset(&Connection->DecodedAckRanges);
+
+    return Result;
+}
+
+//
+// Schedules a fixed number of (ACK-eliciting) probe packets to be sent.
+//
+_IRQL_requires_max_(PASSIVE_LEVEL)
+void
+QuicLossDetectionScheduleProbe(
+    _In_ QUIC_LOSS_DETECTION* LossDetection
+    )
+{
+    QUIC_CONNECTION* Connection = QuicLossDetectionGetConnection(LossDetection);
+
+    LossDetection->ProbeCount++;
+    QuicTraceLogConnInfo(
+        ScheduleProbe,
+        Connection,
+        "probe round %lu",
+        LossDetection->ProbeCount);
+
+    //
+    // Below, we will schedule a fixed number packets to be retransmitted. What
+    // we'd like to do here send only that number of packets' worth of fresh
+    // data we have available. That's complicated. Instead, just decrement
+    // for each stream that can send data. Then, if we still have more to send,
+    // retransmit the data in the oldest packets. Finally, if we still haven't
+    // reached the number desired, queue up a PING frame to ensure at least
+    // something is sent.
+    //
+
+    //
+    // The spec says that 1 probe packet is a MUST but 2 is a MAY. Based on
+    // GQUIC's previous experience, we go with 2.
+    //
+    uint8_t NumPackets = 2;
+    QuicCongestionControlSetExemption(&Connection->CongestionControl, NumPackets);
+    QuicSendQueueFlush(&Connection->Send, REASON_PROBE);
+    Connection->Send.TailLossProbeNeeded = TRUE;
+
+    if (Connection->Crypto.TlsState.WriteKey == QUIC_PACKET_KEY_1_RTT) {
+        //
+        // Check to see if any streams have fresh data to send out.
+        //
+        for (QUIC_LIST_ENTRY* Entry = Connection->Send.SendStreams.Flink;
+            Entry != &Connection->Send.SendStreams;
+            Entry = Entry->Flink) {
+
+            QUIC_STREAM* Stream =
+                QUIC_CONTAINING_RECORD(Entry, QUIC_STREAM, SendLink);
+            if (QuicStreamCanSendNow(Stream, FALSE)) {
+                if (--NumPackets == 0) {
+                    return;
+                }
+            }
+        }
+    }
+
+    //
+    // Not enough new stream data exists to fill the probing packets. Schedule
+    // retransmits if possible.
+    //
+    QUIC_SENT_PACKET_METADATA* Packet = LossDetection->SentPackets;
+    while (Packet != NULL) {
+        if (Packet->Flags.IsRetransmittable) {
+            QuicTraceLogVerbose(
+                PacketTxProbeRetransmit,
+                "[%c][TX][%llu] Probe Retransmit",
+                PtkConnPre(Connection),
+                Packet->PacketNumber);
+            QuicTraceEvent(ConnPacketLost, "[conn][%p][TX][%llu] %c Lost: %c",
+                Connection,
+                Packet->PacketNumber,
+                QuicPacketTraceType(Packet),
+                QUIC_TRACE_PACKET_LOSS_PROBE);
+            QuicLossDetectionRetransmitFrames(LossDetection, Packet);
+            if (--NumPackets == 0) {
+                return;
+            }
+        }
+        Packet = Packet->Next;
+    }
+
+    //
+    // No other (or not enough) data was available to fill the probing packets
+    // with. Schedule a PING frame to be sent at the very least to ensure an ACK
+    // will be sent in response.
+    //
+    QuicSendSetSendFlag(&Connection->Send, QUIC_CONN_SEND_FLAG_PING);
+}
+
+_IRQL_requires_max_(PASSIVE_LEVEL)
+void
+QuicLossDetectionProcessTimerOperation(
+    _In_ QUIC_LOSS_DETECTION* LossDetection
+    )
+{
+    QUIC_CONNECTION* Connection = QuicLossDetectionGetConnection(LossDetection);
+
+    const QUIC_SENT_PACKET_METADATA* OldestPacket = // Oldest retransmittable packet.
+        QuicLossDetectionOldestOutstandingPacket(LossDetection);
+
+    if (OldestPacket == NULL &&
+        (QuicConnIsServer(Connection) ||
+         Connection->Crypto.TlsState.WriteKey == QUIC_PACKET_KEY_1_RTT)) {
+        //
+        // No outstanding packets, and this isn't a client without 1-RTT keys.
+        //
+        // Most likely the timer fired (and the operation queued) but then the
+        // outstanding packets were acknowledged before the timer operation was
+        // processed.
+        //
+        // Note: it's also possible that the timed-out packets were ACKed but
+        // some other non-timed-out retransmittable packets are still
+        // outstanding. There isn't an easy way to handle that corner case
+        // (for instance, if we recalculated the timeout period here and
+        // compared it to the oldest outstanding packet's SentTime, we might
+        // calculate the timeout differently than it was calculated originally,
+        // which could lead to weird bugs). So we just take the hit and assume
+        // that at least one of our outstanding packets did time out.
+        //
+        return;
+    }
+
+    uint32_t TimeNow = QuicTimeUs32();
+
+    if (OldestPacket != NULL &&
+        QuicTimeDiff32(OldestPacket->SentTime, TimeNow) >=
+            Connection->DisconnectTimeoutUs) {
+        //
+        // OldestPacket has been in the SentPackets list for at least
+        // DisconnectTimeoutUs without an ACK for either OldestPacket or for any
+        // packets sent more than the reordering threshold after it. Assume the
+        // path is dead and close the connection.
+        //
+        QuicConnCloseLocally(
+            Connection,
+            QUIC_CLOSE_INTERNAL_SILENT | QUIC_CLOSE_QUIC_STATUS,
+            (uint64_t)QUIC_STATUS_CONNECTION_TIMEOUT,
+            NULL);
+
+    } else {
+
+        //
+        // Probe or RACK timeout. If no packets can be inferred lost right now,
+        // send probes.
+        //
+        if (!QuicLossDetectionDetectAndHandleLostPackets(LossDetection, TimeNow)) {
+            QuicLossDetectionScheduleProbe(LossDetection);
+        }
+
+        QuicLossDetectionUpdateTimer(LossDetection);
+    }
+}