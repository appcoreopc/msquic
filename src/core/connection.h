--- conflicted
+++ resolved
@@ -1,1346 +1,1314 @@
-/*++
-
-    Copyright (c) Microsoft Corporation.
-    Licensed under the MIT License.
-
---*/
-
-#include "connection.h.clog.h"
-
-typedef struct QUIC_LISTENER QUIC_LISTENER;
-
-//
-// Connection close flags
-//
-#define QUIC_CLOSE_SILENT                   0x00000001  // Don't send connection close or wait for response
-#define QUIC_CLOSE_SEND_NOTIFICATION        0x00000002  // Send notification to API client
-#define QUIC_CLOSE_APPLICATION              0x00000004  // Application closed the connection.
-#define QUIC_CLOSE_REMOTE                   0x00000008  // Connection closed remotely.
-#define QUIC_CLOSE_QUIC_STATUS              0x00000010  // QUIC_STATUS used for closing.
-
-#define QUIC_CLOSE_INTERNAL QUIC_CLOSE_SEND_NOTIFICATION
-#define QUIC_CLOSE_INTERNAL_SILENT (QUIC_CLOSE_INTERNAL | QUIC_CLOSE_SILENT)
-
-//
-// Different possible states/flags of a connection.
-// Note - Keep quictypes.h's copy up to date.
-//
-typedef union QUIC_CONNECTION_STATE {
-    uint32_t Flags;
-    struct {
-        BOOLEAN Allocated       : 1;    // Allocated. Used for Debugging.
-        BOOLEAN Initialized     : 1;    // Initialized successfully. Used for Debugging.
-        BOOLEAN Started         : 1;    // Handshake started.
-        BOOLEAN Connected       : 1;    // Handshake completed.
-        BOOLEAN ClosedLocally   : 1;    // Locally closed.
-        BOOLEAN ClosedRemotely  : 1;    // Remotely closed.
-        BOOLEAN AppClosed       : 1;    // Application (not transport) closed connection.
-        BOOLEAN HandleShutdown  : 1;    // Shutdown callback delivered for handle.
-        BOOLEAN HandleClosed    : 1;    // Handle closed by application layer.
-        BOOLEAN Uninitialized   : 1;    // Uninitialize started/completed.
-        BOOLEAN Freed           : 1;    // Freed. Used for Debugging.
-
-        //
-        // Indicates whether encryption is enabled or not for the connection.
-        //
-        BOOLEAN EncryptionEnabled : 1;
-
-        //
-        // Indicates whether packet number encryption is enabled or not for the
-        // connection.
-        //
-        BOOLEAN HeaderProtectionEnabled : 1;
-
-        //
-        // Indicates whether the current 'owner' of the connection is internal
-        // or external. Client connections are always externally owned. Server
-        // connections are internally owned until they are indicated to the
-        // appliciation, via the listener callback.
-        //
-        BOOLEAN ExternalOwner : 1;
-
-        //
-        // This flag indicates the client has gotten response from the server.
-        // The response could either be a Retry or server Initial packet. Once
-        // this happens, the client must not accept any received Retry packets.
-        //
-        BOOLEAN GotFirstServerResponse : 1;
-
-        //
-        // This flag indicates the client received a Retry packet during the
-        // handshake.
-        //
-        BOOLEAN ReceivedRetryPacket : 1;
-
-        //
-        // We have confirmed that the peer has completed the handshake.
-        //
-        BOOLEAN HandshakeConfirmed : 1;
-
-        //
-        // The (server side) connection has been accepted by a listener.
-        //
-        BOOLEAN ListenerAccepted : 1;
-
-        //
-        // Indicates whether the local address has been set. It can be set either
-        // via the QUIC_PARAM_CONN_LOCAL_ADDRESS parameter by the application, or
-        // via UDP binding creation during the connection start phase.
-        //
-        BOOLEAN LocalAddressSet : 1;
-
-        //
-        // Indicates whether the remote address has been set. It can be set either
-        // via the QUIC_PARAM_CONN_REMOTE_ADDRESS parameter by the application,
-        // before starting the connection, or via name resolution during the
-        // connection start phase.
-        //
-        BOOLEAN RemoteAddressSet : 1;
-
-        //
-        // Indicates the peer transport parameters variable has been set.
-        //
-        BOOLEAN PeerTransportParameterValid : 1;
-
-        //
-        // Indicates the connection needs to queue onto a new worker thread.
-        //
-        BOOLEAN UpdateWorker : 1;
-
-        //
-        // The peer didn't acknowledge the shutdown.
-        //
-        BOOLEAN ShutdownCompleteTimedOut : 1;
-
-        //
-        // The application needs to be notified of a shutdown complete event.
-        //
-        BOOLEAN SendShutdownCompleteNotif : 1;
-
-        //
-        // Indicates whether send requests should be buffered.
-        //
-        BOOLEAN UseSendBuffer : 1;
-
-        //
-        // Indicates whether pacing logic is enabled for sending.
-        //
-        BOOLEAN UsePacing : 1;
-
-        //
-        // Indicates whether this connection shares bindings with others.
-        //
-        BOOLEAN ShareBinding : 1;
-
-        //
-        // Indicate the TestTransportParameter variable has been set by the app.
-        //
-        BOOLEAN TestTransportParameterSet : 1;
-
-#ifdef QuicVerifierEnabledByAddr
-        //
-        // The calling app is being verified (app or driver verifier).
-        //
-        BOOLEAN IsVerifying : 1;
-#endif
-    };
-} QUIC_CONNECTION_STATE;
-
-//
-// Different references on a connection.
-//
-typedef enum QUIC_CONNECTION_REF {
-
-    QUIC_CONN_REF_HANDLE_OWNER,         // Application or Core.
-    QUIC_CONN_REF_LOOKUP_TABLE,         // Per registered CID.
-    QUIC_CONN_REF_LOOKUP_RESULT,        // For connections returned from lookups.
-    QUIC_CONN_REF_WORKER,               // Worker is (queued for) processing.
-
-    QUIC_CONN_REF_COUNT
-
-} QUIC_CONNECTION_REF;
-
-//
-// A single timer entry on the connection.
-//
-typedef struct QUIC_CONN_TIMER_ENTRY {
-
-    //
-    // The type of timer this entry is for.
-    //
-    QUIC_CONN_TIMER_TYPE Type;
-
-    //
-    // The absolute time (in us) for timer expiration.
-    //
-    uint64_t ExpirationTime;
-
-} QUIC_CONN_TIMER_ENTRY;
-
-//
-// Per connection statistics.
-//
-typedef struct QUIC_CONN_STATS {
-
-    uint64_t CorrelationId;
-
-    uint32_t VersionNegotiation     : 1;
-    uint32_t StatelessRetry         : 1;
-    uint32_t ResumptionAttempted    : 1;
-    uint32_t ResumptionSucceeded    : 1;
-
-    //
-    // QUIC protocol version used. Network byte order.
-    //
-    uint32_t QuicVersion;
-
-    //
-    // All timing values are in microseconds.
-    //
-    struct {
-        uint64_t Start;
-        uint64_t InitialFlightEnd;      // Processed all peer's Initial packets
-        uint64_t HandshakeFlightEnd;    // Processed all peer's Handshake packets
-    } Timing;
-
-    struct {
-        uint32_t LastQueueTime;         // Time the connection last entered the work queue.
-        uint64_t DrainCount;            // Sum of drain calls
-        uint64_t OperationCount;        // Sum of operations processed
-    } Schedule;
-
-    struct {
-        uint32_t ClientFlight1Bytes;    // Sum of TLS payloads
-        uint32_t ServerFlight1Bytes;    // Sum of TLS payloads
-        uint32_t ClientFlight2Bytes;    // Sum of TLS payloads
-    } Handshake;
-
-    struct {
-        uint64_t TotalPackets;          // QUIC packets; could be coalesced into fewer UDP datagrams.
-        uint64_t RetransmittablePackets;
-        uint64_t SuspectedLostPackets;
-        uint64_t SpuriousLostPackets;   // Actual lost is (SuspectedLostPackets - SpuriousLostPackets)
-
-        uint64_t TotalBytes;            // Sum of UDP payloads
-        uint64_t TotalStreamBytes;      // Sum of stream payloads
-
-        uint32_t CongestionCount;
-        uint32_t PersistentCongestionCount;
-    } Send;
-
-    struct {
-        uint64_t TotalPackets;          // QUIC packets; could be coalesced into fewer UDP datagrams.
-        uint64_t ReorderedPackets;      // Means not the expected next packet. Could indicate loss gap too.
-        uint64_t DroppedPackets;        // Includes DuplicatePackets.
-        uint64_t DuplicatePackets;
-        uint64_t DecryptionFailures;    // Count of packets that failed to decrypt.
-
-        uint64_t TotalBytes;            // Sum of UDP payloads
-        uint64_t TotalStreamBytes;      // Sum of stream payloads
-    } Recv;
-
-    struct {
-        uint32_t KeyUpdateCount;        // Count of key updates completed.
-    } Misc;
-
-} QUIC_CONN_STATS;
-
-//
-// Connection-specific state.
-//   N.B. In general, all variables should only be written on the QUIC worker
-//        thread.
-//
-typedef struct QUIC_CONNECTION {
-
-    struct QUIC_HANDLE;
-
-    //
-    // Link into the session's list of connections.
-    //
-    QUIC_LIST_ENTRY SessionLink;
-
-    //
-    // Link in the worker's connection queue.
-    // N.B. Multi-threaded access, synchronized by worker's connection lock.
-    //
-    QUIC_LIST_ENTRY WorkerLink;
-
-    //
-    // Link in the timer wheel's list.
-    //
-    QUIC_LIST_ENTRY TimerLink;
-
-    //
-    // The worker that is processing this connection.
-    //
-    QUIC_WORKER* Worker;
-
-    //
-    // The top level registration this connection is a part of.
-    //
-    QUIC_REGISTRATION* Registration;
-
-    //
-    // The top level session this connection is a part of.
-    //
-    QUIC_SESSION* Session;
-
-    //
-    // Number of references to the handle.
-    //
-    long RefCount;
-
-#if DEBUG
-    short RefTypeCount[QUIC_CONN_REF_COUNT];
-#endif
-
-    //
-    // The current connnection state/flags.
-    //
-    QUIC_CONNECTION_STATE State;
-
-    //
-    // The current worker thread ID. 0 if not being processed right now.
-    //
-    QUIC_THREAD_ID WorkerThreadID;
-
-    //
-    // The set of ignore flags for server certificate validation to pass to TLS.
-    //
-    uint32_t ServerCertValidationFlags;
-
-    //
-    // The server ID for the connection ID.
-    //
-    uint8_t ServerID[MSQUIC_MAX_CID_SID_LENGTH];
-
-    //
-    // The partition ID for the connection ID.
-    //
-    uint8_t PartitionID;
-
-    //
-    // Number of non-retired desintation CIDs we currently have cached.
-    //
-    uint8_t DestCidCount;
-
-    //
-    // The maximum number of source CIDs to give the peer. This is a minimum of
-    // what we're willing to support and what the peer is willing to accept.
-    //
-    uint8_t SourceCidLimit;
-
-    //
-    // Number of paths the connection is currently tracking.
-    //
-    _Field_range_(0, QUIC_MAX_PATH_COUNT)
-    uint8_t PathsCount;
-
-    //
-    // The next identifier to use for a new path.
-    //
-    uint8_t NextPathId;
-
-    //
-    // Indicates whether a worker is currently processing a connection.
-    // N.B. Multi-threaded access, synchronized by worker's connection lock.
-    //
-    BOOLEAN WorkerProcessing : 1;
-    BOOLEAN HasQueuedWork : 1;
-
-    //
-    // Set of current reasons sending more packets is currently blocked.
-    //
-    uint8_t OutFlowBlockedReasons; // Set of QUIC_FLOW_BLOCKED_* flags
-
-    //
-    // Ack Delay Exponent. Used to scale actual wire encoded value by
-    // 2 ^ ack_delay_exponent.
-    //
-    uint8_t AckDelayExponent;
-
-    //
-    // Maximum amount of time the connection waits before acknowledging a
-    // received packet.
-    //
-    uint32_t MaxAckDelayMs;
-
-    //
-    // The idle timeout period (in milliseconds).
-    //
-    uint64_t IdleTimeoutMs;
-
-    //
-    // The handshake idle timeout period (in milliseconds).
-    //
-    uint64_t HandshakeIdleTimeoutMs;
-
-    //
-    // The number of microseconds that must elapse before the connection will be
-    // considered 'ACK idle' and disconnects.
-    //
-    uint32_t DisconnectTimeoutUs;
-
-    //
-    // The interval (in milliseconds) between keep alives sent locally.
-    //
-    uint32_t KeepAliveIntervalMs;
-
-    //
-    // The sequence number to use for the next source CID.
-    //
-    QUIC_VAR_INT NextSourceCidSequenceNumber;
-
-    //
-    // The most recent Retire Prior To field received in a NEW_CONNECTION_ID
-    // frame.
-    //
-    QUIC_VAR_INT RetirePriorTo;
-
-    //
-    // Per-path state. The first entry in the list is the active path. All the
-    // rest (if any) are other tracked paths, sorted from most to least recently
-    // used.
-    //
-    QUIC_PATH Paths[QUIC_MAX_PATH_COUNT];
-
-    //
-    // The list of connection IDs used for receiving.
-    //
-    QUIC_SINGLE_LIST_ENTRY SourceCids;
-
-    //
-    // The list of connection IDs used for sending. Given to us by the peer.
-    //
-    QUIC_LIST_ENTRY DestCids;
-
-    //
-    // The original CID used by the Client in its first Initial packet.
-    //
-    QUIC_CID* OrigCID;
-
-    //
-    // Sorted array of all timers for the connection.
-    //
-    QUIC_CONN_TIMER_ENTRY Timers[QUIC_CONN_TIMER_COUNT];
-
-    //
-    // Receive packet queue.
-    //
-    uint32_t ReceiveQueueCount;
-    QUIC_RECV_DATAGRAM* ReceiveQueue;
-    QUIC_RECV_DATAGRAM** ReceiveQueueTail;
-    QUIC_DISPATCH_LOCK ReceiveQueueLock;
-
-    //
-    // The queue of operations to process.
-    //
-    QUIC_OPERATION_QUEUE OperQ;
-    QUIC_OPERATION BackUpOper;
-    QUIC_API_CONTEXT BackupApiContext;
-    uint16_t BackUpOperUsed;
-
-    //
-    // The status code used for indicating transport closed notifications.
-    //
-    QUIC_STATUS CloseStatus;
-
-    //
-    // The locally set error code we use for sending the connection close.
-    //
-    QUIC_VAR_INT CloseErrorCode;
-
-    //
-    // The human readable reason for the connection close. UTF-8
-    //
-    _Null_terminated_
-    char* CloseReasonPhrase;
-
-    //
-    // The name of the remote server.
-    //
-    _Field_z_
-    const char* RemoteServerName;
-
-    //
-    // The entry into the remote hash lookup table, which is used only during the
-    // handshake.
-    //
-    QUIC_REMOTE_HASH_ENTRY* RemoteHashEntry;
-
-    //
-    // Transport parameters received from the peer.
-    //
-    QUIC_TRANSPORT_PARAMETERS PeerTransportParams;
-
-    //
-    // Working space for decoded ACK ranges. All ACK frames that are received
-    // are first decoded into this range.
-    //
-    QUIC_RANGE DecodedAckRanges;
-
-    //
-    // All the information and management logic for streams.
-    //
-    QUIC_STREAM_SET Streams;
-
-    //
-    // Congestion control state.
-    //
-    QUIC_CONGESTION_CONTROL CongestionControl;
-
-    //
-    // Manages all the information for outstanding sent packets.
-    //
-    QUIC_LOSS_DETECTION LossDetection;
-
-    //
-    // Per-encryption level packet space information.
-    //
-    QUIC_PACKET_SPACE* Packets[QUIC_ENCRYPT_LEVEL_COUNT];
-
-    //
-    // Manages the stream of cryptographic TLS data sent and received.
-    //
-    QUIC_CRYPTO Crypto;
-
-    //
-    // The send manager for the connection.
-    //
-    QUIC_SEND Send;
-    QUIC_SEND_BUFFER SendBuffer;
-
-    //
-    // The handler for the API client's callbacks.
-    //
-    QUIC_CONNECTION_CALLBACK_HANDLER ClientCallbackHandler;
-
-    //
-    // Statistics
-    //
-    QUIC_CONN_STATS Stats;
-
-    //
-    // Mostly test specific state.
-    //
-    QUIC_PRIVATE_TRANSPORT_PARAMETER TestTransportParameter;
-
-} QUIC_CONNECTION;
-
-//
-// Estimates the memory usage for a connection object in the handshake state.
-// TODO - Improve this estimate?
-//
-#define QUIC_CONN_HANDSHAKE_MEMORY_USAGE \
-( \
-    sizeof(QUIC_CONNECTION) + \
-    QUIC_MAX_TLS_SERVER_SEND_BUFFER + \
-    QUIC_DEFAULT_STREAM_RECV_BUFFER_SIZE + \
-    16384 /* Guess for TLS overhead */ + \
-    1024 /* Extra QUIC stuff */ \
-)
-
-#ifdef QuicVerifierEnabledByAddr
-#define QUIC_CONN_VERIFY(Connection, Expr) \
-    if (Connection->State.IsVerifying) { QUIC_FRE_ASSERT(Expr); }
-#elif defined(QuicVerifierEnabled)
-#define QUIC_CONN_VERIFY(Connection, Expr) \
-    if (MsQuicLib.IsVerifying) { QUIC_FRE_ASSERT(Expr); }
-#else
-#define QUIC_CONN_VERIFY(Connection, Expr)
-#endif
-
-//
-// Helper to determine if a connection is server side.
-//
-inline
-BOOLEAN
-QuicConnIsServer(
-    _In_ const QUIC_CONNECTION * const Connection
-    )
-{
-    return ((QUIC_HANDLE*)Connection)->Type == QUIC_HANDLE_TYPE_CHILD;
-}
-
-//
-// Helper for checking if a connection is currently closed.
-//
-inline
-BOOLEAN
-QuicConnIsClosed(
-    _In_ const QUIC_CONNECTION * const Connection
-    )
-{
-    return Connection->State.ClosedLocally || Connection->State.ClosedRemotely;
-}
-
-//
-// Returns the earliest expiration time across all timers for the connection.
-//
-inline
-uint64_t
-QuicConnGetNextExpirationTime(
-    _In_ const QUIC_CONNECTION * const Connection
-    )
-{
-    return Connection->Timers[0].ExpirationTime;
-}
-
-//
-// Helper to get the owning QUIC_CONNECTION for the stream set module.
-//
-inline
-_Ret_notnull_
-QUIC_CONNECTION*
-QuicStreamSetGetConnection(
-    _In_ QUIC_STREAM_SET* StreamSet
-    )
-{
-    return QUIC_CONTAINING_RECORD(StreamSet, QUIC_CONNECTION, Streams);
-}
-
-//
-// Helper to get the owning QUIC_CONNECTION for the crypto module.
-//
-inline
-_Ret_notnull_
-QUIC_CONNECTION*
-QuicCryptoGetConnection(
-    _In_ QUIC_CRYPTO* Crypto
-    )
-{
-    return QUIC_CONTAINING_RECORD(Crypto, QUIC_CONNECTION, Crypto);
-}
-
-//
-// Helper to get the owning QUIC_CONNECTION for the send module.
-//
-inline
-_Ret_notnull_
-QUIC_CONNECTION*
-QuicSendGetConnection(
-    _In_ QUIC_SEND* Send
-    )
-{
-    return QUIC_CONTAINING_RECORD(Send, QUIC_CONNECTION, Send);
-}
-
-//
-// Helper to get the owning QUIC_CONNECTION for the congestion control module.
-//
-inline
-_Ret_notnull_
-QUIC_CONNECTION*
-QuicCongestionControlGetConnection(
-    _In_ QUIC_CONGESTION_CONTROL* Cc
-    )
-{
-    return QUIC_CONTAINING_RECORD(Cc, QUIC_CONNECTION, CongestionControl);
-}
-
-//
-// Helper to get the QUIC_PACKET_SPACE for a loss detection.
-//
-inline
-_Ret_notnull_
-QUIC_CONNECTION*
-QuicLossDetectionGetConnection(
-    _In_ QUIC_LOSS_DETECTION* LossDetection
-    )
-{
-    return QUIC_CONTAINING_RECORD(LossDetection, QUIC_CONNECTION, LossDetection);
-}
-
-inline
-void
-QuicConnLogOutFlowStats(
-    _In_ const QUIC_CONNECTION* const Connection
-    )
-{
-    if (!QuicTraceEventEnabled(ConnOutFlowStats)) {
-        return;
-    }
-
-    const QUIC_PATH* Path = &Connection->Paths[0];
-    UNREFERENCED_PARAMETER(Path);
-
-<<<<<<< HEAD
-    // LTTng has a max of 10 fields.  When addressing the QuicTraceEvent below, verify correctness of this event by
-    //     comparison with the master branch
-    const QUIC_PATH* Path = &Connection->Paths[0];
-    UNREFERENCED_PARAMETER(Path);
-    /*CLOG_BUG_TraceEvent(ConnOutFlowStats, "[conn][%p] OUT: BytesSent=%I InFlight=%d InFlightMax=%d CWnd=%d SSThresh=%d ConnFC=%I StreamFC=%I ISB=%I PostedBytes=%I SRtt=%d StreamSendWindow=%I",
-=======
-    QuicTraceEvent(
-        ConnOutFlowStats,
-        Connection,
-        Connection->Stats.Send.TotalBytes,
-        Connection->CongestionControl.BytesInFlight,
-        Connection->CongestionControl.BytesInFlightMax,
-        Connection->CongestionControl.CongestionWindow,
-        Connection->CongestionControl.SlowStartThreshold,
-        Connection->Send.PeerMaxData - Connection->Send.OrderedStreamBytesSent,
-        Connection->SendBuffer.IdealBytes,
-        Connection->SendBuffer.PostedBytes,
-        Path->GotFirstRttSample ? Path->SmoothedRtt : 0);
-
-    uint64_t FcAvailable, SendWindow;
-    QuicStreamSetGetFlowControlSummary(
-        &Connection->Streams,
-        &FcAvailable,
-        &SendWindow);
-
-    QuicTraceEvent(
-        ConnOutFlowStreamStats,
->>>>>>> eaf136f3
-        Connection,
-        FcAvailable,
-<<<<<<< HEAD
-        Connection->SendBuffer.IdealBytes,
-        Connection->SendBuffer.PostedBytes,
-        Path->GotFirstRttSample ? Path->SmoothedRtt : 0,
-        SendWindow);*/
-=======
-        SendWindow);
->>>>>>> eaf136f3
-}
-
-inline
-void
-QuicConnLogInFlowStats(
-    _In_ const QUIC_CONNECTION* const Connection
-    )
-{
-    UNREFERENCED_PARAMETER(Connection);
-    QuicTraceEvent(ConnInFlowStats, "[conn][%p] IN: BytesRecv=%llu",
-        Connection,
-        Connection->Stats.Recv.TotalBytes);
-}
-
-inline
-void
-QuicConnLogStatistics(
-    _In_ const QUIC_CONNECTION* const Connection
-    )
-{
-<<<<<<< HEAD
-    // LTTng has a max of 10 fields.  When addressing the QuicTraceEvent below, verify correctness of this event by
-    //     comparison with the master branch
-    const QUIC_PATH* Path = &Connection->Paths[0];
-    UNREFERENCED_PARAMETER(Path);
-    /*CLOG_BUG_TraceEvent(ConnStatistics, "[conn][%p] STATS: LifeTimeUs=%I SendTotalPackets=%I SendSuspectedLostPackets=%I SendSpuriousLostPackets=%I RecvTotalPackets=%I RecvReorderedPackets=%I RecvDroppedPackets=%I RecvDuplicatePackets=%I RecvDecryptionFailures=%I CongestionCount=%d PersistentCongestionCount=%d SendTotalBytes=%I RecvTotalBytes=%I SRtt=%d",
-=======
-    const QUIC_PATH* Path = &Connection->Paths[0];
-    UNREFERENCED_PARAMETER(Path);
-
-    QuicTraceEvent(
-        ConnStats,
-        Connection,
-        Path->SmoothedRtt,
-        Connection->Stats.Send.CongestionCount,
-        Connection->Stats.Send.PersistentCongestionCount,
-        Connection->Stats.Send.TotalBytes,
-        Connection->Stats.Recv.TotalBytes);
-
-    QuicTraceEvent(
-        ConnPacketStats,
->>>>>>> eaf136f3
-        Connection,
-        Connection->Stats.Send.TotalPackets,
-        Connection->Stats.Send.SuspectedLostPackets,
-        Connection->Stats.Send.SpuriousLostPackets,
-        Connection->Stats.Recv.TotalPackets,
-        Connection->Stats.Recv.ReorderedPackets,
-        Connection->Stats.Recv.DroppedPackets,
-        Connection->Stats.Recv.DuplicatePackets,
-<<<<<<< HEAD
-        Connection->Stats.Recv.DecryptionFailures,
-        Connection->Stats.Send.CongestionCount,
-        Connection->Stats.Send.PersistentCongestionCount,
-        Connection->Stats.Send.TotalBytes,
-        Connection->Stats.Recv.TotalBytes,
-        Path->SmoothedRtt);*/
-=======
-        Connection->Stats.Recv.DecryptionFailures);
->>>>>>> eaf136f3
-}
-
-inline
-BOOLEAN
-QuicConnAddOutFlowBlockedReason(
-    _In_ QUIC_CONNECTION* Connection,
-    _In_ QUIC_FLOW_BLOCK_REASON Reason
-    )
-{
-    if (!(Connection->OutFlowBlockedReasons & Reason)) {
-        Connection->OutFlowBlockedReasons |= Reason;
-        QuicTraceEvent(ConnOutFlowBlocked, "[conn][%p] Send Blocked Flags: %c", Connection, Connection->OutFlowBlockedReasons);
-        return TRUE;
-    }
-    return FALSE;
-}
-
-inline
-BOOLEAN
-QuicConnRemoveOutFlowBlockedReason(
-    _In_ QUIC_CONNECTION* Connection,
-    _In_ QUIC_FLOW_BLOCK_REASON Reason
-    )
-{
-    if ((Connection->OutFlowBlockedReasons & Reason)) {
-        Connection->OutFlowBlockedReasons &= ~Reason;
-        QuicTraceEvent(ConnOutFlowBlocked, "[conn][%p] Send Blocked Flags: %c", Connection, Connection->OutFlowBlockedReasons);
-        return TRUE;
-    }
-    return FALSE;
-}
-
-//
-// Allocates and initializes a connection object. In the client scenario no
-// initial datagram exists already, so Datagram is NULL. In the server scenario
-// a datagram is the cause of the creation, and is passed in.
-//
-_IRQL_requires_max_(DISPATCH_LEVEL)
-QUIC_STATUS
-QuicConnInitialize(
-    _In_ QUIC_SESSION* Session,
-    _In_opt_ const QUIC_RECV_DATAGRAM* const Datagram,
-    _Outptr_ _At_(*Connection, __drv_allocatesMem(Mem))
-        QUIC_CONNECTION** Connection
-    );
-
-//
-// Called to free the memory for a connection.
-//
-_IRQL_requires_max_(DISPATCH_LEVEL)
-void
-QuicConnFree(
-    _In_ __drv_freesMem(Mem) QUIC_CONNECTION* Connection
-    );
-
-//
-// Releases the handle usage of the app.
-//
-_IRQL_requires_max_(DISPATCH_LEVEL)
-void
-QuicConnCloseHandle(
-    _In_ QUIC_CONNECTION* Connection
-    );
-
-_IRQL_requires_max_(PASSIVE_LEVEL)
-void
-QuicConnOnShutdownComplete(
-    _In_ QUIC_CONNECTION* Connection
-    );
-
-#if DEBUG
-_IRQL_requires_max_(DISPATCH_LEVEL)
-inline
-void
-QuicConnValidate(
-    _In_ QUIC_CONNECTION* Connection
-    )
-{
-    QUIC_FRE_ASSERT(!Connection->State.Freed);
-}
-#else
-#define QuicConnValidate(Connection)
-#endif
-
-//
-// Adds a reference to the Connection.
-//
-_IRQL_requires_max_(DISPATCH_LEVEL)
-inline
-void
-QuicConnAddRef(
-    _In_ QUIC_CONNECTION* Connection,
-    _In_ QUIC_CONNECTION_REF Ref
-    )
-{
-    QuicConnValidate(Connection);
-
-#if DEBUG
-    InterlockedIncrement16((volatile short*)&Connection->RefTypeCount[Ref]);
-#else
-    UNREFERENCED_PARAMETER(Ref);
-#endif
-
-    InterlockedIncrement((volatile long*)&Connection->RefCount);
-}
-
-//
-// Releases a reference to the Connection and cleans it up if it's the last
-// reference.
-//
-#pragma warning(push)
-#pragma warning(disable:6014) // SAL doesn't understand ref counts
-_IRQL_requires_max_(DISPATCH_LEVEL)
-inline
-void
-QuicConnRelease(
-    _In_ __drv_freesMem(Mem) QUIC_CONNECTION* Connection,
-    _In_ QUIC_CONNECTION_REF Ref
-    )
-{
-    QuicConnValidate(Connection);
-
-#if DEBUG
-    QUIC_TEL_ASSERT(Connection->RefTypeCount[Ref] > 0);
-    uint16_t result = (uint16_t)InterlockedDecrement16((volatile short*)&Connection->RefTypeCount[Ref]);
-    QUIC_TEL_ASSERT(result != 0xFFFF);
-#else
-    UNREFERENCED_PARAMETER(Ref);
-#endif
-
-    QUIC_DBG_ASSERT(Connection->RefCount > 0);
-    if (InterlockedDecrement((volatile long*)&Connection->RefCount) == 0) {
-#if DEBUG
-        for (uint32_t i = 0; i < QUIC_CONN_REF_COUNT; i++) {
-            QUIC_TEL_ASSERT(Connection->RefTypeCount[i] == 0);
-        }
-#endif
-        if (Ref == QUIC_CONN_REF_LOOKUP_RESULT) {
-            //
-            // Lookup results cannot be the last ref, as they can result in the
-            // datapath binding being deleted on a callback. Instead, queue the
-            // connection to be released by the worker.
-            //
-            QUIC_DBG_ASSERT(Connection->Worker != NULL);
-            QuicWorkerQueueConnection(Connection->Worker, Connection);
-        } else {
-            QuicConnFree(Connection);
-        }
-    }
-}
-#pragma warning(pop)
-
-//
-// Tracing rundown for the connection.
-//
-_IRQL_requires_max_(DISPATCH_LEVEL)
-void
-QuicConnQueueTraceRundown(
-    _In_ QUIC_CONNECTION* Connection
-    );
-
-//
-// Indicates an event to the application layer.
-//
-_IRQL_requires_max_(PASSIVE_LEVEL)
-QUIC_STATUS
-QuicConnIndicateEvent(
-    _In_ QUIC_CONNECTION* Connection,
-    _Inout_ QUIC_CONNECTION_EVENT* Event
-    );
-
-//
-// Allows the connection to drain some operations that it currently has
-// queued up. Returns TRUE if there are still work to do after the function
-// returns.
-//
-_IRQL_requires_max_(PASSIVE_LEVEL)
-BOOLEAN
-QuicConnDrainOperations(
-    _In_ QUIC_CONNECTION* Connection
-    );
-
-//
-// Applies the settings from the session.
-//
-_IRQL_requires_max_(PASSIVE_LEVEL)
-void
-QuicConnApplySettings(
-    _In_ QUIC_CONNECTION* Connection,
-    _In_ const QUIC_SETTINGS* Settings
-    );
-
-//
-// Queues a new operation on the connection and queues the connection on a
-// worker if necessary.
-//
-_IRQL_requires_max_(DISPATCH_LEVEL)
-void
-QuicConnQueueOper(
-    _In_ QUIC_CONNECTION* Connection,
-    _In_ QUIC_OPERATION* Oper
-    );
-
-_IRQL_requires_max_(DISPATCH_LEVEL)
-void
-QuicConnQueueHighestPriorityOper(
-    _In_ QUIC_CONNECTION* Connection,
-    _In_ QUIC_OPERATION* Oper
-    );
-
-//
-// Generates a new source connection ID.
-//
-_IRQL_requires_max_(PASSIVE_LEVEL)
-QUIC_CID_HASH_ENTRY*
-QuicConnGenerateNewSourceCid(
-    _In_ QUIC_CONNECTION* Connection,
-    _In_ BOOLEAN IsInitial
-    );
-
-//
-// Generates any necessary source CIDs.
-//
-_IRQL_requires_max_(PASSIVE_LEVEL)
-void
-QuicConnGenerateNewSourceCids(
-    _In_ QUIC_CONNECTION* Connection,
-    _In_ BOOLEAN ReplaceExistingCids
-    );
-
-//
-// Retires the currently used destination connection ID.
-//
-_IRQL_requires_max_(PASSIVE_LEVEL)
-BOOLEAN
-QuicConnRetireCurrentDestCid(
-    _In_ QUIC_CONNECTION* Connection,
-    _In_ QUIC_PATH* Path
-    );
-
-//
-// Look up a source CID by sequence number.
-//
-_IRQL_requires_max_(DISPATCH_LEVEL)
-_Success_(return != NULL)
-inline
-QUIC_CID_HASH_ENTRY*
-QuicConnGetSourceCidFromSeq(
-    _In_ QUIC_CONNECTION* Connection,
-    _In_ QUIC_VAR_INT SequenceNumber,
-    _In_ BOOLEAN RemoveFromList,
-    _Out_ BOOLEAN* IsLastCid
-    )
-{
-    for (QUIC_SINGLE_LIST_ENTRY** Entry = &Connection->SourceCids.Next;
-            *Entry != NULL;
-            Entry = &(*Entry)->Next) {
-        QUIC_CID_HASH_ENTRY* SourceCid =
-            QUIC_CONTAINING_RECORD(
-                *Entry,
-                QUIC_CID_HASH_ENTRY,
-                Link);
-        if (SourceCid->CID.SequenceNumber == SequenceNumber) {
-            if (RemoveFromList) {
-                QuicBindingRemoveSourceConnectionID(
-                    Connection->Paths[0].Binding,
-                    SourceCid);
-                QuicTraceEvent(
-                    ConnSourceCidRemoved,
-                    "[conn][%p] (SeqNum=%llu) Removed Source CID: %!BYTEARRAY!",
-                    Connection,
-                    SourceCid->CID.SequenceNumber,
-                    CLOG_BYTEARRAY(SourceCid->CID.Length, SourceCid->CID.Data));
-                *Entry = (*Entry)->Next;
-            }
-            *IsLastCid = Connection->SourceCids.Next == NULL;
-            return SourceCid;
-        }
-    }
-    return NULL;
-}
-
-//
-// Look up a source CID by data buffer.
-//
-_IRQL_requires_max_(DISPATCH_LEVEL)
-inline
-QUIC_CID_HASH_ENTRY*
-QuicConnGetSourceCidFromBuf(
-    _In_ QUIC_CONNECTION* Connection,
-    _In_ uint8_t CidLength,
-    _In_reads_(CidLength)
-        const uint8_t* CidBuffer
-    )
-{
-    for (QUIC_SINGLE_LIST_ENTRY* Entry = Connection->SourceCids.Next;
-            Entry != NULL;
-            Entry = Entry->Next) {
-        QUIC_CID_HASH_ENTRY* SourceCid =
-            QUIC_CONTAINING_RECORD(
-                Entry,
-                QUIC_CID_HASH_ENTRY,
-                Link);
-        if (CidLength == SourceCid->CID.Length &&
-            memcmp(CidBuffer, SourceCid->CID.Data, CidLength) == 0) {
-            return SourceCid;
-        }
-    }
-    return NULL;
-}
-
-//
-// Look up a source CID by sequence number.
-//
-_IRQL_requires_max_(DISPATCH_LEVEL)
-inline
-QUIC_CID_QUIC_LIST_ENTRY*
-QuicConnGetDestCidFromSeq(
-    _In_ QUIC_CONNECTION* Connection,
-    _In_ QUIC_VAR_INT SequenceNumber,
-    _In_ BOOLEAN RemoveFromList
-    )
-{
-    for (QUIC_LIST_ENTRY* Entry = Connection->DestCids.Flink;
-            Entry != &Connection->DestCids;
-            Entry = Entry->Flink) {
-        QUIC_CID_QUIC_LIST_ENTRY* DestCid =
-            QUIC_CONTAINING_RECORD(
-                Entry,
-                QUIC_CID_QUIC_LIST_ENTRY,
-                Link);
-        if (DestCid->CID.SequenceNumber == SequenceNumber) {
-            if (RemoveFromList) {
-                QuicListEntryRemove(Entry);
-            }
-            return DestCid;
-        }
-    }
-    return NULL;
-}
-
-//
-// Adds a sample (in microsec) to the connection's RTT estimator.
-//
-_IRQL_requires_max_(PASSIVE_LEVEL)
-BOOLEAN
-QuicConnUpdateRtt(
-    _In_ QUIC_CONNECTION* Connection,
-    _In_ QUIC_PATH* Path,
-    _In_ uint32_t LatestRtt
-    );
-
-//
-// Sets a new timer delay in milliseconds.
-//
-_IRQL_requires_max_(PASSIVE_LEVEL)
-void
-QuicConnTimerSet(
-    _Inout_ QUIC_CONNECTION* Connection,
-    _In_ QUIC_CONN_TIMER_TYPE Type,
-    _In_ uint64_t DelayMs
-    );
-
-//
-// Cancels a timer.
-//
-_IRQL_requires_max_(PASSIVE_LEVEL)
-void
-QuicConnTimerCancel(
-    _Inout_ QUIC_CONNECTION* Connection,
-    _In_ QUIC_CONN_TIMER_TYPE Type
-    );
-
-//
-// Called when the next timer(s) expire.
-//
-_IRQL_requires_max_(PASSIVE_LEVEL)
-void
-QuicConnTimerExpired(
-    _Inout_ QUIC_CONNECTION* Connection,
-    _In_ uint64_t TimeNow
-    );
-
-//
-// Called when the QUIC version is set.
-//
-_IRQL_requires_max_(PASSIVE_LEVEL)
-void
-QuicConnOnQuicVersionSet(
-    _In_ QUIC_CONNECTION* Connection
-    );
-
-//
-// Called when the local address is changed.
-//
-_IRQL_requires_max_(PASSIVE_LEVEL)
-void
-QuicConnOnLocalAddressChanged(
-    _In_ QUIC_CONNECTION* Connection
-    );
-
-//
-// Starts the connection.
-//
-_IRQL_requires_max_(PASSIVE_LEVEL)
-QUIC_STATUS
-QuicConnStart(
-    _In_ QUIC_CONNECTION* Connection,
-    _In_ QUIC_ADDRESS_FAMILY Family,
-    _In_opt_z_ const char* ServerName,
-    _In_ uint16_t ServerPort // Host byte order
-    );
-
-//
-// Restarts the connection with the current configuration.
-//
-_IRQL_requires_max_(PASSIVE_LEVEL)
-void
-QuicConnRestart(
-    _In_ QUIC_CONNECTION* Connection,
-    _In_ BOOLEAN CompleteReset
-    );
-
-//
-// Process peer's transport parameters and updates connection state
-// accordingly.
-//
-_IRQL_requires_max_(PASSIVE_LEVEL)
-void
-QuicConnProcessPeerTransportParameters(
-    _In_ QUIC_CONNECTION* Connection,
-    _In_ BOOLEAN FromCache
-    );
-
-//
-// Configures the security config.
-//
-_IRQL_requires_max_(PASSIVE_LEVEL)
-QUIC_STATUS
-QuicConnHandshakeConfigure(
-    _In_ QUIC_CONNECTION* Connection,
-    _In_opt_ QUIC_SEC_CONFIG* SecConfig
-    );
-
-//
-// Discard any 0-RTT deferred datagrams.
-//
-_IRQL_requires_max_(PASSIVE_LEVEL)
-void
-QuicConnDiscardDeferred0Rtt(
-    _In_ QUIC_CONNECTION* Connection
-    );
-
-//
-// Processes deferred datagrams for newly derived read keys.
-//
-_IRQL_requires_max_(PASSIVE_LEVEL)
-void
-QuicConnFlushDeferred(
-    _In_ QUIC_CONNECTION* Connection
-    );
-
-//
-// Starts the (async) process of closing the connection locally.
-//
-_IRQL_requires_max_(PASSIVE_LEVEL)
-void
-QuicConnCloseLocally(
-    _In_ QUIC_CONNECTION* Connection,
-    _In_ uint32_t Flags,
-    _In_ uint64_t ErrorCode,
-    _In_opt_z_ const char* ErrorMsg
-    );
-
-//
-// Close the connection for a transport protocol error.
-//
-_IRQL_requires_max_(PASSIVE_LEVEL)
-inline
-void
-QuicConnTransportError(
-    _In_ QUIC_CONNECTION* Connection,
-    _In_ uint64_t ErrorCode
-    )
-{
-    QuicConnCloseLocally(Connection, QUIC_CLOSE_INTERNAL, ErrorCode, NULL);
-}
-
-//
-// Helper function for internal code to immediately trigger a connection
-// close in response to a fatal error.
-//
-_IRQL_requires_max_(PASSIVE_LEVEL)
-inline
-void
-QuicConnFatalError(
-    _In_ QUIC_CONNECTION* Connection,
-    _In_ QUIC_STATUS Status,
-    _In_opt_z_ const char* ErrorMsg
-    )
-{
-    QuicConnCloseLocally(
-        Connection,
-        QUIC_CLOSE_INTERNAL | QUIC_CLOSE_QUIC_STATUS,
-        (uint64_t)Status,
-        ErrorMsg);
-}
-
-//
-// Helper function to immediately, silently close the connection completely
-// down, independent of the current state.
-//
-_IRQL_requires_max_(PASSIVE_LEVEL)
-inline
-void
-QuicConnSilentlyAbort(
-    _In_ QUIC_CONNECTION* Connection
-    )
-{
-    QuicConnCloseLocally(
-        Connection,
-        QUIC_CLOSE_INTERNAL | QUIC_CLOSE_QUIC_STATUS | QUIC_CLOSE_SILENT,
-        (uint64_t)QUIC_STATUS_ABORTED,
-        NULL);
-}
-
-//
-// Called in response to sending or receiving a new packet.
-//
-_IRQL_requires_max_(PASSIVE_LEVEL)
-void
-QuicConnResetIdleTimeout(
-    _In_ QUIC_CONNECTION* Connection
-    );
-
-//
-// Queues a received UDP datagram chain to a connection for processing.
-//
-_IRQL_requires_max_(DISPATCH_LEVEL)
-void
-QuicConnQueueRecvDatagrams(
-    _In_ QUIC_CONNECTION* Connection,
-    _In_ QUIC_RECV_DATAGRAM* DatagramChain,
-    _In_ uint32_t DatagramChainLength
-    );
-
-//
-// Queues an unreachable event to a connection for processing.
-//
-_IRQL_requires_max_(DISPATCH_LEVEL)
-void
-QuicConnQueueUnreachable(
-    _In_ QUIC_CONNECTION* Connection,
-    _In_ const QUIC_ADDR* RemoteAddress
-    );
-
-//
-// Sets a connection parameter.
-//
-_IRQL_requires_max_(PASSIVE_LEVEL)
-QUIC_STATUS
-QuicConnParamSet(
-    _In_ QUIC_CONNECTION* Connection,
-    _In_ uint32_t Param,
-    _In_ uint32_t BufferLength,
-    _In_reads_bytes_(BufferLength)
-        const void* Buffer
-    );
-
-//
-// Gets a connection parameter.
-//
-_IRQL_requires_max_(PASSIVE_LEVEL)
-QUIC_STATUS
-QuicConnParamGet(
-    _In_ QUIC_CONNECTION* Connection,
-    _In_ uint32_t Param,
-    _Inout_ uint32_t* BufferLength,
-    _Out_writes_bytes_opt_(*BufferLength)
-        void* Buffer
-    );
+/*++
+
+    Copyright (c) Microsoft Corporation.
+    Licensed under the MIT License.
+
+--*/
+
+#include "connection.h.clog.h"
+
+typedef struct QUIC_LISTENER QUIC_LISTENER;
+
+//
+// Connection close flags
+//
+#define QUIC_CLOSE_SILENT                   0x00000001  // Don't send connection close or wait for response
+#define QUIC_CLOSE_SEND_NOTIFICATION        0x00000002  // Send notification to API client
+#define QUIC_CLOSE_APPLICATION              0x00000004  // Application closed the connection.
+#define QUIC_CLOSE_REMOTE                   0x00000008  // Connection closed remotely.
+#define QUIC_CLOSE_QUIC_STATUS              0x00000010  // QUIC_STATUS used for closing.
+
+#define QUIC_CLOSE_INTERNAL QUIC_CLOSE_SEND_NOTIFICATION
+#define QUIC_CLOSE_INTERNAL_SILENT (QUIC_CLOSE_INTERNAL | QUIC_CLOSE_SILENT)
+
+//
+// Different possible states/flags of a connection.
+// Note - Keep quictypes.h's copy up to date.
+//
+typedef union QUIC_CONNECTION_STATE {
+    uint32_t Flags;
+    struct {
+        BOOLEAN Allocated       : 1;    // Allocated. Used for Debugging.
+        BOOLEAN Initialized     : 1;    // Initialized successfully. Used for Debugging.
+        BOOLEAN Started         : 1;    // Handshake started.
+        BOOLEAN Connected       : 1;    // Handshake completed.
+        BOOLEAN ClosedLocally   : 1;    // Locally closed.
+        BOOLEAN ClosedRemotely  : 1;    // Remotely closed.
+        BOOLEAN AppClosed       : 1;    // Application (not transport) closed connection.
+        BOOLEAN HandleShutdown  : 1;    // Shutdown callback delivered for handle.
+        BOOLEAN HandleClosed    : 1;    // Handle closed by application layer.
+        BOOLEAN Uninitialized   : 1;    // Uninitialize started/completed.
+        BOOLEAN Freed           : 1;    // Freed. Used for Debugging.
+
+        //
+        // Indicates whether encryption is enabled or not for the connection.
+        //
+        BOOLEAN EncryptionEnabled : 1;
+
+        //
+        // Indicates whether packet number encryption is enabled or not for the
+        // connection.
+        //
+        BOOLEAN HeaderProtectionEnabled : 1;
+
+        //
+        // Indicates whether the current 'owner' of the connection is internal
+        // or external. Client connections are always externally owned. Server
+        // connections are internally owned until they are indicated to the
+        // appliciation, via the listener callback.
+        //
+        BOOLEAN ExternalOwner : 1;
+
+        //
+        // This flag indicates the client has gotten response from the server.
+        // The response could either be a Retry or server Initial packet. Once
+        // this happens, the client must not accept any received Retry packets.
+        //
+        BOOLEAN GotFirstServerResponse : 1;
+
+        //
+        // This flag indicates the client received a Retry packet during the
+        // handshake.
+        //
+        BOOLEAN ReceivedRetryPacket : 1;
+
+        //
+        // We have confirmed that the peer has completed the handshake.
+        //
+        BOOLEAN HandshakeConfirmed : 1;
+
+        //
+        // The (server side) connection has been accepted by a listener.
+        //
+        BOOLEAN ListenerAccepted : 1;
+
+        //
+        // Indicates whether the local address has been set. It can be set either
+        // via the QUIC_PARAM_CONN_LOCAL_ADDRESS parameter by the application, or
+        // via UDP binding creation during the connection start phase.
+        //
+        BOOLEAN LocalAddressSet : 1;
+
+        //
+        // Indicates whether the remote address has been set. It can be set either
+        // via the QUIC_PARAM_CONN_REMOTE_ADDRESS parameter by the application,
+        // before starting the connection, or via name resolution during the
+        // connection start phase.
+        //
+        BOOLEAN RemoteAddressSet : 1;
+
+        //
+        // Indicates the peer transport parameters variable has been set.
+        //
+        BOOLEAN PeerTransportParameterValid : 1;
+
+        //
+        // Indicates the connection needs to queue onto a new worker thread.
+        //
+        BOOLEAN UpdateWorker : 1;
+
+        //
+        // The peer didn't acknowledge the shutdown.
+        //
+        BOOLEAN ShutdownCompleteTimedOut : 1;
+
+        //
+        // The application needs to be notified of a shutdown complete event.
+        //
+        BOOLEAN SendShutdownCompleteNotif : 1;
+
+        //
+        // Indicates whether send requests should be buffered.
+        //
+        BOOLEAN UseSendBuffer : 1;
+
+        //
+        // Indicates whether pacing logic is enabled for sending.
+        //
+        BOOLEAN UsePacing : 1;
+
+        //
+        // Indicates whether this connection shares bindings with others.
+        //
+        BOOLEAN ShareBinding : 1;
+
+        //
+        // Indicate the TestTransportParameter variable has been set by the app.
+        //
+        BOOLEAN TestTransportParameterSet : 1;
+
+#ifdef QuicVerifierEnabledByAddr
+        //
+        // The calling app is being verified (app or driver verifier).
+        //
+        BOOLEAN IsVerifying : 1;
+#endif
+    };
+} QUIC_CONNECTION_STATE;
+
+//
+// Different references on a connection.
+//
+typedef enum QUIC_CONNECTION_REF {
+
+    QUIC_CONN_REF_HANDLE_OWNER,         // Application or Core.
+    QUIC_CONN_REF_LOOKUP_TABLE,         // Per registered CID.
+    QUIC_CONN_REF_LOOKUP_RESULT,        // For connections returned from lookups.
+    QUIC_CONN_REF_WORKER,               // Worker is (queued for) processing.
+
+    QUIC_CONN_REF_COUNT
+
+} QUIC_CONNECTION_REF;
+
+//
+// A single timer entry on the connection.
+//
+typedef struct QUIC_CONN_TIMER_ENTRY {
+
+    //
+    // The type of timer this entry is for.
+    //
+    QUIC_CONN_TIMER_TYPE Type;
+
+    //
+    // The absolute time (in us) for timer expiration.
+    //
+    uint64_t ExpirationTime;
+
+} QUIC_CONN_TIMER_ENTRY;
+
+//
+// Per connection statistics.
+//
+typedef struct QUIC_CONN_STATS {
+
+    uint64_t CorrelationId;
+
+    uint32_t VersionNegotiation     : 1;
+    uint32_t StatelessRetry         : 1;
+    uint32_t ResumptionAttempted    : 1;
+    uint32_t ResumptionSucceeded    : 1;
+
+    //
+    // QUIC protocol version used. Network byte order.
+    //
+    uint32_t QuicVersion;
+
+    //
+    // All timing values are in microseconds.
+    //
+    struct {
+        uint64_t Start;
+        uint64_t InitialFlightEnd;      // Processed all peer's Initial packets
+        uint64_t HandshakeFlightEnd;    // Processed all peer's Handshake packets
+    } Timing;
+
+    struct {
+        uint32_t LastQueueTime;         // Time the connection last entered the work queue.
+        uint64_t DrainCount;            // Sum of drain calls
+        uint64_t OperationCount;        // Sum of operations processed
+    } Schedule;
+
+    struct {
+        uint32_t ClientFlight1Bytes;    // Sum of TLS payloads
+        uint32_t ServerFlight1Bytes;    // Sum of TLS payloads
+        uint32_t ClientFlight2Bytes;    // Sum of TLS payloads
+    } Handshake;
+
+    struct {
+        uint64_t TotalPackets;          // QUIC packets; could be coalesced into fewer UDP datagrams.
+        uint64_t RetransmittablePackets;
+        uint64_t SuspectedLostPackets;
+        uint64_t SpuriousLostPackets;   // Actual lost is (SuspectedLostPackets - SpuriousLostPackets)
+
+        uint64_t TotalBytes;            // Sum of UDP payloads
+        uint64_t TotalStreamBytes;      // Sum of stream payloads
+
+        uint32_t CongestionCount;
+        uint32_t PersistentCongestionCount;
+    } Send;
+
+    struct {
+        uint64_t TotalPackets;          // QUIC packets; could be coalesced into fewer UDP datagrams.
+        uint64_t ReorderedPackets;      // Means not the expected next packet. Could indicate loss gap too.
+        uint64_t DroppedPackets;        // Includes DuplicatePackets.
+        uint64_t DuplicatePackets;
+        uint64_t DecryptionFailures;    // Count of packets that failed to decrypt.
+
+        uint64_t TotalBytes;            // Sum of UDP payloads
+        uint64_t TotalStreamBytes;      // Sum of stream payloads
+    } Recv;
+
+    struct {
+        uint32_t KeyUpdateCount;        // Count of key updates completed.
+    } Misc;
+
+} QUIC_CONN_STATS;
+
+//
+// Connection-specific state.
+//   N.B. In general, all variables should only be written on the QUIC worker
+//        thread.
+//
+typedef struct QUIC_CONNECTION {
+
+    struct QUIC_HANDLE;
+
+    //
+    // Link into the session's list of connections.
+    //
+    QUIC_LIST_ENTRY SessionLink;
+
+    //
+    // Link in the worker's connection queue.
+    // N.B. Multi-threaded access, synchronized by worker's connection lock.
+    //
+    QUIC_LIST_ENTRY WorkerLink;
+
+    //
+    // Link in the timer wheel's list.
+    //
+    QUIC_LIST_ENTRY TimerLink;
+
+    //
+    // The worker that is processing this connection.
+    //
+    QUIC_WORKER* Worker;
+
+    //
+    // The top level registration this connection is a part of.
+    //
+    QUIC_REGISTRATION* Registration;
+
+    //
+    // The top level session this connection is a part of.
+    //
+    QUIC_SESSION* Session;
+
+    //
+    // Number of references to the handle.
+    //
+    long RefCount;
+
+#if DEBUG
+    short RefTypeCount[QUIC_CONN_REF_COUNT];
+#endif
+
+    //
+    // The current connnection state/flags.
+    //
+    QUIC_CONNECTION_STATE State;
+
+    //
+    // The current worker thread ID. 0 if not being processed right now.
+    //
+    QUIC_THREAD_ID WorkerThreadID;
+
+    //
+    // The set of ignore flags for server certificate validation to pass to TLS.
+    //
+    uint32_t ServerCertValidationFlags;
+
+    //
+    // The server ID for the connection ID.
+    //
+    uint8_t ServerID[MSQUIC_MAX_CID_SID_LENGTH];
+
+    //
+    // The partition ID for the connection ID.
+    //
+    uint8_t PartitionID;
+
+    //
+    // Number of non-retired desintation CIDs we currently have cached.
+    //
+    uint8_t DestCidCount;
+
+    //
+    // The maximum number of source CIDs to give the peer. This is a minimum of
+    // what we're willing to support and what the peer is willing to accept.
+    //
+    uint8_t SourceCidLimit;
+
+    //
+    // Number of paths the connection is currently tracking.
+    //
+    _Field_range_(0, QUIC_MAX_PATH_COUNT)
+    uint8_t PathsCount;
+
+    //
+    // The next identifier to use for a new path.
+    //
+    uint8_t NextPathId;
+
+    //
+    // Indicates whether a worker is currently processing a connection.
+    // N.B. Multi-threaded access, synchronized by worker's connection lock.
+    //
+    BOOLEAN WorkerProcessing : 1;
+    BOOLEAN HasQueuedWork : 1;
+
+    //
+    // Set of current reasons sending more packets is currently blocked.
+    //
+    uint8_t OutFlowBlockedReasons; // Set of QUIC_FLOW_BLOCKED_* flags
+
+    //
+    // Ack Delay Exponent. Used to scale actual wire encoded value by
+    // 2 ^ ack_delay_exponent.
+    //
+    uint8_t AckDelayExponent;
+
+    //
+    // Maximum amount of time the connection waits before acknowledging a
+    // received packet.
+    //
+    uint32_t MaxAckDelayMs;
+
+    //
+    // The idle timeout period (in milliseconds).
+    //
+    uint64_t IdleTimeoutMs;
+
+    //
+    // The handshake idle timeout period (in milliseconds).
+    //
+    uint64_t HandshakeIdleTimeoutMs;
+
+    //
+    // The number of microseconds that must elapse before the connection will be
+    // considered 'ACK idle' and disconnects.
+    //
+    uint32_t DisconnectTimeoutUs;
+
+    //
+    // The interval (in milliseconds) between keep alives sent locally.
+    //
+    uint32_t KeepAliveIntervalMs;
+
+    //
+    // The sequence number to use for the next source CID.
+    //
+    QUIC_VAR_INT NextSourceCidSequenceNumber;
+
+    //
+    // The most recent Retire Prior To field received in a NEW_CONNECTION_ID
+    // frame.
+    //
+    QUIC_VAR_INT RetirePriorTo;
+
+    //
+    // Per-path state. The first entry in the list is the active path. All the
+    // rest (if any) are other tracked paths, sorted from most to least recently
+    // used.
+    //
+    QUIC_PATH Paths[QUIC_MAX_PATH_COUNT];
+
+    //
+    // The list of connection IDs used for receiving.
+    //
+    QUIC_SINGLE_LIST_ENTRY SourceCids;
+
+    //
+    // The list of connection IDs used for sending. Given to us by the peer.
+    //
+    QUIC_LIST_ENTRY DestCids;
+
+    //
+    // The original CID used by the Client in its first Initial packet.
+    //
+    QUIC_CID* OrigCID;
+
+    //
+    // Sorted array of all timers for the connection.
+    //
+    QUIC_CONN_TIMER_ENTRY Timers[QUIC_CONN_TIMER_COUNT];
+
+    //
+    // Receive packet queue.
+    //
+    uint32_t ReceiveQueueCount;
+    QUIC_RECV_DATAGRAM* ReceiveQueue;
+    QUIC_RECV_DATAGRAM** ReceiveQueueTail;
+    QUIC_DISPATCH_LOCK ReceiveQueueLock;
+
+    //
+    // The queue of operations to process.
+    //
+    QUIC_OPERATION_QUEUE OperQ;
+    QUIC_OPERATION BackUpOper;
+    QUIC_API_CONTEXT BackupApiContext;
+    uint16_t BackUpOperUsed;
+
+    //
+    // The status code used for indicating transport closed notifications.
+    //
+    QUIC_STATUS CloseStatus;
+
+    //
+    // The locally set error code we use for sending the connection close.
+    //
+    QUIC_VAR_INT CloseErrorCode;
+
+    //
+    // The human readable reason for the connection close. UTF-8
+    //
+    _Null_terminated_
+    char* CloseReasonPhrase;
+
+    //
+    // The name of the remote server.
+    //
+    _Field_z_
+    const char* RemoteServerName;
+
+    //
+    // The entry into the remote hash lookup table, which is used only during the
+    // handshake.
+    //
+    QUIC_REMOTE_HASH_ENTRY* RemoteHashEntry;
+
+    //
+    // Transport parameters received from the peer.
+    //
+    QUIC_TRANSPORT_PARAMETERS PeerTransportParams;
+
+    //
+    // Working space for decoded ACK ranges. All ACK frames that are received
+    // are first decoded into this range.
+    //
+    QUIC_RANGE DecodedAckRanges;
+
+    //
+    // All the information and management logic for streams.
+    //
+    QUIC_STREAM_SET Streams;
+
+    //
+    // Congestion control state.
+    //
+    QUIC_CONGESTION_CONTROL CongestionControl;
+
+    //
+    // Manages all the information for outstanding sent packets.
+    //
+    QUIC_LOSS_DETECTION LossDetection;
+
+    //
+    // Per-encryption level packet space information.
+    //
+    QUIC_PACKET_SPACE* Packets[QUIC_ENCRYPT_LEVEL_COUNT];
+
+    //
+    // Manages the stream of cryptographic TLS data sent and received.
+    //
+    QUIC_CRYPTO Crypto;
+
+    //
+    // The send manager for the connection.
+    //
+    QUIC_SEND Send;
+    QUIC_SEND_BUFFER SendBuffer;
+
+    //
+    // The handler for the API client's callbacks.
+    //
+    QUIC_CONNECTION_CALLBACK_HANDLER ClientCallbackHandler;
+
+    //
+    // Statistics
+    //
+    QUIC_CONN_STATS Stats;
+
+    //
+    // Mostly test specific state.
+    //
+    QUIC_PRIVATE_TRANSPORT_PARAMETER TestTransportParameter;
+
+} QUIC_CONNECTION;
+
+//
+// Estimates the memory usage for a connection object in the handshake state.
+// TODO - Improve this estimate?
+//
+#define QUIC_CONN_HANDSHAKE_MEMORY_USAGE \
+( \
+    sizeof(QUIC_CONNECTION) + \
+    QUIC_MAX_TLS_SERVER_SEND_BUFFER + \
+    QUIC_DEFAULT_STREAM_RECV_BUFFER_SIZE + \
+    16384 /* Guess for TLS overhead */ + \
+    1024 /* Extra QUIC stuff */ \
+)
+
+#ifdef QuicVerifierEnabledByAddr
+#define QUIC_CONN_VERIFY(Connection, Expr) \
+    if (Connection->State.IsVerifying) { QUIC_FRE_ASSERT(Expr); }
+#elif defined(QuicVerifierEnabled)
+#define QUIC_CONN_VERIFY(Connection, Expr) \
+    if (MsQuicLib.IsVerifying) { QUIC_FRE_ASSERT(Expr); }
+#else
+#define QUIC_CONN_VERIFY(Connection, Expr)
+#endif
+
+//
+// Helper to determine if a connection is server side.
+//
+inline
+BOOLEAN
+QuicConnIsServer(
+    _In_ const QUIC_CONNECTION * const Connection
+    )
+{
+    return ((QUIC_HANDLE*)Connection)->Type == QUIC_HANDLE_TYPE_CHILD;
+}
+
+//
+// Helper for checking if a connection is currently closed.
+//
+inline
+BOOLEAN
+QuicConnIsClosed(
+    _In_ const QUIC_CONNECTION * const Connection
+    )
+{
+    return Connection->State.ClosedLocally || Connection->State.ClosedRemotely;
+}
+
+//
+// Returns the earliest expiration time across all timers for the connection.
+//
+inline
+uint64_t
+QuicConnGetNextExpirationTime(
+    _In_ const QUIC_CONNECTION * const Connection
+    )
+{
+    return Connection->Timers[0].ExpirationTime;
+}
+
+//
+// Helper to get the owning QUIC_CONNECTION for the stream set module.
+//
+inline
+_Ret_notnull_
+QUIC_CONNECTION*
+QuicStreamSetGetConnection(
+    _In_ QUIC_STREAM_SET* StreamSet
+    )
+{
+    return QUIC_CONTAINING_RECORD(StreamSet, QUIC_CONNECTION, Streams);
+}
+
+//
+// Helper to get the owning QUIC_CONNECTION for the crypto module.
+//
+inline
+_Ret_notnull_
+QUIC_CONNECTION*
+QuicCryptoGetConnection(
+    _In_ QUIC_CRYPTO* Crypto
+    )
+{
+    return QUIC_CONTAINING_RECORD(Crypto, QUIC_CONNECTION, Crypto);
+}
+
+//
+// Helper to get the owning QUIC_CONNECTION for the send module.
+//
+inline
+_Ret_notnull_
+QUIC_CONNECTION*
+QuicSendGetConnection(
+    _In_ QUIC_SEND* Send
+    )
+{
+    return QUIC_CONTAINING_RECORD(Send, QUIC_CONNECTION, Send);
+}
+
+//
+// Helper to get the owning QUIC_CONNECTION for the congestion control module.
+//
+inline
+_Ret_notnull_
+QUIC_CONNECTION*
+QuicCongestionControlGetConnection(
+    _In_ QUIC_CONGESTION_CONTROL* Cc
+    )
+{
+    return QUIC_CONTAINING_RECORD(Cc, QUIC_CONNECTION, CongestionControl);
+}
+
+//
+// Helper to get the QUIC_PACKET_SPACE for a loss detection.
+//
+inline
+_Ret_notnull_
+QUIC_CONNECTION*
+QuicLossDetectionGetConnection(
+    _In_ QUIC_LOSS_DETECTION* LossDetection
+    )
+{
+    return QUIC_CONTAINING_RECORD(LossDetection, QUIC_CONNECTION, LossDetection);
+}
+
+inline
+void
+QuicConnLogOutFlowStats(
+    _In_ const QUIC_CONNECTION* const Connection
+    )
+{
+    if (!QuicTraceEventEnabled(ConnOutFlowStats)) {
+        return;
+    }
+
+    const QUIC_PATH* Path = &Connection->Paths[0];
+    UNREFERENCED_PARAMETER(Path);
+
+    QuicTraceEvent(
+        ConnOutFlowStats,
+        Connection,
+        Connection->Stats.Send.TotalBytes,
+        Connection->CongestionControl.BytesInFlight,
+        Connection->CongestionControl.BytesInFlightMax,
+        Connection->CongestionControl.CongestionWindow,
+        Connection->CongestionControl.SlowStartThreshold,
+        Connection->Send.PeerMaxData - Connection->Send.OrderedStreamBytesSent,
+        Connection->SendBuffer.IdealBytes,
+        Connection->SendBuffer.PostedBytes,
+        Path->GotFirstRttSample ? Path->SmoothedRtt : 0);
+
+    uint64_t FcAvailable, SendWindow;
+    QuicStreamSetGetFlowControlSummary(
+        &Connection->Streams,
+        &FcAvailable,
+        &SendWindow);
+
+    QuicTraceEvent(
+        ConnOutFlowStreamStats,
+        Connection,
+        FcAvailable,
+        SendWindow);
+}
+
+inline
+void
+QuicConnLogInFlowStats(
+    _In_ const QUIC_CONNECTION* const Connection
+    )
+{
+    UNREFERENCED_PARAMETER(Connection);
+    QuicTraceEvent(ConnInFlowStats, "[conn][%p] IN: BytesRecv=%llu",
+        Connection,
+        Connection->Stats.Recv.TotalBytes);
+}
+
+inline
+void
+QuicConnLogStatistics(
+    _In_ const QUIC_CONNECTION* const Connection
+    )
+{
+    const QUIC_PATH* Path = &Connection->Paths[0];
+    UNREFERENCED_PARAMETER(Path);
+
+    QuicTraceEvent(
+        ConnStats,
+        Connection,
+        Path->SmoothedRtt,
+        Connection->Stats.Send.CongestionCount,
+        Connection->Stats.Send.PersistentCongestionCount,
+        Connection->Stats.Send.TotalBytes,
+        Connection->Stats.Recv.TotalBytes);
+
+    QuicTraceEvent(
+        ConnPacketStats,
+        Connection,
+        Connection->Stats.Send.TotalPackets,
+        Connection->Stats.Send.SuspectedLostPackets,
+        Connection->Stats.Send.SpuriousLostPackets,
+        Connection->Stats.Recv.TotalPackets,
+        Connection->Stats.Recv.ReorderedPackets,
+        Connection->Stats.Recv.DroppedPackets,
+        Connection->Stats.Recv.DuplicatePackets,
+        Connection->Stats.Recv.DecryptionFailures);
+}
+
+inline
+BOOLEAN
+QuicConnAddOutFlowBlockedReason(
+    _In_ QUIC_CONNECTION* Connection,
+    _In_ QUIC_FLOW_BLOCK_REASON Reason
+    )
+{
+    if (!(Connection->OutFlowBlockedReasons & Reason)) {
+        Connection->OutFlowBlockedReasons |= Reason;
+        QuicTraceEvent(ConnOutFlowBlocked, "[conn][%p] Send Blocked Flags: %c", Connection, Connection->OutFlowBlockedReasons);
+        return TRUE;
+    }
+    return FALSE;
+}
+
+inline
+BOOLEAN
+QuicConnRemoveOutFlowBlockedReason(
+    _In_ QUIC_CONNECTION* Connection,
+    _In_ QUIC_FLOW_BLOCK_REASON Reason
+    )
+{
+    if ((Connection->OutFlowBlockedReasons & Reason)) {
+        Connection->OutFlowBlockedReasons &= ~Reason;
+        QuicTraceEvent(ConnOutFlowBlocked, "[conn][%p] Send Blocked Flags: %c", Connection, Connection->OutFlowBlockedReasons);
+        return TRUE;
+    }
+    return FALSE;
+}
+
+//
+// Allocates and initializes a connection object. In the client scenario no
+// initial datagram exists already, so Datagram is NULL. In the server scenario
+// a datagram is the cause of the creation, and is passed in.
+//
+_IRQL_requires_max_(DISPATCH_LEVEL)
+QUIC_STATUS
+QuicConnInitialize(
+    _In_ QUIC_SESSION* Session,
+    _In_opt_ const QUIC_RECV_DATAGRAM* const Datagram,
+    _Outptr_ _At_(*Connection, __drv_allocatesMem(Mem))
+        QUIC_CONNECTION** Connection
+    );
+
+//
+// Called to free the memory for a connection.
+//
+_IRQL_requires_max_(DISPATCH_LEVEL)
+void
+QuicConnFree(
+    _In_ __drv_freesMem(Mem) QUIC_CONNECTION* Connection
+    );
+
+//
+// Releases the handle usage of the app.
+//
+_IRQL_requires_max_(DISPATCH_LEVEL)
+void
+QuicConnCloseHandle(
+    _In_ QUIC_CONNECTION* Connection
+    );
+
+_IRQL_requires_max_(PASSIVE_LEVEL)
+void
+QuicConnOnShutdownComplete(
+    _In_ QUIC_CONNECTION* Connection
+    );
+
+#if DEBUG
+_IRQL_requires_max_(DISPATCH_LEVEL)
+inline
+void
+QuicConnValidate(
+    _In_ QUIC_CONNECTION* Connection
+    )
+{
+    QUIC_FRE_ASSERT(!Connection->State.Freed);
+}
+#else
+#define QuicConnValidate(Connection)
+#endif
+
+//
+// Adds a reference to the Connection.
+//
+_IRQL_requires_max_(DISPATCH_LEVEL)
+inline
+void
+QuicConnAddRef(
+    _In_ QUIC_CONNECTION* Connection,
+    _In_ QUIC_CONNECTION_REF Ref
+    )
+{
+    QuicConnValidate(Connection);
+
+#if DEBUG
+    InterlockedIncrement16((volatile short*)&Connection->RefTypeCount[Ref]);
+#else
+    UNREFERENCED_PARAMETER(Ref);
+#endif
+
+    InterlockedIncrement((volatile long*)&Connection->RefCount);
+}
+
+//
+// Releases a reference to the Connection and cleans it up if it's the last
+// reference.
+//
+#pragma warning(push)
+#pragma warning(disable:6014) // SAL doesn't understand ref counts
+_IRQL_requires_max_(DISPATCH_LEVEL)
+inline
+void
+QuicConnRelease(
+    _In_ __drv_freesMem(Mem) QUIC_CONNECTION* Connection,
+    _In_ QUIC_CONNECTION_REF Ref
+    )
+{
+    QuicConnValidate(Connection);
+
+#if DEBUG
+    QUIC_TEL_ASSERT(Connection->RefTypeCount[Ref] > 0);
+    uint16_t result = (uint16_t)InterlockedDecrement16((volatile short*)&Connection->RefTypeCount[Ref]);
+    QUIC_TEL_ASSERT(result != 0xFFFF);
+#else
+    UNREFERENCED_PARAMETER(Ref);
+#endif
+
+    QUIC_DBG_ASSERT(Connection->RefCount > 0);
+    if (InterlockedDecrement((volatile long*)&Connection->RefCount) == 0) {
+#if DEBUG
+        for (uint32_t i = 0; i < QUIC_CONN_REF_COUNT; i++) {
+            QUIC_TEL_ASSERT(Connection->RefTypeCount[i] == 0);
+        }
+#endif
+        if (Ref == QUIC_CONN_REF_LOOKUP_RESULT) {
+            //
+            // Lookup results cannot be the last ref, as they can result in the
+            // datapath binding being deleted on a callback. Instead, queue the
+            // connection to be released by the worker.
+            //
+            QUIC_DBG_ASSERT(Connection->Worker != NULL);
+            QuicWorkerQueueConnection(Connection->Worker, Connection);
+        } else {
+            QuicConnFree(Connection);
+        }
+    }
+}
+#pragma warning(pop)
+
+//
+// Tracing rundown for the connection.
+//
+_IRQL_requires_max_(DISPATCH_LEVEL)
+void
+QuicConnQueueTraceRundown(
+    _In_ QUIC_CONNECTION* Connection
+    );
+
+//
+// Indicates an event to the application layer.
+//
+_IRQL_requires_max_(PASSIVE_LEVEL)
+QUIC_STATUS
+QuicConnIndicateEvent(
+    _In_ QUIC_CONNECTION* Connection,
+    _Inout_ QUIC_CONNECTION_EVENT* Event
+    );
+
+//
+// Allows the connection to drain some operations that it currently has
+// queued up. Returns TRUE if there are still work to do after the function
+// returns.
+//
+_IRQL_requires_max_(PASSIVE_LEVEL)
+BOOLEAN
+QuicConnDrainOperations(
+    _In_ QUIC_CONNECTION* Connection
+    );
+
+//
+// Applies the settings from the session.
+//
+_IRQL_requires_max_(PASSIVE_LEVEL)
+void
+QuicConnApplySettings(
+    _In_ QUIC_CONNECTION* Connection,
+    _In_ const QUIC_SETTINGS* Settings
+    );
+
+//
+// Queues a new operation on the connection and queues the connection on a
+// worker if necessary.
+//
+_IRQL_requires_max_(DISPATCH_LEVEL)
+void
+QuicConnQueueOper(
+    _In_ QUIC_CONNECTION* Connection,
+    _In_ QUIC_OPERATION* Oper
+    );
+
+_IRQL_requires_max_(DISPATCH_LEVEL)
+void
+QuicConnQueueHighestPriorityOper(
+    _In_ QUIC_CONNECTION* Connection,
+    _In_ QUIC_OPERATION* Oper
+    );
+
+//
+// Generates a new source connection ID.
+//
+_IRQL_requires_max_(PASSIVE_LEVEL)
+QUIC_CID_HASH_ENTRY*
+QuicConnGenerateNewSourceCid(
+    _In_ QUIC_CONNECTION* Connection,
+    _In_ BOOLEAN IsInitial
+    );
+
+//
+// Generates any necessary source CIDs.
+//
+_IRQL_requires_max_(PASSIVE_LEVEL)
+void
+QuicConnGenerateNewSourceCids(
+    _In_ QUIC_CONNECTION* Connection,
+    _In_ BOOLEAN ReplaceExistingCids
+    );
+
+//
+// Retires the currently used destination connection ID.
+//
+_IRQL_requires_max_(PASSIVE_LEVEL)
+BOOLEAN
+QuicConnRetireCurrentDestCid(
+    _In_ QUIC_CONNECTION* Connection,
+    _In_ QUIC_PATH* Path
+    );
+
+//
+// Look up a source CID by sequence number.
+//
+_IRQL_requires_max_(DISPATCH_LEVEL)
+_Success_(return != NULL)
+inline
+QUIC_CID_HASH_ENTRY*
+QuicConnGetSourceCidFromSeq(
+    _In_ QUIC_CONNECTION* Connection,
+    _In_ QUIC_VAR_INT SequenceNumber,
+    _In_ BOOLEAN RemoveFromList,
+    _Out_ BOOLEAN* IsLastCid
+    )
+{
+    for (QUIC_SINGLE_LIST_ENTRY** Entry = &Connection->SourceCids.Next;
+            *Entry != NULL;
+            Entry = &(*Entry)->Next) {
+        QUIC_CID_HASH_ENTRY* SourceCid =
+            QUIC_CONTAINING_RECORD(
+                *Entry,
+                QUIC_CID_HASH_ENTRY,
+                Link);
+        if (SourceCid->CID.SequenceNumber == SequenceNumber) {
+            if (RemoveFromList) {
+                QuicBindingRemoveSourceConnectionID(
+                    Connection->Paths[0].Binding,
+                    SourceCid);
+                QuicTraceEvent(
+                    ConnSourceCidRemoved,
+                    "[conn][%p] (SeqNum=%llu) Removed Source CID: %!BYTEARRAY!",
+                    Connection,
+                    SourceCid->CID.SequenceNumber,
+                    CLOG_BYTEARRAY(SourceCid->CID.Length, SourceCid->CID.Data));
+                *Entry = (*Entry)->Next;
+            }
+            *IsLastCid = Connection->SourceCids.Next == NULL;
+            return SourceCid;
+        }
+    }
+    return NULL;
+}
+
+//
+// Look up a source CID by data buffer.
+//
+_IRQL_requires_max_(DISPATCH_LEVEL)
+inline
+QUIC_CID_HASH_ENTRY*
+QuicConnGetSourceCidFromBuf(
+    _In_ QUIC_CONNECTION* Connection,
+    _In_ uint8_t CidLength,
+    _In_reads_(CidLength)
+        const uint8_t* CidBuffer
+    )
+{
+    for (QUIC_SINGLE_LIST_ENTRY* Entry = Connection->SourceCids.Next;
+            Entry != NULL;
+            Entry = Entry->Next) {
+        QUIC_CID_HASH_ENTRY* SourceCid =
+            QUIC_CONTAINING_RECORD(
+                Entry,
+                QUIC_CID_HASH_ENTRY,
+                Link);
+        if (CidLength == SourceCid->CID.Length &&
+            memcmp(CidBuffer, SourceCid->CID.Data, CidLength) == 0) {
+            return SourceCid;
+        }
+    }
+    return NULL;
+}
+
+//
+// Look up a source CID by sequence number.
+//
+_IRQL_requires_max_(DISPATCH_LEVEL)
+inline
+QUIC_CID_QUIC_LIST_ENTRY*
+QuicConnGetDestCidFromSeq(
+    _In_ QUIC_CONNECTION* Connection,
+    _In_ QUIC_VAR_INT SequenceNumber,
+    _In_ BOOLEAN RemoveFromList
+    )
+{
+    for (QUIC_LIST_ENTRY* Entry = Connection->DestCids.Flink;
+            Entry != &Connection->DestCids;
+            Entry = Entry->Flink) {
+        QUIC_CID_QUIC_LIST_ENTRY* DestCid =
+            QUIC_CONTAINING_RECORD(
+                Entry,
+                QUIC_CID_QUIC_LIST_ENTRY,
+                Link);
+        if (DestCid->CID.SequenceNumber == SequenceNumber) {
+            if (RemoveFromList) {
+                QuicListEntryRemove(Entry);
+            }
+            return DestCid;
+        }
+    }
+    return NULL;
+}
+
+//
+// Adds a sample (in microsec) to the connection's RTT estimator.
+//
+_IRQL_requires_max_(PASSIVE_LEVEL)
+BOOLEAN
+QuicConnUpdateRtt(
+    _In_ QUIC_CONNECTION* Connection,
+    _In_ QUIC_PATH* Path,
+    _In_ uint32_t LatestRtt
+    );
+
+//
+// Sets a new timer delay in milliseconds.
+//
+_IRQL_requires_max_(PASSIVE_LEVEL)
+void
+QuicConnTimerSet(
+    _Inout_ QUIC_CONNECTION* Connection,
+    _In_ QUIC_CONN_TIMER_TYPE Type,
+    _In_ uint64_t DelayMs
+    );
+
+//
+// Cancels a timer.
+//
+_IRQL_requires_max_(PASSIVE_LEVEL)
+void
+QuicConnTimerCancel(
+    _Inout_ QUIC_CONNECTION* Connection,
+    _In_ QUIC_CONN_TIMER_TYPE Type
+    );
+
+//
+// Called when the next timer(s) expire.
+//
+_IRQL_requires_max_(PASSIVE_LEVEL)
+void
+QuicConnTimerExpired(
+    _Inout_ QUIC_CONNECTION* Connection,
+    _In_ uint64_t TimeNow
+    );
+
+//
+// Called when the QUIC version is set.
+//
+_IRQL_requires_max_(PASSIVE_LEVEL)
+void
+QuicConnOnQuicVersionSet(
+    _In_ QUIC_CONNECTION* Connection
+    );
+
+//
+// Called when the local address is changed.
+//
+_IRQL_requires_max_(PASSIVE_LEVEL)
+void
+QuicConnOnLocalAddressChanged(
+    _In_ QUIC_CONNECTION* Connection
+    );
+
+//
+// Starts the connection.
+//
+_IRQL_requires_max_(PASSIVE_LEVEL)
+QUIC_STATUS
+QuicConnStart(
+    _In_ QUIC_CONNECTION* Connection,
+    _In_ QUIC_ADDRESS_FAMILY Family,
+    _In_opt_z_ const char* ServerName,
+    _In_ uint16_t ServerPort // Host byte order
+    );
+
+//
+// Restarts the connection with the current configuration.
+//
+_IRQL_requires_max_(PASSIVE_LEVEL)
+void
+QuicConnRestart(
+    _In_ QUIC_CONNECTION* Connection,
+    _In_ BOOLEAN CompleteReset
+    );
+
+//
+// Process peer's transport parameters and updates connection state
+// accordingly.
+//
+_IRQL_requires_max_(PASSIVE_LEVEL)
+void
+QuicConnProcessPeerTransportParameters(
+    _In_ QUIC_CONNECTION* Connection,
+    _In_ BOOLEAN FromCache
+    );
+
+//
+// Configures the security config.
+//
+_IRQL_requires_max_(PASSIVE_LEVEL)
+QUIC_STATUS
+QuicConnHandshakeConfigure(
+    _In_ QUIC_CONNECTION* Connection,
+    _In_opt_ QUIC_SEC_CONFIG* SecConfig
+    );
+
+//
+// Discard any 0-RTT deferred datagrams.
+//
+_IRQL_requires_max_(PASSIVE_LEVEL)
+void
+QuicConnDiscardDeferred0Rtt(
+    _In_ QUIC_CONNECTION* Connection
+    );
+
+//
+// Processes deferred datagrams for newly derived read keys.
+//
+_IRQL_requires_max_(PASSIVE_LEVEL)
+void
+QuicConnFlushDeferred(
+    _In_ QUIC_CONNECTION* Connection
+    );
+
+//
+// Starts the (async) process of closing the connection locally.
+//
+_IRQL_requires_max_(PASSIVE_LEVEL)
+void
+QuicConnCloseLocally(
+    _In_ QUIC_CONNECTION* Connection,
+    _In_ uint32_t Flags,
+    _In_ uint64_t ErrorCode,
+    _In_opt_z_ const char* ErrorMsg
+    );
+
+//
+// Close the connection for a transport protocol error.
+//
+_IRQL_requires_max_(PASSIVE_LEVEL)
+inline
+void
+QuicConnTransportError(
+    _In_ QUIC_CONNECTION* Connection,
+    _In_ uint64_t ErrorCode
+    )
+{
+    QuicConnCloseLocally(Connection, QUIC_CLOSE_INTERNAL, ErrorCode, NULL);
+}
+
+//
+// Helper function for internal code to immediately trigger a connection
+// close in response to a fatal error.
+//
+_IRQL_requires_max_(PASSIVE_LEVEL)
+inline
+void
+QuicConnFatalError(
+    _In_ QUIC_CONNECTION* Connection,
+    _In_ QUIC_STATUS Status,
+    _In_opt_z_ const char* ErrorMsg
+    )
+{
+    QuicConnCloseLocally(
+        Connection,
+        QUIC_CLOSE_INTERNAL | QUIC_CLOSE_QUIC_STATUS,
+        (uint64_t)Status,
+        ErrorMsg);
+}
+
+//
+// Helper function to immediately, silently close the connection completely
+// down, independent of the current state.
+//
+_IRQL_requires_max_(PASSIVE_LEVEL)
+inline
+void
+QuicConnSilentlyAbort(
+    _In_ QUIC_CONNECTION* Connection
+    )
+{
+    QuicConnCloseLocally(
+        Connection,
+        QUIC_CLOSE_INTERNAL | QUIC_CLOSE_QUIC_STATUS | QUIC_CLOSE_SILENT,
+        (uint64_t)QUIC_STATUS_ABORTED,
+        NULL);
+}
+
+//
+// Called in response to sending or receiving a new packet.
+//
+_IRQL_requires_max_(PASSIVE_LEVEL)
+void
+QuicConnResetIdleTimeout(
+    _In_ QUIC_CONNECTION* Connection
+    );
+
+//
+// Queues a received UDP datagram chain to a connection for processing.
+//
+_IRQL_requires_max_(DISPATCH_LEVEL)
+void
+QuicConnQueueRecvDatagrams(
+    _In_ QUIC_CONNECTION* Connection,
+    _In_ QUIC_RECV_DATAGRAM* DatagramChain,
+    _In_ uint32_t DatagramChainLength
+    );
+
+//
+// Queues an unreachable event to a connection for processing.
+//
+_IRQL_requires_max_(DISPATCH_LEVEL)
+void
+QuicConnQueueUnreachable(
+    _In_ QUIC_CONNECTION* Connection,
+    _In_ const QUIC_ADDR* RemoteAddress
+    );
+
+//
+// Sets a connection parameter.
+//
+_IRQL_requires_max_(PASSIVE_LEVEL)
+QUIC_STATUS
+QuicConnParamSet(
+    _In_ QUIC_CONNECTION* Connection,
+    _In_ uint32_t Param,
+    _In_ uint32_t BufferLength,
+    _In_reads_bytes_(BufferLength)
+        const void* Buffer
+    );
+
+//
+// Gets a connection parameter.
+//
+_IRQL_requires_max_(PASSIVE_LEVEL)
+QUIC_STATUS
+QuicConnParamGet(
+    _In_ QUIC_CONNECTION* Connection,
+    _In_ uint32_t Param,
+    _Inout_ uint32_t* BufferLength,
+    _Out_writes_bytes_opt_(*BufferLength)
+        void* Buffer
+    );