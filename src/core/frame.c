--- conflicted
+++ resolved
@@ -10,13 +10,9 @@
 --*/
 
 #include "precomp.h"
-<<<<<<< HEAD
-#include "frame.c.clog.h"
-=======
 #ifdef QUIC_CLOG
 #include "frame.c.clog.h"
 #endif
->>>>>>> af64e177
 
 _Post_equal_to_(Buffer + sizeof(uint8_t))
 uint8_t*
