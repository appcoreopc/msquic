--- conflicted
+++ resolved
@@ -10,13 +10,9 @@
 --*/
 
 #include "main.h"
-<<<<<<< HEAD
-#include "SpinFrame.cpp.clog.h"
-=======
 #ifdef QUIC_CLOG
 #include "SpinFrame.cpp.clog.h"
 #endif
->>>>>>> af64e177
 
 union QuicV1Frames {
     QUIC_ACK_EX AckFrame;
