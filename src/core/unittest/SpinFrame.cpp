--- conflicted
+++ resolved
@@ -10,10 +10,7 @@
 --*/
 
 #include "main.h"
-<<<<<<< HEAD
 #include "SpinFrame.cpp.clog.h"
-=======
->>>>>>> 216f0a59
 
 union QuicV1Frames {
     QUIC_ACK_EX AckFrame;
@@ -68,7 +65,7 @@
             TEST_QUIC_SUCCEEDED(QuicRandom(BufferLength, Buffer));
         }
 
-        do { 
+        do {
             TEST_QUIC_SUCCEEDED(QuicRandom(sizeof(FrameType), &FrameType));
         } while (!QUIC_FRAME_IS_KNOWN(FrameType));
 
