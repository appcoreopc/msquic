/*++

    Copyright (c) Microsoft Corporation.
    Licensed under the MIT License.

Abstract:

    Implements the certificate functions by calling the Windows certificate
    store.

Environment:

    Windows User Mode

--*/

#include "platform_internal.h"
#include "cert_capi.c.clog.h"

#include <wincrypt.h>
#include <msquic.h>

typedef union QUIC_SIGN_PADDING {
    BCRYPT_PKCS1_PADDING_INFO Pkcs1;
    BCRYPT_PSS_PADDING_INFO Pss;
} QUIC_SIGN_PADDING;

//
// Map the TLS signature to the OID value expected in a certificate.
//
static
_Success_(return != NULL)
_Null_terminated_ const char *
OIDFromTLS(
    UINT16 alg
    )
{
    switch (alg) {
    // RSASSA-PKCS1-v1_5
    case 0x0401: return szOID_RSA_SHA256RSA; // rsa_pkcs1_sha256
    case 0x0501: return szOID_RSA_SHA384RSA; // rsa_pkcs1_sha384
    case 0x0601: return szOID_RSA_SHA512RSA; // rsa_pkcs1_sha512

    // ECDSA
    case 0x0403: return szOID_ECDSA_SHA256; // ecdsa_secp256r1_sha256
    case 0x0503: return szOID_ECDSA_SHA384; // ecdsa_secp384r1_sha384
    case 0x0603: return szOID_ECDSA_SHA512; // ecdsa_secp384r1_sha512

    // RSASSA-PSS
    case 0x0804: return szOID_RSA_SHA256RSA; // rsa_pss_sha256
    case 0x0805: return szOID_RSA_SHA384RSA; // rsa_pss_sha384
    case 0x0806: return szOID_RSA_SHA512RSA; // rsa_pss_sha512

    // EdDSA
    case 0x0807: return NULL; // ed25519 supported by bcrypt: BCRYPT_ECC_CURVE_25519
    case 0x0808: return NULL; // ed448   not supported by Windows

    // Legacy
    case 0x0201: return szOID_RSA_SHA1RSA; // rsa_pkcs1_sha1
    case 0x0203: return NULL; // ecdsa_sha1 supported by bcyprpt: BCRYPT_ECDSA_ALGORITHM

    default:     return NULL; // Unknown/unsupported value
    }
}

//
// Map the TLS signature to the algorithm ID value expected in a certificate.
// High byte is the TLS HashAlgorithm:
//  none(0), md5(1), sha1(2), sha224(3), sha256(4), sha384(5), sha512(6)
//

static
_Success_(return != NULL)
_Null_terminated_ const wchar_t *
SignAlgFromTLS(
    UINT16 alg
    )
{
    switch (alg) {
    // RSASSA-PKCS1-v1_5
    case 0x0401: return BCRYPT_RSA_ALGORITHM; // rsa_pkcs1_sha256
    case 0x0501: return BCRYPT_RSA_ALGORITHM; // rsa_pkcs1_sha384
    case 0x0601: return BCRYPT_RSA_ALGORITHM; // rsa_pkcs1_sha512

    // ECDSA
    case 0x0403: return BCRYPT_ECDSA_P256_ALGORITHM; // ecdsa_secp256r1_sha256
    case 0x0503: return BCRYPT_ECDSA_P384_ALGORITHM; // ecdsa_secp384r1_sha384
    case 0x0603: return BCRYPT_ECDSA_P384_ALGORITHM; // ecdsa_secp384r1_sha512

    // RSASSA-PSS
    case 0x0804: return BCRYPT_RSA_ALGORITHM; // rsa_pss_sha256
    case 0x0805: return BCRYPT_RSA_ALGORITHM; // rsa_pss_sha384
    case 0x0806: return BCRYPT_RSA_ALGORITHM; // rsa_pss_sha512

    // EdDSA
    case 0x0807: return NULL; // ed25519 supported by bcrypt: BCRYPT_ECC_CURVE_25519. not available for EcDSA
    case 0x0808: return NULL; // ed448   not supported by Windows

    // Legacy
    case 0x0201: return BCRYPT_RSA_ALGORITHM; // rsa_pkcs1_sha1
    case 0x0203: return NULL; // ecdsa_sha1 supported by bcyprpt: BCRYPT_ECDSA_ALGORITHM, what is the key size?

    default:
        return NULL;
    }
}

static
_Success_(return != NULL)
_Null_terminated_ const wchar_t *
HashAlgFromTLS(
    UINT16 alg
    )
{
    switch (alg) {
    // RSASSA-PKCS1-v1_5
    case 0x0401: return BCRYPT_SHA256_ALGORITHM; // rsa_pkcs1_sha256
    case 0x0501: return BCRYPT_SHA384_ALGORITHM; // rsa_pkcs1_sha384
    case 0x0601: return BCRYPT_SHA512_ALGORITHM; // rsa_pkcs1_sha512

    // ECDSA
    case 0x0403: return BCRYPT_SHA256_ALGORITHM; // ecdsa_secp256r1_sha256
    case 0x0503: return BCRYPT_SHA384_ALGORITHM; // ecdsa_secp384r1_sha384
    case 0x0603: return BCRYPT_SHA512_ALGORITHM; // ecdsa_secp384r1_sha512

    // RSASSA-PSS
    case 0x0804: return BCRYPT_SHA256_ALGORITHM; // rsa_pss_sha256
    case 0x0805: return BCRYPT_SHA384_ALGORITHM; // rsa_pss_sha384
    case 0x0806: return BCRYPT_SHA512_ALGORITHM; // rsa_pss_sha512

    // EdDSA
    case 0x0807: return NULL; // ed25519 supported by bcrypt: BCRYPT_ECC_CURVE_25519
    case 0x0808: return NULL; // ed448   not supported by Windows

    // Legacy
    case 0x0201: return BCRYPT_SHA1_ALGORITHM; // rsa_pkcs1_sha1
    case 0x0203: return BCRYPT_SHA1_ALGORITHM; // ecdsa_sha1 supported by bcyprpt: BCRYPT_ECDSA_ALGORITHM

    default:
        return NULL;
    }
}

static
_Success_(return != NULL)
BCRYPT_ALG_HANDLE
HashHandleFromTLS(
    UINT16 alg
)
{
    switch (alg) {
    // RSASSA-PKCS1-v1_5
    case 0x0401: return BCRYPT_SHA256_ALG_HANDLE; // rsa_pkcs1_sha256
    case 0x0501: return BCRYPT_SHA384_ALG_HANDLE; // rsa_pkcs1_sha384
    case 0x0601: return BCRYPT_SHA512_ALG_HANDLE; // rsa_pkcs1_sha512

    // ECDSA
    case 0x0403: return BCRYPT_SHA256_ALG_HANDLE; // ecdsa_secp256r1_sha256
    case 0x0503: return BCRYPT_SHA384_ALG_HANDLE; // ecdsa_secp384r1_sha384
    case 0x0603: return BCRYPT_SHA512_ALG_HANDLE; // ecdsa_secp384r1_sha512

    // RSASSA-PSS
    case 0x0804: return BCRYPT_SHA256_ALG_HANDLE; // rsa_pss_sha256
    case 0x0805: return BCRYPT_SHA384_ALG_HANDLE; // rsa_pss_sha384
    case 0x0806: return BCRYPT_SHA512_ALG_HANDLE; // rsa_pss_sha512

    // EdDSA
    case 0x0807: return NULL; // ed25519 supported by bcrypt: BCRYPT_ECC_CURVE_25519
    case 0x0808: return NULL; // ed448   not supported by Windows

    // Legacy
    case 0x0201: return BCRYPT_SHA1_ALG_HANDLE; // rsa_pkcs1_sha1
    case 0x0203: return BCRYPT_SHA1_ALG_HANDLE; // ecdsa_sha1 supported by bcyprpt: BCRYPT_ECDSA_ALGORITHM

    default:
        return NULL;
    }
}

#define QUIC_CERTIFICATE_MAX_HASH_SIZE 64

static
_Success_(return != 0)
ULONG
HashSizeFromTLS(
    UINT16 alg
)
{
    switch (alg) {
    // RSASSA-PKCS1-v1_5
    case 0x0401: return 32; // rsa_pkcs1_sha256
    case 0x0501: return 48; // rsa_pkcs1_sha384
    case 0x0601: return 64; // rsa_pkcs1_sha512

    // ECDSA
    case 0x0403: return 32; // ecdsa_secp256r1_sha256
    case 0x0503: return 48; // ecdsa_secp384r1_sha384
    case 0x0603: return 64; // ecdsa_secp384r1_sha512

    // RSASSA-PSS
    case 0x0804: return 32; // rsa_pss_sha256
    case 0x0805: return 48; // rsa_pss_sha384
    case 0x0806: return 64; // rsa_pss_sha512

    // EdDSA
    case 0x0807: return 0; // ed25519 supported by bcrypt: BCRYPT_ECC_CURVE_25519
    case 0x0808: return 0; // ed448   not supported by Windows

    // Legacy
    case 0x0201: return 20; // rsa_pkcs1_sha1
    case 0x0203: return 20; // ecdsa_sha1 supported by bcrypt: BCRYPT_ECDSA_ALGORITHM

    default:
        return 0;
    }
}

static
_Success_(return != ~0u)
DWORD
PaddingTypeFromTLS(
    UINT16 alg
    )
{
    switch (alg) {
    // RSASSA-PKCS1-v1_5
    case 0x0401: return BCRYPT_PAD_PKCS1; // rsa_pkcs1_sha256
    case 0x0501: return BCRYPT_PAD_PKCS1; // rsa_pkcs1_sha384
    case 0x0601: return BCRYPT_PAD_PKCS1; // rsa_pkcs1_sha512

    // ECDSA
    case 0x0403: return BCRYPT_PAD_NONE; // ecdsa_secp256r1_sha256
    case 0x0503: return BCRYPT_PAD_NONE; // ecdsa_secp384r1_sha384
    case 0x0603: return BCRYPT_PAD_NONE; // ecdsa_secp384r1_sha512

    // RSASSA-PSS
    case 0x0804: return BCRYPT_PAD_PSS; // rsa_pss_sha256
    case 0x0805: return BCRYPT_PAD_PSS; // rsa_pss_sha384
    case 0x0806: return BCRYPT_PAD_PSS; // rsa_pss_sha512

    // EdDSA
    case 0x0807: return ~0u; // ed25519 supported by bcrypt: BCRYPT_ECC_CURVE_25519
    case 0x0808: return ~0u; // ed448   not supported by Windows

    // Legacy
    case 0x0201: return BCRYPT_PAD_PKCS1; // rsa_pkcs1_sha1
    case 0x0203: return BCRYPT_PAD_PKCS1; // ecdsa_sha1 supported by bcyprpt: BCRYPT_ECDSA_ALGORITHM

    default:
        return ~0u;
    }
}

static
void
PopulatePaddingParams(
    _Inout_ QUIC_SIGN_PADDING* Padding,
    _In_ DWORD PaddingType,
    _In_z_ PCWSTR HashAlg,
    _In_ DWORD SaltSize
    )
{
    if (PaddingType == BCRYPT_PAD_PKCS1) {
        Padding->Pkcs1.pszAlgId = HashAlg;
    } else if (PaddingType == BCRYPT_PAD_PSS) {
        Padding->Pss.pszAlgId = HashAlg;
        Padding->Pss.cbSalt = SaltSize;
    } else {
        QUIC_DBG_ASSERT(FALSE);
    }
}

BOOLEAN
QuicCertMatchHash(
    _In_ PCCERT_CONTEXT CertContext,
    _In_reads_(20) const UINT8 InputCertHash[20]
    )
{
    UINT8 CertHash[20];
    DWORD CertHashLength = sizeof(CertHash);
    if (!CertGetCertificateContextProperty(
            CertContext,
            CERT_HASH_PROP_ID,
            CertHash,
            &CertHashLength)) {
<<<<<<< HEAD
        QuicTraceEvent(LibraryErrorStatus, "[ lib] ERROR, %d, %s.", GetLastError(), "Get CERT_HASH_PROP_ID failed");
        return FALSE;
    }
    if (CertHashLength != sizeof(CertHash)) {
        QuicTraceEvent(LibraryErrorStatus, "[ lib] ERROR, %d, %s.", CertHashLength, "CERT_HASH_PROP_ID incorrect size");
=======
        QuicTraceEvent(
            LibraryErrorStatus,
            "[ lib] ERROR, %u, %s.",
            GetLastError(),
            "Get CERT_HASH_PROP_ID failed");
        return FALSE;
    }
    if (CertHashLength != sizeof(CertHash)) {
        QuicTraceEvent(
            LibraryErrorStatus,
            "[ lib] ERROR, %u, %s.",
            CertHashLength,
            "CERT_HASH_PROP_ID incorrect size");
>>>>>>> 3fa74d4a
        return FALSE;
    }
    return memcmp(InputCertHash, CertHash, CertHashLength) == 0;
}

BOOLEAN
QuicCertMatchPrincipal(
    _In_ PCCERT_CONTEXT CertContext,
    _In_z_ const char* Principal
    )
{
    BOOLEAN MatchFound = FALSE;
    char *CertificateNames = NULL;

    DWORD Length =
        CertGetNameStringA(
            CertContext,
            CERT_NAME_DNS_TYPE,
            CERT_NAME_SEARCH_ALL_NAMES_FLAG,
            NULL,
            NULL,
            0);

    if (Length == 0) {
        goto Exit;
    }

    CertificateNames = QUIC_ALLOC_PAGED(Length);
    if (CertificateNames == NULL) {
        goto Exit;
    }

    size_t PrincipalLength = strlen(Principal);

    Length =
        CertGetNameStringA(
            CertContext,
            CERT_NAME_DNS_TYPE,
            CERT_NAME_SEARCH_ALL_NAMES_FLAG,
            NULL,
            CertificateNames,
            Length);

    for (char *CertificateName = CertificateNames;
        *CertificateName;
        CertificateName += strlen(CertificateName) + 1) {

        if (_strnicmp(CertificateName, Principal, PrincipalLength) == 0) {
            MatchFound = TRUE;
            break;
        }
    }

Exit:

    if (CertificateNames != NULL) {
        QUIC_FREE(CertificateNames);
    }

    return MatchFound;
}

PCCERT_CONTEXT
QuicCertStoreFind(
    _In_ HCERTSTORE CertStore,
    _In_reads_opt_(20) const UINT8 CertHash[20],
    _In_opt_z_ const char* Principal
    )
{
    PCSTR OID_SERVER_AUTH = szOID_PKIX_KP_SERVER_AUTH;
    CERT_ENHKEY_USAGE Usage;
    Usage.cUsageIdentifier = 1;
    Usage.rgpszUsageIdentifier = (LPSTR*)&OID_SERVER_AUTH;

    PCCERT_CONTEXT CertCtx;
    for (PCCERT_CONTEXT PrevCertCtx = NULL;
        (CertCtx =
            CertFindCertificateInStore(
                CertStore,
                X509_ASN_ENCODING,
                CERT_FIND_OPTIONAL_ENHKEY_USAGE_FLAG, // FindFlags
                CERT_FIND_ENHKEY_USAGE,
                &Usage,
                PrevCertCtx)) != NULL;
        PrevCertCtx = CertCtx) {

        if (CertHash != NULL && !QuicCertMatchHash(CertCtx, CertHash)) {
            continue;
        }

        if (Principal != NULL && !QuicCertMatchPrincipal(CertCtx, Principal)) {
            continue;
        }

        return CertCtx;
    }

    return NULL;
}

QUIC_STATUS
QuicCertLookupHash(
    _In_opt_ const QUIC_CERTIFICATE_HASH* CertHash,
    _In_opt_z_ const char* Principal,
    _Out_ QUIC_CERT** NewCertificate
    )
{
    QUIC_STATUS Status;
    HCERTSTORE CertStore;

    QUIC_DBG_ASSERT(CertHash != NULL || Principal != NULL);

    CertStore =
        CertOpenStore(
            CERT_STORE_PROV_SYSTEM_A,
            0,
            0,
            CERT_STORE_DEFER_CLOSE_UNTIL_LAST_FREE_FLAG | CERT_SYSTEM_STORE_CURRENT_USER | CERT_STORE_READONLY_FLAG,
            "MY");
    if (CertStore == NULL) {
        Status = HRESULT_FROM_WIN32(GetLastError());
        goto Exit;
    }

    PCCERT_CONTEXT CertCtx =
        QuicCertStoreFind(
            CertStore,
            CertHash == NULL ? NULL : CertHash->ShaHash,
            Principal);
    if (CertCtx == NULL) {
        Status = QUIC_STATUS_NOT_FOUND;
        goto Exit;
    }

    Status = QUIC_STATUS_SUCCESS;
    *NewCertificate = (QUIC_CERT*)CertCtx;

Exit:

    if (CertStore != NULL) {
        CertCloseStore(CertStore, 0);
    }

    return Status;
}

QUIC_STATUS
QuicCertLookupHashStore(
    _In_ const QUIC_CERTIFICATE_HASH_STORE* CertHashStore,
    _In_opt_z_ const char* Principal,
    _Out_ QUIC_CERT** NewCertificate
    )
{
    QUIC_STATUS Status;
    HCERTSTORE CertStore;
    uint32_t Flags = CERT_STORE_DEFER_CLOSE_UNTIL_LAST_FREE_FLAG | CERT_STORE_READONLY_FLAG;
    if (CertHashStore->Flags & QUIC_CERTIFICATE_HASH_STORE_FLAG_MACHINE_STORE) {
        Flags |= CERT_SYSTEM_STORE_LOCAL_MACHINE;
    } else {
        Flags |= CERT_SYSTEM_STORE_CURRENT_USER;
    }

    CertStore =
        CertOpenStore(
            CERT_STORE_PROV_SYSTEM_A,
            0,
            0,
            Flags,
            CertHashStore->StoreName);
    if (CertStore == NULL) {
        Status = HRESULT_FROM_WIN32(GetLastError());
<<<<<<< HEAD
        QuicTraceEvent(LibraryErrorStatus, "[ lib] ERROR, %d, %s.", Status, "CertOpenStore failed");
=======
        QuicTraceEvent(
            LibraryErrorStatus,
            "[ lib] ERROR, %u, %s.",
            Status,
            "CertOpenStore failed");
>>>>>>> 3fa74d4a
        goto Exit;
    }

    PCCERT_CONTEXT CertCtx =
        QuicCertStoreFind(
            CertStore,
            CertHashStore->ShaHash,
            Principal);
    if (CertCtx == NULL) {
        Status = QUIC_STATUS_NOT_FOUND;
        goto Exit;
    }

    Status = QUIC_STATUS_SUCCESS;
    *NewCertificate = (QUIC_CERT*)CertCtx;

Exit:

    if (CertStore != NULL) {
        CertCloseStore(CertStore, 0);
    }

    return Status;
}

QUIC_STATUS
QuicCertCreate(
    _In_ uint32_t Flags,
    _In_opt_ void* CertConfig,
    _In_opt_z_ const char* Principal,
    _Out_ QUIC_CERT** NewCertificate
    )
{
    QUIC_STATUS Status;

    if (CertConfig == NULL) {
        Flags &= ~(QUIC_SEC_CONFIG_FLAG_CERTIFICATE_HASH | QUIC_SEC_CONFIG_FLAG_CERTIFICATE_HASH_STORE);
    }

    if (Flags & QUIC_SEC_CONFIG_FLAG_CERTIFICATE_HASH_STORE) {
        if (CertConfig == NULL) {
            Status = QUIC_STATUS_INVALID_PARAMETER;
            goto Exit;
        }

        Status =
            QuicCertLookupHashStore(
                (const QUIC_CERTIFICATE_HASH_STORE*)CertConfig,
                Principal,
                NewCertificate);

    } else {
        if (CertConfig == NULL && Principal == NULL) {
            Status = QUIC_STATUS_INVALID_PARAMETER;
            goto Exit;
        }

        Status =
            QuicCertLookupHash(
                (const QUIC_CERTIFICATE_HASH*)CertConfig,
                Principal,
                NewCertificate);
    }

Exit:

    return Status;
}

void
QuicCertFree(
    _In_ QUIC_CERT* Certificate
    )
{
    (void)CertFreeCertificateContext((PCERT_CONTEXT)Certificate);
}

_Success_(return != FALSE)
BOOLEAN
QuicCertSelect(
    _In_opt_ PCCERT_CONTEXT CertCtx,
    _In_reads_(SignatureAlgorithmsLength)
        const UINT16 *SignatureAlgorithms,
    _In_ size_t SignatureAlgorithmsLength,
    _Out_ UINT16 *SelectedSignature
    )
{
    //
    // High byte of SignatureAlgorithms[] is the TLS HashAlgorithm:
    //  none(0), md5(1), sha1(2), sha224(3), sha256(4), sha384(5), sha512(6)
    // Low byte of SignatureAlgorithms[] is the TLS SignatureAlgorithm:
    //  anonymous(0), rsa(1), dsa(2), ecdsa(3)
    //

    if (CertCtx == NULL) {
        *SelectedSignature = SignatureAlgorithms[0];
        return TRUE;
    }

    BOOLEAN MatchFound = FALSE;
    for (size_t i = 0; i < SignatureAlgorithmsLength; ++i) {
        _Null_terminated_ const char* oid = OIDFromTLS(SignatureAlgorithms[i]);
        if (oid != NULL &&
            strcmp(CertCtx->pCertInfo->SignatureAlgorithm.pszObjId, oid) == 0) {
            *SelectedSignature = SignatureAlgorithms[i];
            MatchFound = TRUE;
            break;
        }
    }

    return MatchFound;
}

_Success_(return != NULL)
QUIC_CERT*
QuicCertParseChain(
    _In_ size_t ChainBufferLength,
    _In_reads_(ChainBufferLength) const BYTE *ChainBuffer
    )
{
    PCCERT_CONTEXT LeafCertCtx = NULL;

    HCERTSTORE TempStore =
        CertOpenStore(
            CERT_STORE_PROV_MEMORY,
            0,
            0,
            CERT_STORE_DEFER_CLOSE_UNTIL_LAST_FREE_FLAG,
            0);
    if (TempStore == NULL) {
<<<<<<< HEAD
        QuicTraceEvent(LibraryErrorStatus, "[ lib] ERROR, %d, %s.", GetLastError(), "CertOpenStore failed");
=======
        QuicTraceEvent(
            LibraryErrorStatus,
            "[ lib] ERROR, %u, %s.",
            GetLastError(),
            "CertOpenStore failed");
>>>>>>> 3fa74d4a
        goto Error;
    }

    DWORD CertNumber;
    for (CertNumber = 0; ChainBufferLength >= 3; ++CertNumber) {

        DWORD CertLength =
            ((DWORD)(BYTE)ChainBuffer[0]) << 16 |
            ((DWORD)(BYTE)ChainBuffer[1]) << 8 |
            ((DWORD)(BYTE)ChainBuffer[2]);
        ChainBufferLength -= 3;
        ChainBuffer += 3;

        PCCERT_CONTEXT CertCtx = NULL;
        if (!CertAddEncodedCertificateToStore(
                TempStore,
                X509_ASN_ENCODING,
                ChainBuffer,
                CertLength,
                CERT_STORE_ADD_USE_EXISTING,
                &CertCtx)) {
<<<<<<< HEAD
            QuicTraceEvent(LibraryErrorStatus, "[ lib] ERROR, %d, %s.", GetLastError(), "CertAddEncodedCertificateToStore failed");
=======
            QuicTraceEvent(
            LibraryErrorStatus,
            "[ lib] ERROR, %u, %s.",
            GetLastError(),
            "CertAddEncodedCertificateToStore failed");
>>>>>>> 3fa74d4a
            goto Error;
        }

        ChainBufferLength -= CertLength;
        ChainBuffer += CertLength;

        if (LeafCertCtx == NULL) {
            LeafCertCtx = CertCtx;
        } else {
            CertFreeCertificateContext(CertCtx);
        }
    }

    if (ChainBufferLength != 0) {
<<<<<<< HEAD
        QuicTraceEvent(LibraryError, "[ lib] ERROR, %s.", "Not all cert bytes were processed");
=======
        QuicTraceEvent(
            LibraryError,
            "[ lib] ERROR, %s.",
            "Not all cert bytes were processed");
>>>>>>> 3fa74d4a
        goto Error;
    }

    QuicTraceLogVerbose(
        CertCapiParsedChain,
        "[cert] Successfully parsed chain of %u certificate(s)",
        CertNumber);

    goto Exit;

Error:

    if (LeafCertCtx != NULL) {
        CertFreeCertificateContext(LeafCertCtx);
        LeafCertCtx = NULL;
    }

Exit:

    if (TempStore != NULL) {
        CertCloseStore(TempStore, 0);
    }

    return (QUIC_CERT*)LeafCertCtx;
}

_Success_(return != 0)
size_t
QuicCertFormat(
    _In_opt_ QUIC_CERT* Certificate,
    _In_ size_t BufferLength,
    _Out_writes_to_(BufferLength, return)
        BYTE* Buffer
    )
{
    CERT_CHAIN_PARA ChainPara;
    CERT_ENHKEY_USAGE EnhKeyUsage;
    CERT_USAGE_MATCH CertUsage;
    PCCERT_CHAIN_CONTEXT ChainContext;
    DWORD CertNumber = 0;
    BYTE *Offset = Buffer;

    PCCERT_CONTEXT CertCtx = (PCCERT_CONTEXT)Certificate;

    if (CertCtx == NULL) {
        if (BufferLength < SIZEOF_CERT_CHAIN_LIST_LENGTH) {
<<<<<<< HEAD
            QuicTraceEvent(LibraryError, "[ lib] ERROR, %s.", "Insufficient buffer to store the empty formatted chain");
=======
            QuicTraceEvent(
                LibraryError,
                "[ lib] ERROR, %s.",
                "Insufficient buffer to store the empty formatted chain");
>>>>>>> 3fa74d4a
            return 0;
        }
        //
        // Just encode list of zero cert chains.
        //
        QuicZeroMemory(Offset, SIZEOF_CERT_CHAIN_LIST_LENGTH);
        Offset += SIZEOF_CERT_CHAIN_LIST_LENGTH;
        goto Exit;
    }

    EnhKeyUsage.cUsageIdentifier = 0;
    EnhKeyUsage.rgpszUsageIdentifier = NULL;
    CertUsage.dwType = USAGE_MATCH_TYPE_AND;
    CertUsage.Usage = EnhKeyUsage;
    ChainPara.cbSize = sizeof(CERT_CHAIN_PARA);
    ChainPara.RequestedUsage = CertUsage;

    if (!CertGetCertificateChain(
            NULL,  // default chain engine
            CertCtx,
            NULL,
            NULL,
            &ChainPara,
            0,
            NULL,
            &ChainContext)) {
<<<<<<< HEAD
        QuicTraceEvent(LibraryErrorStatus, "[ lib] ERROR, %d, %s.", GetLastError(), "CertGetCertificateChain failed");
=======
        QuicTraceEvent(
            LibraryErrorStatus,
            "[ lib] ERROR, %u, %s.",
            GetLastError(),
            "CertGetCertificateChain failed");
>>>>>>> 3fa74d4a
        return 0;
    }

    for (DWORD i = 0; i < ChainContext->cChain; ++i) {
        PCERT_SIMPLE_CHAIN SimpleChain = ChainContext->rgpChain[i];
        for (DWORD j = 0; j < SimpleChain->cElement; ++j) {
            PCERT_CHAIN_ELEMENT Element = SimpleChain->rgpElement[j];
            PCCERT_CONTEXT EncodedCert = Element->pCertContext;
            if (EncodedCert->cbCertEncoded + SIZEOF_CERT_CHAIN_LIST_LENGTH > BufferLength) {
<<<<<<< HEAD
                QuicTraceEvent(LibraryError, "[ lib] ERROR, %s.", "Insufficient buffer to store the formatted chain");
=======
                QuicTraceEvent(
                    LibraryError,
                    "[ lib] ERROR, %s.",
                    "Insufficient buffer to store the formatted chain");
>>>>>>> 3fa74d4a
                CertFreeCertificateChain(ChainContext);
                return 0;
            }
            Offset[0] = (BYTE)(EncodedCert->cbCertEncoded >> 16);
            Offset[1] = (BYTE)(EncodedCert->cbCertEncoded >> 8);
            Offset[2] = (BYTE)EncodedCert->cbCertEncoded;
            Offset += SIZEOF_CERT_CHAIN_LIST_LENGTH;
            memcpy(Offset, EncodedCert->pbCertEncoded, EncodedCert->cbCertEncoded);
            Offset += EncodedCert->cbCertEncoded;
            BufferLength -= (SIZEOF_CERT_CHAIN_LIST_LENGTH + EncodedCert->cbCertEncoded);
            ++CertNumber;
        }
    }

    CertFreeCertificateChain(ChainContext);

Exit:

    QuicTraceLogVerbose(
        CertCapiFormattedChain,
        "[cert] Successfully formatted chain of %u certificate(s)",
        CertNumber);

    return (size_t)(Offset - Buffer);
}

_Success_(return == NO_ERROR)
DWORD
QuicCertVerifyCertChainPolicy(
    _In_ PCCERT_CHAIN_CONTEXT ChainContext,
    _In_opt_ PWSTR ServerName,
    _In_ ULONG IgnoreFlags
    )
{
    DWORD Status = NO_ERROR;

    HTTPSPolicyCallbackData HttpsPolicy;
    CERT_CHAIN_POLICY_PARA PolicyPara;
    CERT_CHAIN_POLICY_STATUS PolicyStatus;

    memset(&HttpsPolicy, 0, sizeof(HTTPSPolicyCallbackData));
    HttpsPolicy.cbStruct = sizeof(HTTPSPolicyCallbackData);
    HttpsPolicy.dwAuthType = AUTHTYPE_SERVER;
    HttpsPolicy.fdwChecks = IgnoreFlags;
    HttpsPolicy.pwszServerName = ServerName;

    memset(&PolicyPara, 0, sizeof(PolicyPara));
    PolicyPara.cbSize = sizeof(PolicyPara);
    PolicyPara.pvExtraPolicyPara = &HttpsPolicy;

    memset(&PolicyStatus, 0, sizeof(PolicyStatus));
    PolicyStatus.cbSize = sizeof(PolicyStatus);

    if (!CertVerifyCertificateChainPolicy(
            CERT_CHAIN_POLICY_SSL,
            ChainContext,
            &PolicyPara,
            &PolicyStatus)) {
        Status = GetLastError();
<<<<<<< HEAD
        QuicTraceEvent(LibraryErrorStatus, "[ lib] ERROR, %d, %s.", Status, "CertVerifyCertificateChainPolicy failed");
=======
        QuicTraceEvent(
            LibraryErrorStatus,
            "[ lib] ERROR, %u, %s.",
            Status,
            "CertVerifyCertificateChainPolicy failed");
>>>>>>> 3fa74d4a
        goto Exit;

    } else if (PolicyStatus.dwError != NO_ERROR) {

        Status = PolicyStatus.dwError;
<<<<<<< HEAD
        QuicTraceEvent(LibraryErrorStatus, "[ lib] ERROR, %d, %s.", Status, "CertVerifyCertificateChainPolicy indicated a cert error");
=======
        QuicTraceEvent(
            LibraryErrorStatus,
            "[ lib] ERROR, %u, %s.",
            Status,
            "CertVerifyCertificateChainPolicy indicated a cert error");
>>>>>>> 3fa74d4a
        goto Exit;
    }

Exit:

    QuicTraceLogInfo(
        CertCapiVerifiedChain,
        "CertVerifyChain: %S 0x%x, result=0x%x",
        ServerName,
        IgnoreFlags,
        Status);

    return Status;
}

_Success_(return != FALSE)
BOOLEAN
QuicCertValidateChain(
    _In_ QUIC_CERT* Certificate,
    _In_opt_z_ PCSTR Host,
    _In_ uint32_t IgnoreFlags
    )
{
    BOOLEAN Result = FALSE;
    PCCERT_CHAIN_CONTEXT ChainContext = NULL;
    LPWSTR ServerName = NULL;

    PCCERT_CONTEXT LeafCertCtx = (PCCERT_CONTEXT)Certificate;

    CERT_CHAIN_PARA ChainPara;

    static const LPSTR UsageOids[] = {
        szOID_PKIX_KP_SERVER_AUTH,
        szOID_SERVER_GATED_CRYPTO,
        szOID_SGC_NETSCAPE
    };

    memset(&ChainPara, 0, sizeof(ChainPara));
    ChainPara.cbSize = sizeof(ChainPara);
    ChainPara.RequestedUsage.dwType = USAGE_MATCH_TYPE_OR;
    ChainPara.RequestedUsage.Usage.cUsageIdentifier = ARRAYSIZE(UsageOids);
    ChainPara.RequestedUsage.Usage.rgpszUsageIdentifier = (LPSTR*)UsageOids;

    if (!CertGetCertificateChain(
            NULL,
            LeafCertCtx,
            NULL,
            LeafCertCtx->hCertStore,
            &ChainPara,
            0,
            NULL,
            &ChainContext)) {
<<<<<<< HEAD
        QuicTraceEvent(LibraryErrorStatus, "[ lib] ERROR, %d, %s.", GetLastError(), "CertGetCertificateChain failed");
=======
        QuicTraceEvent(
            LibraryErrorStatus,
            "[ lib] ERROR, %u, %s.",
            GetLastError(),
            "CertGetCertificateChain failed");
>>>>>>> 3fa74d4a
        goto Exit;
    }

    if (Host != NULL) {
        int ServerNameLength = MultiByteToWideChar(CP_UTF8, 0, Host, -1, NULL, 0);
        if (ServerNameLength == 0) {
<<<<<<< HEAD
            QuicTraceEvent(LibraryErrorStatus, "[ lib] ERROR, %d, %s.", GetLastError(), "MultiByteToWideChar(1) failed");
=======
            QuicTraceEvent(
            LibraryErrorStatus,
            "[ lib] ERROR, %u, %s.",
            GetLastError(),
            "MultiByteToWideChar(1) failed");
>>>>>>> 3fa74d4a
            goto Exit;
        }

        ServerName = (LPWSTR)QUIC_ALLOC_PAGED(ServerNameLength * sizeof(WCHAR));
        if (ServerName == NULL) {
<<<<<<< HEAD
            QuicTraceEvent(AllocFailure, "Allocation of '%s' failed. (%llu bytes)", "ServerName", ServerNameLength * sizeof(WCHAR));
=======
            QuicTraceEvent(
                AllocFailure,
                "Allocation of '%s' failed. (%llu bytes)",
                "ServerName",
                ServerNameLength * sizeof(WCHAR));
>>>>>>> 3fa74d4a
            goto Exit;
        }

        ServerNameLength = MultiByteToWideChar(CP_UTF8, 0, Host, -1, ServerName, ServerNameLength);
        if (ServerNameLength == 0) {
<<<<<<< HEAD
            QuicTraceEvent(LibraryErrorStatus, "[ lib] ERROR, %d, %s.", GetLastError(), "MultiByteToWideChar(2) failed");
=======
            QuicTraceEvent(
            LibraryErrorStatus,
            "[ lib] ERROR, %u, %s.",
            GetLastError(),
            "MultiByteToWideChar(2) failed");
>>>>>>> 3fa74d4a
            goto Exit;
        }
    }

    Result =
        NO_ERROR ==
        QuicCertVerifyCertChainPolicy(
            ChainContext,
            ServerName,
            IgnoreFlags);

Exit:

    if (ChainContext != NULL) {
        CertFreeCertificateChain(ChainContext);
    }
    if (ServerName != NULL) {
        QUIC_FREE(ServerName);
    }

    return Result;
}

_Success_(return != NULL)
void*
QuicCertGetPrivateKey(
    _In_ QUIC_CERT* Certificate
    )
{
    PCCERT_CONTEXT CertCtx = (PCCERT_CONTEXT)Certificate;
    NCRYPT_KEY_HANDLE KeyProv = (ULONG_PTR)NULL;

    BOOL FreeKey;
    DWORD KeySpec;
    if (!CryptAcquireCertificatePrivateKey(
            CertCtx,
            CRYPT_ACQUIRE_SILENT_FLAG | CRYPT_ACQUIRE_ONLY_NCRYPT_KEY_FLAG,
            NULL,
            &KeyProv,
            &KeySpec,
            &FreeKey)) {
<<<<<<< HEAD
        QuicTraceEvent(LibraryErrorStatus, "[ lib] ERROR, %d, %s.", GetLastError(), "CryptAcquireCertificatePrivateKey failed");
=======
        QuicTraceEvent(
            LibraryErrorStatus,
            "[ lib] ERROR, %u, %s.",
            GetLastError(),
            "CryptAcquireCertificatePrivateKey failed");
>>>>>>> 3fa74d4a
        goto Exit;
    }

    QUIC_DBG_ASSERT(FreeKey);

    if (KeySpec != CERT_NCRYPT_KEY_SPEC) {
<<<<<<< HEAD
        QuicTraceEvent(LibraryErrorStatus, "[ lib] ERROR, %d, %s.", KeySpec, "Cert KeySpec doesn't have CERT_NCRYPT_KEY_SPEC");
=======
        QuicTraceEvent(
            LibraryErrorStatus,
            "[ lib] ERROR, %u, %s.",
            KeySpec,
            "Cert KeySpec doesn't have CERT_NCRYPT_KEY_SPEC");
>>>>>>> 3fa74d4a
        NCryptFreeObject(KeyProv);
        KeyProv = (ULONG_PTR)NULL;
        goto Exit;
    }

Exit:

    return (void*)KeyProv;
}

void
QuicCertDeletePrivateKey(
    _In_ void* PrivateKey
    )
{
    NCRYPT_KEY_HANDLE KeyProv = (NCRYPT_KEY_HANDLE)PrivateKey;
    NCryptFreeObject(KeyProv);
}

_Success_(return != FALSE)
BOOLEAN
QuicCertSign(
    _In_ void* PrivateKey,
    _In_ const UINT16 SignatureAlgorithm,
    _In_reads_(CertListToSignLength)
        const BYTE *CertListToSign,
    _In_ size_t CertListToSignLength,
    _Out_writes_to_(*SignatureLength, *SignatureLength)
        BYTE *Signature,
    _Inout_ size_t *SignatureLength
    )
{
    NCRYPT_KEY_HANDLE KeyProv = (NCRYPT_KEY_HANDLE)PrivateKey;

    QuicTraceLogVerbose(
        CertCapiSign,
        "[cert] QuicCertSign alg=0x%4.4x",
        SignatureAlgorithm);

    _Null_terminated_ const wchar_t * HashAlg = HashAlgFromTLS(SignatureAlgorithm);
    if (HashAlg == NULL) {
<<<<<<< HEAD
        QuicTraceEvent(LibraryErrorStatus, "[ lib] ERROR, %d, %s.", SignatureAlgorithm, "Unsupported hash algorithm (HashAlg)");
=======
        QuicTraceEvent(
            LibraryErrorStatus,
            "[ lib] ERROR, %u, %s.",
            SignatureAlgorithm,
            "Unsupported hash algorithm (HashAlg)");
>>>>>>> 3fa74d4a
        return FALSE;
    }

    BCRYPT_ALG_HANDLE HashProv = HashHandleFromTLS(SignatureAlgorithm);
    if (HashProv == NULL) {
<<<<<<< HEAD
        QuicTraceEvent(LibraryErrorStatus, "[ lib] ERROR, %d, %s.", SignatureAlgorithm, "Unsupported hash algorithm");
=======
        QuicTraceEvent(
            LibraryErrorStatus,
            "[ lib] ERROR, %u, %s.",
            SignatureAlgorithm,
            "Unsupported hash algorithm");
>>>>>>> 3fa74d4a
        return FALSE;
    }

    DWORD HashSize = HashSizeFromTLS(SignatureAlgorithm);
    if (HashSize == 0 || HashSize > QUIC_CERTIFICATE_MAX_HASH_SIZE) {
<<<<<<< HEAD
        QuicTraceEvent(LibraryErrorStatus, "[ lib] ERROR, %d, %s.", SignatureAlgorithm, "Unsupported hash size");
=======
        QuicTraceEvent(
            LibraryErrorStatus,
            "[ lib] ERROR, %u, %s.",
            SignatureAlgorithm,
            "Unsupported hash size");
>>>>>>> 3fa74d4a
        return FALSE;
    }

    DWORD PaddingScheme = PaddingTypeFromTLS(SignatureAlgorithm);
    if (PaddingScheme == ~0u) {
<<<<<<< HEAD
        QuicTraceEvent(LibraryErrorStatus, "[ lib] ERROR, %d, %s.", SignatureAlgorithm, "Unsupported padding scheme");
=======
        QuicTraceEvent(
            LibraryErrorStatus,
            "[ lib] ERROR, %u, %s.",
            SignatureAlgorithm,
            "Unsupported padding scheme");
>>>>>>> 3fa74d4a
        return FALSE;
    }

    BOOLEAN Result = FALSE;
    BYTE HashBuf[QUIC_CERTIFICATE_MAX_HASH_SIZE] = { 0 };
    QUIC_SIGN_PADDING Padding = { 0 };

    NTSTATUS Status =
        BCryptHash(
            HashProv,
            NULL,
            0,
            (PUCHAR)CertListToSign,
            (ULONG)CertListToSignLength,
            HashBuf,
            HashSize);
    if (!NT_SUCCESS(Status)) {
<<<<<<< HEAD
        QuicTraceEvent(LibraryErrorStatus, "[ lib] ERROR, %d, %s.", Status, "BCryptHash failed");
=======
        QuicTraceEvent(
            LibraryErrorStatus,
            "[ lib] ERROR, %u, %s.",
            Status,
            "BCryptHash failed");
>>>>>>> 3fa74d4a
        goto Exit;
    }

    DWORD SignFlags;
    if (PaddingScheme == BCRYPT_PAD_NONE) {
        SignFlags = 0;
    } else {
        PopulatePaddingParams(
            &Padding,
            PaddingScheme,
            HashAlg,
            HashSize);
        SignFlags = PaddingScheme;
    }

    DWORD NewSignatureLength = (DWORD)*SignatureLength;
    Status =
        NCryptSignHash(
            KeyProv,
            PaddingScheme == BCRYPT_PAD_NONE ? NULL : &Padding,
            HashBuf,
            HashSize,
            Signature,
            (ULONG)*SignatureLength,
            &NewSignatureLength,
            SignFlags);
    if (!NT_SUCCESS(Status)) {
<<<<<<< HEAD
        QuicTraceEvent(LibraryErrorStatus, "[ lib] ERROR, %d, %s.", Status, "NCryptSignHash failed");
=======
        QuicTraceEvent(
            LibraryErrorStatus,
            "[ lib] ERROR, %u, %s.",
            Status,
            "NCryptSignHash failed");
>>>>>>> 3fa74d4a
        goto Exit;
    }

    *SignatureLength = NewSignatureLength;

    Result = TRUE;

Exit:

    RtlSecureZeroMemory(HashBuf, sizeof(HashBuf));

    return Result;
}

_Success_(return != FALSE)
BOOLEAN
QuicCertVerify(
    _In_ QUIC_CERT* Certificate,
    _In_ const UINT16 SignatureAlgorithm,
    _In_reads_(CertListToVerifyLength)
        const BYTE *CertListToVerify,
    _In_ size_t CertListToVerifyLength,
    _In_reads_(SignatureLength)
        const BYTE *Signature,
    _In_ size_t SignatureLength
    )
{
    PCCERT_CONTEXT CertCtx = (PCCERT_CONTEXT)Certificate;

    QuicTraceLogVerbose(
        CertCapiVerify,
        "[cert] QuicCertVerify alg=0x%4.4x",
        SignatureAlgorithm);

    if (CertListToVerifyLength > MAXUINT32 || SignatureLength > MAXUINT32) {
<<<<<<< HEAD
        QuicTraceEvent(LibraryError, "[ lib] ERROR, %s.", "CertListToVerify or Signature too large");
=======
        QuicTraceEvent(
            LibraryError,
            "[ lib] ERROR, %s.",
            "CertListToVerify or Signature too large");
>>>>>>> 3fa74d4a
        return FALSE;
    }

    _Null_terminated_ const wchar_t * HashAlg = HashAlgFromTLS(SignatureAlgorithm);
    if (HashAlg == NULL) {
<<<<<<< HEAD
        QuicTraceEvent(LibraryErrorStatus, "[ lib] ERROR, %d, %s.", SignatureAlgorithm, "Unsupported hash algorithm (HashAlg)");
=======
        QuicTraceEvent(
            LibraryErrorStatus,
            "[ lib] ERROR, %u, %s.",
            SignatureAlgorithm,
            "Unsupported hash algorithm (HashAlg)");
>>>>>>> 3fa74d4a
        return FALSE;
    }

    DWORD PaddingScheme = PaddingTypeFromTLS(SignatureAlgorithm);
    if (PaddingScheme == ~0u) {
<<<<<<< HEAD
        QuicTraceEvent(LibraryErrorStatus, "[ lib] ERROR, %d, %s.", SignatureAlgorithm, "Unsupported padding scheme");
=======
        QuicTraceEvent(
            LibraryErrorStatus,
            "[ lib] ERROR, %u, %s.",
            SignatureAlgorithm,
            "Unsupported padding scheme");
>>>>>>> 3fa74d4a
        return FALSE;
    }

    BCRYPT_ALG_HANDLE HashProv = HashHandleFromTLS(SignatureAlgorithm);
    if (HashProv == NULL) {
<<<<<<< HEAD
        QuicTraceEvent(LibraryErrorStatus, "[ lib] ERROR, %d, %s.", SignatureAlgorithm, "Unsupported hash algorithm");
=======
        QuicTraceEvent(
            LibraryErrorStatus,
            "[ lib] ERROR, %u, %s.",
            SignatureAlgorithm,
            "Unsupported hash algorithm");
>>>>>>> 3fa74d4a
        return FALSE;
    }

    DWORD HashSize = HashSizeFromTLS(SignatureAlgorithm);
    if (HashSize == 0 || HashSize > QUIC_CERTIFICATE_MAX_HASH_SIZE) {
<<<<<<< HEAD
        QuicTraceEvent(LibraryErrorStatus, "[ lib] ERROR, %d, %s.", SignatureAlgorithm, "Unsupported hash size");
=======
        QuicTraceEvent(
            LibraryErrorStatus,
            "[ lib] ERROR, %u, %s.",
            SignatureAlgorithm,
            "Unsupported hash size");
>>>>>>> 3fa74d4a
        return FALSE;
    }

    BOOLEAN Result = FALSE;
    BYTE HashBuf[QUIC_CERTIFICATE_MAX_HASH_SIZE] = { 0 };
    BCRYPT_KEY_HANDLE PublicKey = (ULONG_PTR)NULL;
    QUIC_SIGN_PADDING Padding = { 0 };

    NTSTATUS Status =
        BCryptHash(
            HashProv,
            NULL,
            0,
            (PUCHAR)CertListToVerify,
            (ULONG)CertListToVerifyLength,
            HashBuf,
            HashSize);
    if (!NT_SUCCESS(Status)) {
<<<<<<< HEAD
        QuicTraceEvent(LibraryErrorStatus, "[ lib] ERROR, %d, %s.", Status, "BCryptHash failed");
=======
        QuicTraceEvent(
            LibraryErrorStatus,
            "[ lib] ERROR, %u, %s.",
            Status,
            "BCryptHash failed");
>>>>>>> 3fa74d4a
        goto Exit;
    }

    if (!CryptImportPublicKeyInfoEx2(
            X509_ASN_ENCODING,
            &CertCtx->pCertInfo->SubjectPublicKeyInfo,
            0,
            NULL,
            &PublicKey)) {
<<<<<<< HEAD
        QuicTraceEvent(LibraryErrorStatus, "[ lib] ERROR, %d, %s.", Status, "CryptImportPublicKeyInfoEx2 failed");
=======
        QuicTraceEvent(
            LibraryErrorStatus,
            "[ lib] ERROR, %u, %s.",
            Status,
            "CryptImportPublicKeyInfoEx2 failed");
>>>>>>> 3fa74d4a
        goto Exit;
    }

    DWORD SignFlags;
    if (PaddingScheme == BCRYPT_PAD_NONE) {
        SignFlags = 0;
    } else {
        PopulatePaddingParams(
            &Padding,
            PaddingScheme,
            HashAlg,
            HashSize); // OpenSSL uses HashSize as the salt size.
                       // Others might use SignatureSize - HashSize - 2.
        SignFlags = PaddingScheme;
    }

    Status =
        BCryptVerifySignature(
            PublicKey,
            PaddingScheme == BCRYPT_PAD_NONE ? NULL : &Padding,
            HashBuf,
            HashSize,
            (PUCHAR)Signature,
            (ULONG)SignatureLength,
            SignFlags);
    if (!NT_SUCCESS(Status)) {
<<<<<<< HEAD
        QuicTraceEvent(LibraryErrorStatus, "[ lib] ERROR, %d, %s.", Status, "BCryptVerifySignature failed");
=======
        QuicTraceEvent(
            LibraryErrorStatus,
            "[ lib] ERROR, %u, %s.",
            Status,
            "BCryptVerifySignature failed");
>>>>>>> 3fa74d4a
        goto Exit;
    }

    Result = TRUE;

Exit:

    if (PublicKey) {
        BCryptDestroyKey(PublicKey);
    }

    return Result;
}
<|MERGE_RESOLUTION|>--- conflicted
+++ resolved
@@ -1,1380 +1,1256 @@
-/*++
-
-    Copyright (c) Microsoft Corporation.
-    Licensed under the MIT License.
-
-Abstract:
-
-    Implements the certificate functions by calling the Windows certificate
-    store.
-
-Environment:
-
-    Windows User Mode
-
---*/
-
-#include "platform_internal.h"
-#include "cert_capi.c.clog.h"
-
-#include <wincrypt.h>
-#include <msquic.h>
-
-typedef union QUIC_SIGN_PADDING {
-    BCRYPT_PKCS1_PADDING_INFO Pkcs1;
-    BCRYPT_PSS_PADDING_INFO Pss;
-} QUIC_SIGN_PADDING;
-
-//
-// Map the TLS signature to the OID value expected in a certificate.
-//
-static
-_Success_(return != NULL)
-_Null_terminated_ const char *
-OIDFromTLS(
-    UINT16 alg
-    )
-{
-    switch (alg) {
-    // RSASSA-PKCS1-v1_5
-    case 0x0401: return szOID_RSA_SHA256RSA; // rsa_pkcs1_sha256
-    case 0x0501: return szOID_RSA_SHA384RSA; // rsa_pkcs1_sha384
-    case 0x0601: return szOID_RSA_SHA512RSA; // rsa_pkcs1_sha512
-
-    // ECDSA
-    case 0x0403: return szOID_ECDSA_SHA256; // ecdsa_secp256r1_sha256
-    case 0x0503: return szOID_ECDSA_SHA384; // ecdsa_secp384r1_sha384
-    case 0x0603: return szOID_ECDSA_SHA512; // ecdsa_secp384r1_sha512
-
-    // RSASSA-PSS
-    case 0x0804: return szOID_RSA_SHA256RSA; // rsa_pss_sha256
-    case 0x0805: return szOID_RSA_SHA384RSA; // rsa_pss_sha384
-    case 0x0806: return szOID_RSA_SHA512RSA; // rsa_pss_sha512
-
-    // EdDSA
-    case 0x0807: return NULL; // ed25519 supported by bcrypt: BCRYPT_ECC_CURVE_25519
-    case 0x0808: return NULL; // ed448   not supported by Windows
-
-    // Legacy
-    case 0x0201: return szOID_RSA_SHA1RSA; // rsa_pkcs1_sha1
-    case 0x0203: return NULL; // ecdsa_sha1 supported by bcyprpt: BCRYPT_ECDSA_ALGORITHM
-
-    default:     return NULL; // Unknown/unsupported value
-    }
-}
-
-//
-// Map the TLS signature to the algorithm ID value expected in a certificate.
-// High byte is the TLS HashAlgorithm:
-//  none(0), md5(1), sha1(2), sha224(3), sha256(4), sha384(5), sha512(6)
-//
-
-static
-_Success_(return != NULL)
-_Null_terminated_ const wchar_t *
-SignAlgFromTLS(
-    UINT16 alg
-    )
-{
-    switch (alg) {
-    // RSASSA-PKCS1-v1_5
-    case 0x0401: return BCRYPT_RSA_ALGORITHM; // rsa_pkcs1_sha256
-    case 0x0501: return BCRYPT_RSA_ALGORITHM; // rsa_pkcs1_sha384
-    case 0x0601: return BCRYPT_RSA_ALGORITHM; // rsa_pkcs1_sha512
-
-    // ECDSA
-    case 0x0403: return BCRYPT_ECDSA_P256_ALGORITHM; // ecdsa_secp256r1_sha256
-    case 0x0503: return BCRYPT_ECDSA_P384_ALGORITHM; // ecdsa_secp384r1_sha384
-    case 0x0603: return BCRYPT_ECDSA_P384_ALGORITHM; // ecdsa_secp384r1_sha512
-
-    // RSASSA-PSS
-    case 0x0804: return BCRYPT_RSA_ALGORITHM; // rsa_pss_sha256
-    case 0x0805: return BCRYPT_RSA_ALGORITHM; // rsa_pss_sha384
-    case 0x0806: return BCRYPT_RSA_ALGORITHM; // rsa_pss_sha512
-
-    // EdDSA
-    case 0x0807: return NULL; // ed25519 supported by bcrypt: BCRYPT_ECC_CURVE_25519. not available for EcDSA
-    case 0x0808: return NULL; // ed448   not supported by Windows
-
-    // Legacy
-    case 0x0201: return BCRYPT_RSA_ALGORITHM; // rsa_pkcs1_sha1
-    case 0x0203: return NULL; // ecdsa_sha1 supported by bcyprpt: BCRYPT_ECDSA_ALGORITHM, what is the key size?
-
-    default:
-        return NULL;
-    }
-}
-
-static
-_Success_(return != NULL)
-_Null_terminated_ const wchar_t *
-HashAlgFromTLS(
-    UINT16 alg
-    )
-{
-    switch (alg) {
-    // RSASSA-PKCS1-v1_5
-    case 0x0401: return BCRYPT_SHA256_ALGORITHM; // rsa_pkcs1_sha256
-    case 0x0501: return BCRYPT_SHA384_ALGORITHM; // rsa_pkcs1_sha384
-    case 0x0601: return BCRYPT_SHA512_ALGORITHM; // rsa_pkcs1_sha512
-
-    // ECDSA
-    case 0x0403: return BCRYPT_SHA256_ALGORITHM; // ecdsa_secp256r1_sha256
-    case 0x0503: return BCRYPT_SHA384_ALGORITHM; // ecdsa_secp384r1_sha384
-    case 0x0603: return BCRYPT_SHA512_ALGORITHM; // ecdsa_secp384r1_sha512
-
-    // RSASSA-PSS
-    case 0x0804: return BCRYPT_SHA256_ALGORITHM; // rsa_pss_sha256
-    case 0x0805: return BCRYPT_SHA384_ALGORITHM; // rsa_pss_sha384
-    case 0x0806: return BCRYPT_SHA512_ALGORITHM; // rsa_pss_sha512
-
-    // EdDSA
-    case 0x0807: return NULL; // ed25519 supported by bcrypt: BCRYPT_ECC_CURVE_25519
-    case 0x0808: return NULL; // ed448   not supported by Windows
-
-    // Legacy
-    case 0x0201: return BCRYPT_SHA1_ALGORITHM; // rsa_pkcs1_sha1
-    case 0x0203: return BCRYPT_SHA1_ALGORITHM; // ecdsa_sha1 supported by bcyprpt: BCRYPT_ECDSA_ALGORITHM
-
-    default:
-        return NULL;
-    }
-}
-
-static
-_Success_(return != NULL)
-BCRYPT_ALG_HANDLE
-HashHandleFromTLS(
-    UINT16 alg
-)
-{
-    switch (alg) {
-    // RSASSA-PKCS1-v1_5
-    case 0x0401: return BCRYPT_SHA256_ALG_HANDLE; // rsa_pkcs1_sha256
-    case 0x0501: return BCRYPT_SHA384_ALG_HANDLE; // rsa_pkcs1_sha384
-    case 0x0601: return BCRYPT_SHA512_ALG_HANDLE; // rsa_pkcs1_sha512
-
-    // ECDSA
-    case 0x0403: return BCRYPT_SHA256_ALG_HANDLE; // ecdsa_secp256r1_sha256
-    case 0x0503: return BCRYPT_SHA384_ALG_HANDLE; // ecdsa_secp384r1_sha384
-    case 0x0603: return BCRYPT_SHA512_ALG_HANDLE; // ecdsa_secp384r1_sha512
-
-    // RSASSA-PSS
-    case 0x0804: return BCRYPT_SHA256_ALG_HANDLE; // rsa_pss_sha256
-    case 0x0805: return BCRYPT_SHA384_ALG_HANDLE; // rsa_pss_sha384
-    case 0x0806: return BCRYPT_SHA512_ALG_HANDLE; // rsa_pss_sha512
-
-    // EdDSA
-    case 0x0807: return NULL; // ed25519 supported by bcrypt: BCRYPT_ECC_CURVE_25519
-    case 0x0808: return NULL; // ed448   not supported by Windows
-
-    // Legacy
-    case 0x0201: return BCRYPT_SHA1_ALG_HANDLE; // rsa_pkcs1_sha1
-    case 0x0203: return BCRYPT_SHA1_ALG_HANDLE; // ecdsa_sha1 supported by bcyprpt: BCRYPT_ECDSA_ALGORITHM
-
-    default:
-        return NULL;
-    }
-}
-
-#define QUIC_CERTIFICATE_MAX_HASH_SIZE 64
-
-static
-_Success_(return != 0)
-ULONG
-HashSizeFromTLS(
-    UINT16 alg
-)
-{
-    switch (alg) {
-    // RSASSA-PKCS1-v1_5
-    case 0x0401: return 32; // rsa_pkcs1_sha256
-    case 0x0501: return 48; // rsa_pkcs1_sha384
-    case 0x0601: return 64; // rsa_pkcs1_sha512
-
-    // ECDSA
-    case 0x0403: return 32; // ecdsa_secp256r1_sha256
-    case 0x0503: return 48; // ecdsa_secp384r1_sha384
-    case 0x0603: return 64; // ecdsa_secp384r1_sha512
-
-    // RSASSA-PSS
-    case 0x0804: return 32; // rsa_pss_sha256
-    case 0x0805: return 48; // rsa_pss_sha384
-    case 0x0806: return 64; // rsa_pss_sha512
-
-    // EdDSA
-    case 0x0807: return 0; // ed25519 supported by bcrypt: BCRYPT_ECC_CURVE_25519
-    case 0x0808: return 0; // ed448   not supported by Windows
-
-    // Legacy
-    case 0x0201: return 20; // rsa_pkcs1_sha1
-    case 0x0203: return 20; // ecdsa_sha1 supported by bcrypt: BCRYPT_ECDSA_ALGORITHM
-
-    default:
-        return 0;
-    }
-}
-
-static
-_Success_(return != ~0u)
-DWORD
-PaddingTypeFromTLS(
-    UINT16 alg
-    )
-{
-    switch (alg) {
-    // RSASSA-PKCS1-v1_5
-    case 0x0401: return BCRYPT_PAD_PKCS1; // rsa_pkcs1_sha256
-    case 0x0501: return BCRYPT_PAD_PKCS1; // rsa_pkcs1_sha384
-    case 0x0601: return BCRYPT_PAD_PKCS1; // rsa_pkcs1_sha512
-
-    // ECDSA
-    case 0x0403: return BCRYPT_PAD_NONE; // ecdsa_secp256r1_sha256
-    case 0x0503: return BCRYPT_PAD_NONE; // ecdsa_secp384r1_sha384
-    case 0x0603: return BCRYPT_PAD_NONE; // ecdsa_secp384r1_sha512
-
-    // RSASSA-PSS
-    case 0x0804: return BCRYPT_PAD_PSS; // rsa_pss_sha256
-    case 0x0805: return BCRYPT_PAD_PSS; // rsa_pss_sha384
-    case 0x0806: return BCRYPT_PAD_PSS; // rsa_pss_sha512
-
-    // EdDSA
-    case 0x0807: return ~0u; // ed25519 supported by bcrypt: BCRYPT_ECC_CURVE_25519
-    case 0x0808: return ~0u; // ed448   not supported by Windows
-
-    // Legacy
-    case 0x0201: return BCRYPT_PAD_PKCS1; // rsa_pkcs1_sha1
-    case 0x0203: return BCRYPT_PAD_PKCS1; // ecdsa_sha1 supported by bcyprpt: BCRYPT_ECDSA_ALGORITHM
-
-    default:
-        return ~0u;
-    }
-}
-
-static
-void
-PopulatePaddingParams(
-    _Inout_ QUIC_SIGN_PADDING* Padding,
-    _In_ DWORD PaddingType,
-    _In_z_ PCWSTR HashAlg,
-    _In_ DWORD SaltSize
-    )
-{
-    if (PaddingType == BCRYPT_PAD_PKCS1) {
-        Padding->Pkcs1.pszAlgId = HashAlg;
-    } else if (PaddingType == BCRYPT_PAD_PSS) {
-        Padding->Pss.pszAlgId = HashAlg;
-        Padding->Pss.cbSalt = SaltSize;
-    } else {
-        QUIC_DBG_ASSERT(FALSE);
-    }
-}
-
-BOOLEAN
-QuicCertMatchHash(
-    _In_ PCCERT_CONTEXT CertContext,
-    _In_reads_(20) const UINT8 InputCertHash[20]
-    )
-{
-    UINT8 CertHash[20];
-    DWORD CertHashLength = sizeof(CertHash);
-    if (!CertGetCertificateContextProperty(
-            CertContext,
-            CERT_HASH_PROP_ID,
-            CertHash,
-            &CertHashLength)) {
-<<<<<<< HEAD
-        QuicTraceEvent(LibraryErrorStatus, "[ lib] ERROR, %d, %s.", GetLastError(), "Get CERT_HASH_PROP_ID failed");
-        return FALSE;
-    }
-    if (CertHashLength != sizeof(CertHash)) {
-        QuicTraceEvent(LibraryErrorStatus, "[ lib] ERROR, %d, %s.", CertHashLength, "CERT_HASH_PROP_ID incorrect size");
-=======
-        QuicTraceEvent(
-            LibraryErrorStatus,
-            "[ lib] ERROR, %u, %s.",
-            GetLastError(),
-            "Get CERT_HASH_PROP_ID failed");
-        return FALSE;
-    }
-    if (CertHashLength != sizeof(CertHash)) {
-        QuicTraceEvent(
-            LibraryErrorStatus,
-            "[ lib] ERROR, %u, %s.",
-            CertHashLength,
-            "CERT_HASH_PROP_ID incorrect size");
->>>>>>> 3fa74d4a
-        return FALSE;
-    }
-    return memcmp(InputCertHash, CertHash, CertHashLength) == 0;
-}
-
-BOOLEAN
-QuicCertMatchPrincipal(
-    _In_ PCCERT_CONTEXT CertContext,
-    _In_z_ const char* Principal
-    )
-{
-    BOOLEAN MatchFound = FALSE;
-    char *CertificateNames = NULL;
-
-    DWORD Length =
-        CertGetNameStringA(
-            CertContext,
-            CERT_NAME_DNS_TYPE,
-            CERT_NAME_SEARCH_ALL_NAMES_FLAG,
-            NULL,
-            NULL,
-            0);
-
-    if (Length == 0) {
-        goto Exit;
-    }
-
-    CertificateNames = QUIC_ALLOC_PAGED(Length);
-    if (CertificateNames == NULL) {
-        goto Exit;
-    }
-
-    size_t PrincipalLength = strlen(Principal);
-
-    Length =
-        CertGetNameStringA(
-            CertContext,
-            CERT_NAME_DNS_TYPE,
-            CERT_NAME_SEARCH_ALL_NAMES_FLAG,
-            NULL,
-            CertificateNames,
-            Length);
-
-    for (char *CertificateName = CertificateNames;
-        *CertificateName;
-        CertificateName += strlen(CertificateName) + 1) {
-
-        if (_strnicmp(CertificateName, Principal, PrincipalLength) == 0) {
-            MatchFound = TRUE;
-            break;
-        }
-    }
-
-Exit:
-
-    if (CertificateNames != NULL) {
-        QUIC_FREE(CertificateNames);
-    }
-
-    return MatchFound;
-}
-
-PCCERT_CONTEXT
-QuicCertStoreFind(
-    _In_ HCERTSTORE CertStore,
-    _In_reads_opt_(20) const UINT8 CertHash[20],
-    _In_opt_z_ const char* Principal
-    )
-{
-    PCSTR OID_SERVER_AUTH = szOID_PKIX_KP_SERVER_AUTH;
-    CERT_ENHKEY_USAGE Usage;
-    Usage.cUsageIdentifier = 1;
-    Usage.rgpszUsageIdentifier = (LPSTR*)&OID_SERVER_AUTH;
-
-    PCCERT_CONTEXT CertCtx;
-    for (PCCERT_CONTEXT PrevCertCtx = NULL;
-        (CertCtx =
-            CertFindCertificateInStore(
-                CertStore,
-                X509_ASN_ENCODING,
-                CERT_FIND_OPTIONAL_ENHKEY_USAGE_FLAG, // FindFlags
-                CERT_FIND_ENHKEY_USAGE,
-                &Usage,
-                PrevCertCtx)) != NULL;
-        PrevCertCtx = CertCtx) {
-
-        if (CertHash != NULL && !QuicCertMatchHash(CertCtx, CertHash)) {
-            continue;
-        }
-
-        if (Principal != NULL && !QuicCertMatchPrincipal(CertCtx, Principal)) {
-            continue;
-        }
-
-        return CertCtx;
-    }
-
-    return NULL;
-}
-
-QUIC_STATUS
-QuicCertLookupHash(
-    _In_opt_ const QUIC_CERTIFICATE_HASH* CertHash,
-    _In_opt_z_ const char* Principal,
-    _Out_ QUIC_CERT** NewCertificate
-    )
-{
-    QUIC_STATUS Status;
-    HCERTSTORE CertStore;
-
-    QUIC_DBG_ASSERT(CertHash != NULL || Principal != NULL);
-
-    CertStore =
-        CertOpenStore(
-            CERT_STORE_PROV_SYSTEM_A,
-            0,
-            0,
-            CERT_STORE_DEFER_CLOSE_UNTIL_LAST_FREE_FLAG | CERT_SYSTEM_STORE_CURRENT_USER | CERT_STORE_READONLY_FLAG,
-            "MY");
-    if (CertStore == NULL) {
-        Status = HRESULT_FROM_WIN32(GetLastError());
-        goto Exit;
-    }
-
-    PCCERT_CONTEXT CertCtx =
-        QuicCertStoreFind(
-            CertStore,
-            CertHash == NULL ? NULL : CertHash->ShaHash,
-            Principal);
-    if (CertCtx == NULL) {
-        Status = QUIC_STATUS_NOT_FOUND;
-        goto Exit;
-    }
-
-    Status = QUIC_STATUS_SUCCESS;
-    *NewCertificate = (QUIC_CERT*)CertCtx;
-
-Exit:
-
-    if (CertStore != NULL) {
-        CertCloseStore(CertStore, 0);
-    }
-
-    return Status;
-}
-
-QUIC_STATUS
-QuicCertLookupHashStore(
-    _In_ const QUIC_CERTIFICATE_HASH_STORE* CertHashStore,
-    _In_opt_z_ const char* Principal,
-    _Out_ QUIC_CERT** NewCertificate
-    )
-{
-    QUIC_STATUS Status;
-    HCERTSTORE CertStore;
-    uint32_t Flags = CERT_STORE_DEFER_CLOSE_UNTIL_LAST_FREE_FLAG | CERT_STORE_READONLY_FLAG;
-    if (CertHashStore->Flags & QUIC_CERTIFICATE_HASH_STORE_FLAG_MACHINE_STORE) {
-        Flags |= CERT_SYSTEM_STORE_LOCAL_MACHINE;
-    } else {
-        Flags |= CERT_SYSTEM_STORE_CURRENT_USER;
-    }
-
-    CertStore =
-        CertOpenStore(
-            CERT_STORE_PROV_SYSTEM_A,
-            0,
-            0,
-            Flags,
-            CertHashStore->StoreName);
-    if (CertStore == NULL) {
-        Status = HRESULT_FROM_WIN32(GetLastError());
-<<<<<<< HEAD
-        QuicTraceEvent(LibraryErrorStatus, "[ lib] ERROR, %d, %s.", Status, "CertOpenStore failed");
-=======
-        QuicTraceEvent(
-            LibraryErrorStatus,
-            "[ lib] ERROR, %u, %s.",
-            Status,
-            "CertOpenStore failed");
->>>>>>> 3fa74d4a
-        goto Exit;
-    }
-
-    PCCERT_CONTEXT CertCtx =
-        QuicCertStoreFind(
-            CertStore,
-            CertHashStore->ShaHash,
-            Principal);
-    if (CertCtx == NULL) {
-        Status = QUIC_STATUS_NOT_FOUND;
-        goto Exit;
-    }
-
-    Status = QUIC_STATUS_SUCCESS;
-    *NewCertificate = (QUIC_CERT*)CertCtx;
-
-Exit:
-
-    if (CertStore != NULL) {
-        CertCloseStore(CertStore, 0);
-    }
-
-    return Status;
-}
-
-QUIC_STATUS
-QuicCertCreate(
-    _In_ uint32_t Flags,
-    _In_opt_ void* CertConfig,
-    _In_opt_z_ const char* Principal,
-    _Out_ QUIC_CERT** NewCertificate
-    )
-{
-    QUIC_STATUS Status;
-
-    if (CertConfig == NULL) {
-        Flags &= ~(QUIC_SEC_CONFIG_FLAG_CERTIFICATE_HASH | QUIC_SEC_CONFIG_FLAG_CERTIFICATE_HASH_STORE);
-    }
-
-    if (Flags & QUIC_SEC_CONFIG_FLAG_CERTIFICATE_HASH_STORE) {
-        if (CertConfig == NULL) {
-            Status = QUIC_STATUS_INVALID_PARAMETER;
-            goto Exit;
-        }
-
-        Status =
-            QuicCertLookupHashStore(
-                (const QUIC_CERTIFICATE_HASH_STORE*)CertConfig,
-                Principal,
-                NewCertificate);
-
-    } else {
-        if (CertConfig == NULL && Principal == NULL) {
-            Status = QUIC_STATUS_INVALID_PARAMETER;
-            goto Exit;
-        }
-
-        Status =
-            QuicCertLookupHash(
-                (const QUIC_CERTIFICATE_HASH*)CertConfig,
-                Principal,
-                NewCertificate);
-    }
-
-Exit:
-
-    return Status;
-}
-
-void
-QuicCertFree(
-    _In_ QUIC_CERT* Certificate
-    )
-{
-    (void)CertFreeCertificateContext((PCERT_CONTEXT)Certificate);
-}
-
-_Success_(return != FALSE)
-BOOLEAN
-QuicCertSelect(
-    _In_opt_ PCCERT_CONTEXT CertCtx,
-    _In_reads_(SignatureAlgorithmsLength)
-        const UINT16 *SignatureAlgorithms,
-    _In_ size_t SignatureAlgorithmsLength,
-    _Out_ UINT16 *SelectedSignature
-    )
-{
-    //
-    // High byte of SignatureAlgorithms[] is the TLS HashAlgorithm:
-    //  none(0), md5(1), sha1(2), sha224(3), sha256(4), sha384(5), sha512(6)
-    // Low byte of SignatureAlgorithms[] is the TLS SignatureAlgorithm:
-    //  anonymous(0), rsa(1), dsa(2), ecdsa(3)
-    //
-
-    if (CertCtx == NULL) {
-        *SelectedSignature = SignatureAlgorithms[0];
-        return TRUE;
-    }
-
-    BOOLEAN MatchFound = FALSE;
-    for (size_t i = 0; i < SignatureAlgorithmsLength; ++i) {
-        _Null_terminated_ const char* oid = OIDFromTLS(SignatureAlgorithms[i]);
-        if (oid != NULL &&
-            strcmp(CertCtx->pCertInfo->SignatureAlgorithm.pszObjId, oid) == 0) {
-            *SelectedSignature = SignatureAlgorithms[i];
-            MatchFound = TRUE;
-            break;
-        }
-    }
-
-    return MatchFound;
-}
-
-_Success_(return != NULL)
-QUIC_CERT*
-QuicCertParseChain(
-    _In_ size_t ChainBufferLength,
-    _In_reads_(ChainBufferLength) const BYTE *ChainBuffer
-    )
-{
-    PCCERT_CONTEXT LeafCertCtx = NULL;
-
-    HCERTSTORE TempStore =
-        CertOpenStore(
-            CERT_STORE_PROV_MEMORY,
-            0,
-            0,
-            CERT_STORE_DEFER_CLOSE_UNTIL_LAST_FREE_FLAG,
-            0);
-    if (TempStore == NULL) {
-<<<<<<< HEAD
-        QuicTraceEvent(LibraryErrorStatus, "[ lib] ERROR, %d, %s.", GetLastError(), "CertOpenStore failed");
-=======
-        QuicTraceEvent(
-            LibraryErrorStatus,
-            "[ lib] ERROR, %u, %s.",
-            GetLastError(),
-            "CertOpenStore failed");
->>>>>>> 3fa74d4a
-        goto Error;
-    }
-
-    DWORD CertNumber;
-    for (CertNumber = 0; ChainBufferLength >= 3; ++CertNumber) {
-
-        DWORD CertLength =
-            ((DWORD)(BYTE)ChainBuffer[0]) << 16 |
-            ((DWORD)(BYTE)ChainBuffer[1]) << 8 |
-            ((DWORD)(BYTE)ChainBuffer[2]);
-        ChainBufferLength -= 3;
-        ChainBuffer += 3;
-
-        PCCERT_CONTEXT CertCtx = NULL;
-        if (!CertAddEncodedCertificateToStore(
-                TempStore,
-                X509_ASN_ENCODING,
-                ChainBuffer,
-                CertLength,
-                CERT_STORE_ADD_USE_EXISTING,
-                &CertCtx)) {
-<<<<<<< HEAD
-            QuicTraceEvent(LibraryErrorStatus, "[ lib] ERROR, %d, %s.", GetLastError(), "CertAddEncodedCertificateToStore failed");
-=======
-            QuicTraceEvent(
-            LibraryErrorStatus,
-            "[ lib] ERROR, %u, %s.",
-            GetLastError(),
-            "CertAddEncodedCertificateToStore failed");
->>>>>>> 3fa74d4a
-            goto Error;
-        }
-
-        ChainBufferLength -= CertLength;
-        ChainBuffer += CertLength;
-
-        if (LeafCertCtx == NULL) {
-            LeafCertCtx = CertCtx;
-        } else {
-            CertFreeCertificateContext(CertCtx);
-        }
-    }
-
-    if (ChainBufferLength != 0) {
-<<<<<<< HEAD
-        QuicTraceEvent(LibraryError, "[ lib] ERROR, %s.", "Not all cert bytes were processed");
-=======
-        QuicTraceEvent(
-            LibraryError,
-            "[ lib] ERROR, %s.",
-            "Not all cert bytes were processed");
->>>>>>> 3fa74d4a
-        goto Error;
-    }
-
-    QuicTraceLogVerbose(
-        CertCapiParsedChain,
-        "[cert] Successfully parsed chain of %u certificate(s)",
-        CertNumber);
-
-    goto Exit;
-
-Error:
-
-    if (LeafCertCtx != NULL) {
-        CertFreeCertificateContext(LeafCertCtx);
-        LeafCertCtx = NULL;
-    }
-
-Exit:
-
-    if (TempStore != NULL) {
-        CertCloseStore(TempStore, 0);
-    }
-
-    return (QUIC_CERT*)LeafCertCtx;
-}
-
-_Success_(return != 0)
-size_t
-QuicCertFormat(
-    _In_opt_ QUIC_CERT* Certificate,
-    _In_ size_t BufferLength,
-    _Out_writes_to_(BufferLength, return)
-        BYTE* Buffer
-    )
-{
-    CERT_CHAIN_PARA ChainPara;
-    CERT_ENHKEY_USAGE EnhKeyUsage;
-    CERT_USAGE_MATCH CertUsage;
-    PCCERT_CHAIN_CONTEXT ChainContext;
-    DWORD CertNumber = 0;
-    BYTE *Offset = Buffer;
-
-    PCCERT_CONTEXT CertCtx = (PCCERT_CONTEXT)Certificate;
-
-    if (CertCtx == NULL) {
-        if (BufferLength < SIZEOF_CERT_CHAIN_LIST_LENGTH) {
-<<<<<<< HEAD
-            QuicTraceEvent(LibraryError, "[ lib] ERROR, %s.", "Insufficient buffer to store the empty formatted chain");
-=======
-            QuicTraceEvent(
-                LibraryError,
-                "[ lib] ERROR, %s.",
-                "Insufficient buffer to store the empty formatted chain");
->>>>>>> 3fa74d4a
-            return 0;
-        }
-        //
-        // Just encode list of zero cert chains.
-        //
-        QuicZeroMemory(Offset, SIZEOF_CERT_CHAIN_LIST_LENGTH);
-        Offset += SIZEOF_CERT_CHAIN_LIST_LENGTH;
-        goto Exit;
-    }
-
-    EnhKeyUsage.cUsageIdentifier = 0;
-    EnhKeyUsage.rgpszUsageIdentifier = NULL;
-    CertUsage.dwType = USAGE_MATCH_TYPE_AND;
-    CertUsage.Usage = EnhKeyUsage;
-    ChainPara.cbSize = sizeof(CERT_CHAIN_PARA);
-    ChainPara.RequestedUsage = CertUsage;
-
-    if (!CertGetCertificateChain(
-            NULL,  // default chain engine
-            CertCtx,
-            NULL,
-            NULL,
-            &ChainPara,
-            0,
-            NULL,
-            &ChainContext)) {
-<<<<<<< HEAD
-        QuicTraceEvent(LibraryErrorStatus, "[ lib] ERROR, %d, %s.", GetLastError(), "CertGetCertificateChain failed");
-=======
-        QuicTraceEvent(
-            LibraryErrorStatus,
-            "[ lib] ERROR, %u, %s.",
-            GetLastError(),
-            "CertGetCertificateChain failed");
->>>>>>> 3fa74d4a
-        return 0;
-    }
-
-    for (DWORD i = 0; i < ChainContext->cChain; ++i) {
-        PCERT_SIMPLE_CHAIN SimpleChain = ChainContext->rgpChain[i];
-        for (DWORD j = 0; j < SimpleChain->cElement; ++j) {
-            PCERT_CHAIN_ELEMENT Element = SimpleChain->rgpElement[j];
-            PCCERT_CONTEXT EncodedCert = Element->pCertContext;
-            if (EncodedCert->cbCertEncoded + SIZEOF_CERT_CHAIN_LIST_LENGTH > BufferLength) {
-<<<<<<< HEAD
-                QuicTraceEvent(LibraryError, "[ lib] ERROR, %s.", "Insufficient buffer to store the formatted chain");
-=======
-                QuicTraceEvent(
-                    LibraryError,
-                    "[ lib] ERROR, %s.",
-                    "Insufficient buffer to store the formatted chain");
->>>>>>> 3fa74d4a
-                CertFreeCertificateChain(ChainContext);
-                return 0;
-            }
-            Offset[0] = (BYTE)(EncodedCert->cbCertEncoded >> 16);
-            Offset[1] = (BYTE)(EncodedCert->cbCertEncoded >> 8);
-            Offset[2] = (BYTE)EncodedCert->cbCertEncoded;
-            Offset += SIZEOF_CERT_CHAIN_LIST_LENGTH;
-            memcpy(Offset, EncodedCert->pbCertEncoded, EncodedCert->cbCertEncoded);
-            Offset += EncodedCert->cbCertEncoded;
-            BufferLength -= (SIZEOF_CERT_CHAIN_LIST_LENGTH + EncodedCert->cbCertEncoded);
-            ++CertNumber;
-        }
-    }
-
-    CertFreeCertificateChain(ChainContext);
-
-Exit:
-
-    QuicTraceLogVerbose(
-        CertCapiFormattedChain,
-        "[cert] Successfully formatted chain of %u certificate(s)",
-        CertNumber);
-
-    return (size_t)(Offset - Buffer);
-}
-
-_Success_(return == NO_ERROR)
-DWORD
-QuicCertVerifyCertChainPolicy(
-    _In_ PCCERT_CHAIN_CONTEXT ChainContext,
-    _In_opt_ PWSTR ServerName,
-    _In_ ULONG IgnoreFlags
-    )
-{
-    DWORD Status = NO_ERROR;
-
-    HTTPSPolicyCallbackData HttpsPolicy;
-    CERT_CHAIN_POLICY_PARA PolicyPara;
-    CERT_CHAIN_POLICY_STATUS PolicyStatus;
-
-    memset(&HttpsPolicy, 0, sizeof(HTTPSPolicyCallbackData));
-    HttpsPolicy.cbStruct = sizeof(HTTPSPolicyCallbackData);
-    HttpsPolicy.dwAuthType = AUTHTYPE_SERVER;
-    HttpsPolicy.fdwChecks = IgnoreFlags;
-    HttpsPolicy.pwszServerName = ServerName;
-
-    memset(&PolicyPara, 0, sizeof(PolicyPara));
-    PolicyPara.cbSize = sizeof(PolicyPara);
-    PolicyPara.pvExtraPolicyPara = &HttpsPolicy;
-
-    memset(&PolicyStatus, 0, sizeof(PolicyStatus));
-    PolicyStatus.cbSize = sizeof(PolicyStatus);
-
-    if (!CertVerifyCertificateChainPolicy(
-            CERT_CHAIN_POLICY_SSL,
-            ChainContext,
-            &PolicyPara,
-            &PolicyStatus)) {
-        Status = GetLastError();
-<<<<<<< HEAD
-        QuicTraceEvent(LibraryErrorStatus, "[ lib] ERROR, %d, %s.", Status, "CertVerifyCertificateChainPolicy failed");
-=======
-        QuicTraceEvent(
-            LibraryErrorStatus,
-            "[ lib] ERROR, %u, %s.",
-            Status,
-            "CertVerifyCertificateChainPolicy failed");
->>>>>>> 3fa74d4a
-        goto Exit;
-
-    } else if (PolicyStatus.dwError != NO_ERROR) {
-
-        Status = PolicyStatus.dwError;
-<<<<<<< HEAD
-        QuicTraceEvent(LibraryErrorStatus, "[ lib] ERROR, %d, %s.", Status, "CertVerifyCertificateChainPolicy indicated a cert error");
-=======
-        QuicTraceEvent(
-            LibraryErrorStatus,
-            "[ lib] ERROR, %u, %s.",
-            Status,
-            "CertVerifyCertificateChainPolicy indicated a cert error");
->>>>>>> 3fa74d4a
-        goto Exit;
-    }
-
-Exit:
-
-    QuicTraceLogInfo(
-        CertCapiVerifiedChain,
-        "CertVerifyChain: %S 0x%x, result=0x%x",
-        ServerName,
-        IgnoreFlags,
-        Status);
-
-    return Status;
-}
-
-_Success_(return != FALSE)
-BOOLEAN
-QuicCertValidateChain(
-    _In_ QUIC_CERT* Certificate,
-    _In_opt_z_ PCSTR Host,
-    _In_ uint32_t IgnoreFlags
-    )
-{
-    BOOLEAN Result = FALSE;
-    PCCERT_CHAIN_CONTEXT ChainContext = NULL;
-    LPWSTR ServerName = NULL;
-
-    PCCERT_CONTEXT LeafCertCtx = (PCCERT_CONTEXT)Certificate;
-
-    CERT_CHAIN_PARA ChainPara;
-
-    static const LPSTR UsageOids[] = {
-        szOID_PKIX_KP_SERVER_AUTH,
-        szOID_SERVER_GATED_CRYPTO,
-        szOID_SGC_NETSCAPE
-    };
-
-    memset(&ChainPara, 0, sizeof(ChainPara));
-    ChainPara.cbSize = sizeof(ChainPara);
-    ChainPara.RequestedUsage.dwType = USAGE_MATCH_TYPE_OR;
-    ChainPara.RequestedUsage.Usage.cUsageIdentifier = ARRAYSIZE(UsageOids);
-    ChainPara.RequestedUsage.Usage.rgpszUsageIdentifier = (LPSTR*)UsageOids;
-
-    if (!CertGetCertificateChain(
-            NULL,
-            LeafCertCtx,
-            NULL,
-            LeafCertCtx->hCertStore,
-            &ChainPara,
-            0,
-            NULL,
-            &ChainContext)) {
-<<<<<<< HEAD
-        QuicTraceEvent(LibraryErrorStatus, "[ lib] ERROR, %d, %s.", GetLastError(), "CertGetCertificateChain failed");
-=======
-        QuicTraceEvent(
-            LibraryErrorStatus,
-            "[ lib] ERROR, %u, %s.",
-            GetLastError(),
-            "CertGetCertificateChain failed");
->>>>>>> 3fa74d4a
-        goto Exit;
-    }
-
-    if (Host != NULL) {
-        int ServerNameLength = MultiByteToWideChar(CP_UTF8, 0, Host, -1, NULL, 0);
-        if (ServerNameLength == 0) {
-<<<<<<< HEAD
-            QuicTraceEvent(LibraryErrorStatus, "[ lib] ERROR, %d, %s.", GetLastError(), "MultiByteToWideChar(1) failed");
-=======
-            QuicTraceEvent(
-            LibraryErrorStatus,
-            "[ lib] ERROR, %u, %s.",
-            GetLastError(),
-            "MultiByteToWideChar(1) failed");
->>>>>>> 3fa74d4a
-            goto Exit;
-        }
-
-        ServerName = (LPWSTR)QUIC_ALLOC_PAGED(ServerNameLength * sizeof(WCHAR));
-        if (ServerName == NULL) {
-<<<<<<< HEAD
-            QuicTraceEvent(AllocFailure, "Allocation of '%s' failed. (%llu bytes)", "ServerName", ServerNameLength * sizeof(WCHAR));
-=======
-            QuicTraceEvent(
-                AllocFailure,
-                "Allocation of '%s' failed. (%llu bytes)",
-                "ServerName",
-                ServerNameLength * sizeof(WCHAR));
->>>>>>> 3fa74d4a
-            goto Exit;
-        }
-
-        ServerNameLength = MultiByteToWideChar(CP_UTF8, 0, Host, -1, ServerName, ServerNameLength);
-        if (ServerNameLength == 0) {
-<<<<<<< HEAD
-            QuicTraceEvent(LibraryErrorStatus, "[ lib] ERROR, %d, %s.", GetLastError(), "MultiByteToWideChar(2) failed");
-=======
-            QuicTraceEvent(
-            LibraryErrorStatus,
-            "[ lib] ERROR, %u, %s.",
-            GetLastError(),
-            "MultiByteToWideChar(2) failed");
->>>>>>> 3fa74d4a
-            goto Exit;
-        }
-    }
-
-    Result =
-        NO_ERROR ==
-        QuicCertVerifyCertChainPolicy(
-            ChainContext,
-            ServerName,
-            IgnoreFlags);
-
-Exit:
-
-    if (ChainContext != NULL) {
-        CertFreeCertificateChain(ChainContext);
-    }
-    if (ServerName != NULL) {
-        QUIC_FREE(ServerName);
-    }
-
-    return Result;
-}
-
-_Success_(return != NULL)
-void*
-QuicCertGetPrivateKey(
-    _In_ QUIC_CERT* Certificate
-    )
-{
-    PCCERT_CONTEXT CertCtx = (PCCERT_CONTEXT)Certificate;
-    NCRYPT_KEY_HANDLE KeyProv = (ULONG_PTR)NULL;
-
-    BOOL FreeKey;
-    DWORD KeySpec;
-    if (!CryptAcquireCertificatePrivateKey(
-            CertCtx,
-            CRYPT_ACQUIRE_SILENT_FLAG | CRYPT_ACQUIRE_ONLY_NCRYPT_KEY_FLAG,
-            NULL,
-            &KeyProv,
-            &KeySpec,
-            &FreeKey)) {
-<<<<<<< HEAD
-        QuicTraceEvent(LibraryErrorStatus, "[ lib] ERROR, %d, %s.", GetLastError(), "CryptAcquireCertificatePrivateKey failed");
-=======
-        QuicTraceEvent(
-            LibraryErrorStatus,
-            "[ lib] ERROR, %u, %s.",
-            GetLastError(),
-            "CryptAcquireCertificatePrivateKey failed");
->>>>>>> 3fa74d4a
-        goto Exit;
-    }
-
-    QUIC_DBG_ASSERT(FreeKey);
-
-    if (KeySpec != CERT_NCRYPT_KEY_SPEC) {
-<<<<<<< HEAD
-        QuicTraceEvent(LibraryErrorStatus, "[ lib] ERROR, %d, %s.", KeySpec, "Cert KeySpec doesn't have CERT_NCRYPT_KEY_SPEC");
-=======
-        QuicTraceEvent(
-            LibraryErrorStatus,
-            "[ lib] ERROR, %u, %s.",
-            KeySpec,
-            "Cert KeySpec doesn't have CERT_NCRYPT_KEY_SPEC");
->>>>>>> 3fa74d4a
-        NCryptFreeObject(KeyProv);
-        KeyProv = (ULONG_PTR)NULL;
-        goto Exit;
-    }
-
-Exit:
-
-    return (void*)KeyProv;
-}
-
-void
-QuicCertDeletePrivateKey(
-    _In_ void* PrivateKey
-    )
-{
-    NCRYPT_KEY_HANDLE KeyProv = (NCRYPT_KEY_HANDLE)PrivateKey;
-    NCryptFreeObject(KeyProv);
-}
-
-_Success_(return != FALSE)
-BOOLEAN
-QuicCertSign(
-    _In_ void* PrivateKey,
-    _In_ const UINT16 SignatureAlgorithm,
-    _In_reads_(CertListToSignLength)
-        const BYTE *CertListToSign,
-    _In_ size_t CertListToSignLength,
-    _Out_writes_to_(*SignatureLength, *SignatureLength)
-        BYTE *Signature,
-    _Inout_ size_t *SignatureLength
-    )
-{
-    NCRYPT_KEY_HANDLE KeyProv = (NCRYPT_KEY_HANDLE)PrivateKey;
-
-    QuicTraceLogVerbose(
-        CertCapiSign,
-        "[cert] QuicCertSign alg=0x%4.4x",
-        SignatureAlgorithm);
-
-    _Null_terminated_ const wchar_t * HashAlg = HashAlgFromTLS(SignatureAlgorithm);
-    if (HashAlg == NULL) {
-<<<<<<< HEAD
-        QuicTraceEvent(LibraryErrorStatus, "[ lib] ERROR, %d, %s.", SignatureAlgorithm, "Unsupported hash algorithm (HashAlg)");
-=======
-        QuicTraceEvent(
-            LibraryErrorStatus,
-            "[ lib] ERROR, %u, %s.",
-            SignatureAlgorithm,
-            "Unsupported hash algorithm (HashAlg)");
->>>>>>> 3fa74d4a
-        return FALSE;
-    }
-
-    BCRYPT_ALG_HANDLE HashProv = HashHandleFromTLS(SignatureAlgorithm);
-    if (HashProv == NULL) {
-<<<<<<< HEAD
-        QuicTraceEvent(LibraryErrorStatus, "[ lib] ERROR, %d, %s.", SignatureAlgorithm, "Unsupported hash algorithm");
-=======
-        QuicTraceEvent(
-            LibraryErrorStatus,
-            "[ lib] ERROR, %u, %s.",
-            SignatureAlgorithm,
-            "Unsupported hash algorithm");
->>>>>>> 3fa74d4a
-        return FALSE;
-    }
-
-    DWORD HashSize = HashSizeFromTLS(SignatureAlgorithm);
-    if (HashSize == 0 || HashSize > QUIC_CERTIFICATE_MAX_HASH_SIZE) {
-<<<<<<< HEAD
-        QuicTraceEvent(LibraryErrorStatus, "[ lib] ERROR, %d, %s.", SignatureAlgorithm, "Unsupported hash size");
-=======
-        QuicTraceEvent(
-            LibraryErrorStatus,
-            "[ lib] ERROR, %u, %s.",
-            SignatureAlgorithm,
-            "Unsupported hash size");
->>>>>>> 3fa74d4a
-        return FALSE;
-    }
-
-    DWORD PaddingScheme = PaddingTypeFromTLS(SignatureAlgorithm);
-    if (PaddingScheme == ~0u) {
-<<<<<<< HEAD
-        QuicTraceEvent(LibraryErrorStatus, "[ lib] ERROR, %d, %s.", SignatureAlgorithm, "Unsupported padding scheme");
-=======
-        QuicTraceEvent(
-            LibraryErrorStatus,
-            "[ lib] ERROR, %u, %s.",
-            SignatureAlgorithm,
-            "Unsupported padding scheme");
->>>>>>> 3fa74d4a
-        return FALSE;
-    }
-
-    BOOLEAN Result = FALSE;
-    BYTE HashBuf[QUIC_CERTIFICATE_MAX_HASH_SIZE] = { 0 };
-    QUIC_SIGN_PADDING Padding = { 0 };
-
-    NTSTATUS Status =
-        BCryptHash(
-            HashProv,
-            NULL,
-            0,
-            (PUCHAR)CertListToSign,
-            (ULONG)CertListToSignLength,
-            HashBuf,
-            HashSize);
-    if (!NT_SUCCESS(Status)) {
-<<<<<<< HEAD
-        QuicTraceEvent(LibraryErrorStatus, "[ lib] ERROR, %d, %s.", Status, "BCryptHash failed");
-=======
-        QuicTraceEvent(
-            LibraryErrorStatus,
-            "[ lib] ERROR, %u, %s.",
-            Status,
-            "BCryptHash failed");
->>>>>>> 3fa74d4a
-        goto Exit;
-    }
-
-    DWORD SignFlags;
-    if (PaddingScheme == BCRYPT_PAD_NONE) {
-        SignFlags = 0;
-    } else {
-        PopulatePaddingParams(
-            &Padding,
-            PaddingScheme,
-            HashAlg,
-            HashSize);
-        SignFlags = PaddingScheme;
-    }
-
-    DWORD NewSignatureLength = (DWORD)*SignatureLength;
-    Status =
-        NCryptSignHash(
-            KeyProv,
-            PaddingScheme == BCRYPT_PAD_NONE ? NULL : &Padding,
-            HashBuf,
-            HashSize,
-            Signature,
-            (ULONG)*SignatureLength,
-            &NewSignatureLength,
-            SignFlags);
-    if (!NT_SUCCESS(Status)) {
-<<<<<<< HEAD
-        QuicTraceEvent(LibraryErrorStatus, "[ lib] ERROR, %d, %s.", Status, "NCryptSignHash failed");
-=======
-        QuicTraceEvent(
-            LibraryErrorStatus,
-            "[ lib] ERROR, %u, %s.",
-            Status,
-            "NCryptSignHash failed");
->>>>>>> 3fa74d4a
-        goto Exit;
-    }
-
-    *SignatureLength = NewSignatureLength;
-
-    Result = TRUE;
-
-Exit:
-
-    RtlSecureZeroMemory(HashBuf, sizeof(HashBuf));
-
-    return Result;
-}
-
-_Success_(return != FALSE)
-BOOLEAN
-QuicCertVerify(
-    _In_ QUIC_CERT* Certificate,
-    _In_ const UINT16 SignatureAlgorithm,
-    _In_reads_(CertListToVerifyLength)
-        const BYTE *CertListToVerify,
-    _In_ size_t CertListToVerifyLength,
-    _In_reads_(SignatureLength)
-        const BYTE *Signature,
-    _In_ size_t SignatureLength
-    )
-{
-    PCCERT_CONTEXT CertCtx = (PCCERT_CONTEXT)Certificate;
-
-    QuicTraceLogVerbose(
-        CertCapiVerify,
-        "[cert] QuicCertVerify alg=0x%4.4x",
-        SignatureAlgorithm);
-
-    if (CertListToVerifyLength > MAXUINT32 || SignatureLength > MAXUINT32) {
-<<<<<<< HEAD
-        QuicTraceEvent(LibraryError, "[ lib] ERROR, %s.", "CertListToVerify or Signature too large");
-=======
-        QuicTraceEvent(
-            LibraryError,
-            "[ lib] ERROR, %s.",
-            "CertListToVerify or Signature too large");
->>>>>>> 3fa74d4a
-        return FALSE;
-    }
-
-    _Null_terminated_ const wchar_t * HashAlg = HashAlgFromTLS(SignatureAlgorithm);
-    if (HashAlg == NULL) {
-<<<<<<< HEAD
-        QuicTraceEvent(LibraryErrorStatus, "[ lib] ERROR, %d, %s.", SignatureAlgorithm, "Unsupported hash algorithm (HashAlg)");
-=======
-        QuicTraceEvent(
-            LibraryErrorStatus,
-            "[ lib] ERROR, %u, %s.",
-            SignatureAlgorithm,
-            "Unsupported hash algorithm (HashAlg)");
->>>>>>> 3fa74d4a
-        return FALSE;
-    }
-
-    DWORD PaddingScheme = PaddingTypeFromTLS(SignatureAlgorithm);
-    if (PaddingScheme == ~0u) {
-<<<<<<< HEAD
-        QuicTraceEvent(LibraryErrorStatus, "[ lib] ERROR, %d, %s.", SignatureAlgorithm, "Unsupported padding scheme");
-=======
-        QuicTraceEvent(
-            LibraryErrorStatus,
-            "[ lib] ERROR, %u, %s.",
-            SignatureAlgorithm,
-            "Unsupported padding scheme");
->>>>>>> 3fa74d4a
-        return FALSE;
-    }
-
-    BCRYPT_ALG_HANDLE HashProv = HashHandleFromTLS(SignatureAlgorithm);
-    if (HashProv == NULL) {
-<<<<<<< HEAD
-        QuicTraceEvent(LibraryErrorStatus, "[ lib] ERROR, %d, %s.", SignatureAlgorithm, "Unsupported hash algorithm");
-=======
-        QuicTraceEvent(
-            LibraryErrorStatus,
-            "[ lib] ERROR, %u, %s.",
-            SignatureAlgorithm,
-            "Unsupported hash algorithm");
->>>>>>> 3fa74d4a
-        return FALSE;
-    }
-
-    DWORD HashSize = HashSizeFromTLS(SignatureAlgorithm);
-    if (HashSize == 0 || HashSize > QUIC_CERTIFICATE_MAX_HASH_SIZE) {
-<<<<<<< HEAD
-        QuicTraceEvent(LibraryErrorStatus, "[ lib] ERROR, %d, %s.", SignatureAlgorithm, "Unsupported hash size");
-=======
-        QuicTraceEvent(
-            LibraryErrorStatus,
-            "[ lib] ERROR, %u, %s.",
-            SignatureAlgorithm,
-            "Unsupported hash size");
->>>>>>> 3fa74d4a
-        return FALSE;
-    }
-
-    BOOLEAN Result = FALSE;
-    BYTE HashBuf[QUIC_CERTIFICATE_MAX_HASH_SIZE] = { 0 };
-    BCRYPT_KEY_HANDLE PublicKey = (ULONG_PTR)NULL;
-    QUIC_SIGN_PADDING Padding = { 0 };
-
-    NTSTATUS Status =
-        BCryptHash(
-            HashProv,
-            NULL,
-            0,
-            (PUCHAR)CertListToVerify,
-            (ULONG)CertListToVerifyLength,
-            HashBuf,
-            HashSize);
-    if (!NT_SUCCESS(Status)) {
-<<<<<<< HEAD
-        QuicTraceEvent(LibraryErrorStatus, "[ lib] ERROR, %d, %s.", Status, "BCryptHash failed");
-=======
-        QuicTraceEvent(
-            LibraryErrorStatus,
-            "[ lib] ERROR, %u, %s.",
-            Status,
-            "BCryptHash failed");
->>>>>>> 3fa74d4a
-        goto Exit;
-    }
-
-    if (!CryptImportPublicKeyInfoEx2(
-            X509_ASN_ENCODING,
-            &CertCtx->pCertInfo->SubjectPublicKeyInfo,
-            0,
-            NULL,
-            &PublicKey)) {
-<<<<<<< HEAD
-        QuicTraceEvent(LibraryErrorStatus, "[ lib] ERROR, %d, %s.", Status, "CryptImportPublicKeyInfoEx2 failed");
-=======
-        QuicTraceEvent(
-            LibraryErrorStatus,
-            "[ lib] ERROR, %u, %s.",
-            Status,
-            "CryptImportPublicKeyInfoEx2 failed");
->>>>>>> 3fa74d4a
-        goto Exit;
-    }
-
-    DWORD SignFlags;
-    if (PaddingScheme == BCRYPT_PAD_NONE) {
-        SignFlags = 0;
-    } else {
-        PopulatePaddingParams(
-            &Padding,
-            PaddingScheme,
-            HashAlg,
-            HashSize); // OpenSSL uses HashSize as the salt size.
-                       // Others might use SignatureSize - HashSize - 2.
-        SignFlags = PaddingScheme;
-    }
-
-    Status =
-        BCryptVerifySignature(
-            PublicKey,
-            PaddingScheme == BCRYPT_PAD_NONE ? NULL : &Padding,
-            HashBuf,
-            HashSize,
-            (PUCHAR)Signature,
-            (ULONG)SignatureLength,
-            SignFlags);
-    if (!NT_SUCCESS(Status)) {
-<<<<<<< HEAD
-        QuicTraceEvent(LibraryErrorStatus, "[ lib] ERROR, %d, %s.", Status, "BCryptVerifySignature failed");
-=======
-        QuicTraceEvent(
-            LibraryErrorStatus,
-            "[ lib] ERROR, %u, %s.",
-            Status,
-            "BCryptVerifySignature failed");
->>>>>>> 3fa74d4a
-        goto Exit;
-    }
-
-    Result = TRUE;
-
-Exit:
-
-    if (PublicKey) {
-        BCryptDestroyKey(PublicKey);
-    }
-
-    return Result;
-}
+/*++
+
+    Copyright (c) Microsoft Corporation.
+    Licensed under the MIT License.
+
+Abstract:
+
+    Implements the certificate functions by calling the Windows certificate
+    store.
+
+Environment:
+
+    Windows User Mode
+
+--*/
+
+#include "platform_internal.h"
+#include "cert_capi.c.clog.h"
+
+#include <wincrypt.h>
+#include <msquic.h>
+
+typedef union QUIC_SIGN_PADDING {
+    BCRYPT_PKCS1_PADDING_INFO Pkcs1;
+    BCRYPT_PSS_PADDING_INFO Pss;
+} QUIC_SIGN_PADDING;
+
+//
+// Map the TLS signature to the OID value expected in a certificate.
+//
+static
+_Success_(return != NULL)
+_Null_terminated_ const char *
+OIDFromTLS(
+    UINT16 alg
+    )
+{
+    switch (alg) {
+    // RSASSA-PKCS1-v1_5
+    case 0x0401: return szOID_RSA_SHA256RSA; // rsa_pkcs1_sha256
+    case 0x0501: return szOID_RSA_SHA384RSA; // rsa_pkcs1_sha384
+    case 0x0601: return szOID_RSA_SHA512RSA; // rsa_pkcs1_sha512
+
+    // ECDSA
+    case 0x0403: return szOID_ECDSA_SHA256; // ecdsa_secp256r1_sha256
+    case 0x0503: return szOID_ECDSA_SHA384; // ecdsa_secp384r1_sha384
+    case 0x0603: return szOID_ECDSA_SHA512; // ecdsa_secp384r1_sha512
+
+    // RSASSA-PSS
+    case 0x0804: return szOID_RSA_SHA256RSA; // rsa_pss_sha256
+    case 0x0805: return szOID_RSA_SHA384RSA; // rsa_pss_sha384
+    case 0x0806: return szOID_RSA_SHA512RSA; // rsa_pss_sha512
+
+    // EdDSA
+    case 0x0807: return NULL; // ed25519 supported by bcrypt: BCRYPT_ECC_CURVE_25519
+    case 0x0808: return NULL; // ed448   not supported by Windows
+
+    // Legacy
+    case 0x0201: return szOID_RSA_SHA1RSA; // rsa_pkcs1_sha1
+    case 0x0203: return NULL; // ecdsa_sha1 supported by bcyprpt: BCRYPT_ECDSA_ALGORITHM
+
+    default:     return NULL; // Unknown/unsupported value
+    }
+}
+
+//
+// Map the TLS signature to the algorithm ID value expected in a certificate.
+// High byte is the TLS HashAlgorithm:
+//  none(0), md5(1), sha1(2), sha224(3), sha256(4), sha384(5), sha512(6)
+//
+
+static
+_Success_(return != NULL)
+_Null_terminated_ const wchar_t *
+SignAlgFromTLS(
+    UINT16 alg
+    )
+{
+    switch (alg) {
+    // RSASSA-PKCS1-v1_5
+    case 0x0401: return BCRYPT_RSA_ALGORITHM; // rsa_pkcs1_sha256
+    case 0x0501: return BCRYPT_RSA_ALGORITHM; // rsa_pkcs1_sha384
+    case 0x0601: return BCRYPT_RSA_ALGORITHM; // rsa_pkcs1_sha512
+
+    // ECDSA
+    case 0x0403: return BCRYPT_ECDSA_P256_ALGORITHM; // ecdsa_secp256r1_sha256
+    case 0x0503: return BCRYPT_ECDSA_P384_ALGORITHM; // ecdsa_secp384r1_sha384
+    case 0x0603: return BCRYPT_ECDSA_P384_ALGORITHM; // ecdsa_secp384r1_sha512
+
+    // RSASSA-PSS
+    case 0x0804: return BCRYPT_RSA_ALGORITHM; // rsa_pss_sha256
+    case 0x0805: return BCRYPT_RSA_ALGORITHM; // rsa_pss_sha384
+    case 0x0806: return BCRYPT_RSA_ALGORITHM; // rsa_pss_sha512
+
+    // EdDSA
+    case 0x0807: return NULL; // ed25519 supported by bcrypt: BCRYPT_ECC_CURVE_25519. not available for EcDSA
+    case 0x0808: return NULL; // ed448   not supported by Windows
+
+    // Legacy
+    case 0x0201: return BCRYPT_RSA_ALGORITHM; // rsa_pkcs1_sha1
+    case 0x0203: return NULL; // ecdsa_sha1 supported by bcyprpt: BCRYPT_ECDSA_ALGORITHM, what is the key size?
+
+    default:
+        return NULL;
+    }
+}
+
+static
+_Success_(return != NULL)
+_Null_terminated_ const wchar_t *
+HashAlgFromTLS(
+    UINT16 alg
+    )
+{
+    switch (alg) {
+    // RSASSA-PKCS1-v1_5
+    case 0x0401: return BCRYPT_SHA256_ALGORITHM; // rsa_pkcs1_sha256
+    case 0x0501: return BCRYPT_SHA384_ALGORITHM; // rsa_pkcs1_sha384
+    case 0x0601: return BCRYPT_SHA512_ALGORITHM; // rsa_pkcs1_sha512
+
+    // ECDSA
+    case 0x0403: return BCRYPT_SHA256_ALGORITHM; // ecdsa_secp256r1_sha256
+    case 0x0503: return BCRYPT_SHA384_ALGORITHM; // ecdsa_secp384r1_sha384
+    case 0x0603: return BCRYPT_SHA512_ALGORITHM; // ecdsa_secp384r1_sha512
+
+    // RSASSA-PSS
+    case 0x0804: return BCRYPT_SHA256_ALGORITHM; // rsa_pss_sha256
+    case 0x0805: return BCRYPT_SHA384_ALGORITHM; // rsa_pss_sha384
+    case 0x0806: return BCRYPT_SHA512_ALGORITHM; // rsa_pss_sha512
+
+    // EdDSA
+    case 0x0807: return NULL; // ed25519 supported by bcrypt: BCRYPT_ECC_CURVE_25519
+    case 0x0808: return NULL; // ed448   not supported by Windows
+
+    // Legacy
+    case 0x0201: return BCRYPT_SHA1_ALGORITHM; // rsa_pkcs1_sha1
+    case 0x0203: return BCRYPT_SHA1_ALGORITHM; // ecdsa_sha1 supported by bcyprpt: BCRYPT_ECDSA_ALGORITHM
+
+    default:
+        return NULL;
+    }
+}
+
+static
+_Success_(return != NULL)
+BCRYPT_ALG_HANDLE
+HashHandleFromTLS(
+    UINT16 alg
+)
+{
+    switch (alg) {
+    // RSASSA-PKCS1-v1_5
+    case 0x0401: return BCRYPT_SHA256_ALG_HANDLE; // rsa_pkcs1_sha256
+    case 0x0501: return BCRYPT_SHA384_ALG_HANDLE; // rsa_pkcs1_sha384
+    case 0x0601: return BCRYPT_SHA512_ALG_HANDLE; // rsa_pkcs1_sha512
+
+    // ECDSA
+    case 0x0403: return BCRYPT_SHA256_ALG_HANDLE; // ecdsa_secp256r1_sha256
+    case 0x0503: return BCRYPT_SHA384_ALG_HANDLE; // ecdsa_secp384r1_sha384
+    case 0x0603: return BCRYPT_SHA512_ALG_HANDLE; // ecdsa_secp384r1_sha512
+
+    // RSASSA-PSS
+    case 0x0804: return BCRYPT_SHA256_ALG_HANDLE; // rsa_pss_sha256
+    case 0x0805: return BCRYPT_SHA384_ALG_HANDLE; // rsa_pss_sha384
+    case 0x0806: return BCRYPT_SHA512_ALG_HANDLE; // rsa_pss_sha512
+
+    // EdDSA
+    case 0x0807: return NULL; // ed25519 supported by bcrypt: BCRYPT_ECC_CURVE_25519
+    case 0x0808: return NULL; // ed448   not supported by Windows
+
+    // Legacy
+    case 0x0201: return BCRYPT_SHA1_ALG_HANDLE; // rsa_pkcs1_sha1
+    case 0x0203: return BCRYPT_SHA1_ALG_HANDLE; // ecdsa_sha1 supported by bcyprpt: BCRYPT_ECDSA_ALGORITHM
+
+    default:
+        return NULL;
+    }
+}
+
+#define QUIC_CERTIFICATE_MAX_HASH_SIZE 64
+
+static
+_Success_(return != 0)
+ULONG
+HashSizeFromTLS(
+    UINT16 alg
+)
+{
+    switch (alg) {
+    // RSASSA-PKCS1-v1_5
+    case 0x0401: return 32; // rsa_pkcs1_sha256
+    case 0x0501: return 48; // rsa_pkcs1_sha384
+    case 0x0601: return 64; // rsa_pkcs1_sha512
+
+    // ECDSA
+    case 0x0403: return 32; // ecdsa_secp256r1_sha256
+    case 0x0503: return 48; // ecdsa_secp384r1_sha384
+    case 0x0603: return 64; // ecdsa_secp384r1_sha512
+
+    // RSASSA-PSS
+    case 0x0804: return 32; // rsa_pss_sha256
+    case 0x0805: return 48; // rsa_pss_sha384
+    case 0x0806: return 64; // rsa_pss_sha512
+
+    // EdDSA
+    case 0x0807: return 0; // ed25519 supported by bcrypt: BCRYPT_ECC_CURVE_25519
+    case 0x0808: return 0; // ed448   not supported by Windows
+
+    // Legacy
+    case 0x0201: return 20; // rsa_pkcs1_sha1
+    case 0x0203: return 20; // ecdsa_sha1 supported by bcrypt: BCRYPT_ECDSA_ALGORITHM
+
+    default:
+        return 0;
+    }
+}
+
+static
+_Success_(return != ~0u)
+DWORD
+PaddingTypeFromTLS(
+    UINT16 alg
+    )
+{
+    switch (alg) {
+    // RSASSA-PKCS1-v1_5
+    case 0x0401: return BCRYPT_PAD_PKCS1; // rsa_pkcs1_sha256
+    case 0x0501: return BCRYPT_PAD_PKCS1; // rsa_pkcs1_sha384
+    case 0x0601: return BCRYPT_PAD_PKCS1; // rsa_pkcs1_sha512
+
+    // ECDSA
+    case 0x0403: return BCRYPT_PAD_NONE; // ecdsa_secp256r1_sha256
+    case 0x0503: return BCRYPT_PAD_NONE; // ecdsa_secp384r1_sha384
+    case 0x0603: return BCRYPT_PAD_NONE; // ecdsa_secp384r1_sha512
+
+    // RSASSA-PSS
+    case 0x0804: return BCRYPT_PAD_PSS; // rsa_pss_sha256
+    case 0x0805: return BCRYPT_PAD_PSS; // rsa_pss_sha384
+    case 0x0806: return BCRYPT_PAD_PSS; // rsa_pss_sha512
+
+    // EdDSA
+    case 0x0807: return ~0u; // ed25519 supported by bcrypt: BCRYPT_ECC_CURVE_25519
+    case 0x0808: return ~0u; // ed448   not supported by Windows
+
+    // Legacy
+    case 0x0201: return BCRYPT_PAD_PKCS1; // rsa_pkcs1_sha1
+    case 0x0203: return BCRYPT_PAD_PKCS1; // ecdsa_sha1 supported by bcyprpt: BCRYPT_ECDSA_ALGORITHM
+
+    default:
+        return ~0u;
+    }
+}
+
+static
+void
+PopulatePaddingParams(
+    _Inout_ QUIC_SIGN_PADDING* Padding,
+    _In_ DWORD PaddingType,
+    _In_z_ PCWSTR HashAlg,
+    _In_ DWORD SaltSize
+    )
+{
+    if (PaddingType == BCRYPT_PAD_PKCS1) {
+        Padding->Pkcs1.pszAlgId = HashAlg;
+    } else if (PaddingType == BCRYPT_PAD_PSS) {
+        Padding->Pss.pszAlgId = HashAlg;
+        Padding->Pss.cbSalt = SaltSize;
+    } else {
+        QUIC_DBG_ASSERT(FALSE);
+    }
+}
+
+BOOLEAN
+QuicCertMatchHash(
+    _In_ PCCERT_CONTEXT CertContext,
+    _In_reads_(20) const UINT8 InputCertHash[20]
+    )
+{
+    UINT8 CertHash[20];
+    DWORD CertHashLength = sizeof(CertHash);
+    if (!CertGetCertificateContextProperty(
+            CertContext,
+            CERT_HASH_PROP_ID,
+            CertHash,
+            &CertHashLength)) {
+        QuicTraceEvent(
+            LibraryErrorStatus,
+            "[ lib] ERROR, %u, %s.",
+            GetLastError(),
+            "Get CERT_HASH_PROP_ID failed");
+        return FALSE;
+    }
+    if (CertHashLength != sizeof(CertHash)) {
+        QuicTraceEvent(
+            LibraryErrorStatus,
+            "[ lib] ERROR, %u, %s.",
+            CertHashLength,
+            "CERT_HASH_PROP_ID incorrect size");
+        return FALSE;
+    }
+    return memcmp(InputCertHash, CertHash, CertHashLength) == 0;
+}
+
+BOOLEAN
+QuicCertMatchPrincipal(
+    _In_ PCCERT_CONTEXT CertContext,
+    _In_z_ const char* Principal
+    )
+{
+    BOOLEAN MatchFound = FALSE;
+    char *CertificateNames = NULL;
+
+    DWORD Length =
+        CertGetNameStringA(
+            CertContext,
+            CERT_NAME_DNS_TYPE,
+            CERT_NAME_SEARCH_ALL_NAMES_FLAG,
+            NULL,
+            NULL,
+            0);
+
+    if (Length == 0) {
+        goto Exit;
+    }
+
+    CertificateNames = QUIC_ALLOC_PAGED(Length);
+    if (CertificateNames == NULL) {
+        goto Exit;
+    }
+
+    size_t PrincipalLength = strlen(Principal);
+
+    Length =
+        CertGetNameStringA(
+            CertContext,
+            CERT_NAME_DNS_TYPE,
+            CERT_NAME_SEARCH_ALL_NAMES_FLAG,
+            NULL,
+            CertificateNames,
+            Length);
+
+    for (char *CertificateName = CertificateNames;
+        *CertificateName;
+        CertificateName += strlen(CertificateName) + 1) {
+
+        if (_strnicmp(CertificateName, Principal, PrincipalLength) == 0) {
+            MatchFound = TRUE;
+            break;
+        }
+    }
+
+Exit:
+
+    if (CertificateNames != NULL) {
+        QUIC_FREE(CertificateNames);
+    }
+
+    return MatchFound;
+}
+
+PCCERT_CONTEXT
+QuicCertStoreFind(
+    _In_ HCERTSTORE CertStore,
+    _In_reads_opt_(20) const UINT8 CertHash[20],
+    _In_opt_z_ const char* Principal
+    )
+{
+    PCSTR OID_SERVER_AUTH = szOID_PKIX_KP_SERVER_AUTH;
+    CERT_ENHKEY_USAGE Usage;
+    Usage.cUsageIdentifier = 1;
+    Usage.rgpszUsageIdentifier = (LPSTR*)&OID_SERVER_AUTH;
+
+    PCCERT_CONTEXT CertCtx;
+    for (PCCERT_CONTEXT PrevCertCtx = NULL;
+        (CertCtx =
+            CertFindCertificateInStore(
+                CertStore,
+                X509_ASN_ENCODING,
+                CERT_FIND_OPTIONAL_ENHKEY_USAGE_FLAG, // FindFlags
+                CERT_FIND_ENHKEY_USAGE,
+                &Usage,
+                PrevCertCtx)) != NULL;
+        PrevCertCtx = CertCtx) {
+
+        if (CertHash != NULL && !QuicCertMatchHash(CertCtx, CertHash)) {
+            continue;
+        }
+
+        if (Principal != NULL && !QuicCertMatchPrincipal(CertCtx, Principal)) {
+            continue;
+        }
+
+        return CertCtx;
+    }
+
+    return NULL;
+}
+
+QUIC_STATUS
+QuicCertLookupHash(
+    _In_opt_ const QUIC_CERTIFICATE_HASH* CertHash,
+    _In_opt_z_ const char* Principal,
+    _Out_ QUIC_CERT** NewCertificate
+    )
+{
+    QUIC_STATUS Status;
+    HCERTSTORE CertStore;
+
+    QUIC_DBG_ASSERT(CertHash != NULL || Principal != NULL);
+
+    CertStore =
+        CertOpenStore(
+            CERT_STORE_PROV_SYSTEM_A,
+            0,
+            0,
+            CERT_STORE_DEFER_CLOSE_UNTIL_LAST_FREE_FLAG | CERT_SYSTEM_STORE_CURRENT_USER | CERT_STORE_READONLY_FLAG,
+            "MY");
+    if (CertStore == NULL) {
+        Status = HRESULT_FROM_WIN32(GetLastError());
+        goto Exit;
+    }
+
+    PCCERT_CONTEXT CertCtx =
+        QuicCertStoreFind(
+            CertStore,
+            CertHash == NULL ? NULL : CertHash->ShaHash,
+            Principal);
+    if (CertCtx == NULL) {
+        Status = QUIC_STATUS_NOT_FOUND;
+        goto Exit;
+    }
+
+    Status = QUIC_STATUS_SUCCESS;
+    *NewCertificate = (QUIC_CERT*)CertCtx;
+
+Exit:
+
+    if (CertStore != NULL) {
+        CertCloseStore(CertStore, 0);
+    }
+
+    return Status;
+}
+
+QUIC_STATUS
+QuicCertLookupHashStore(
+    _In_ const QUIC_CERTIFICATE_HASH_STORE* CertHashStore,
+    _In_opt_z_ const char* Principal,
+    _Out_ QUIC_CERT** NewCertificate
+    )
+{
+    QUIC_STATUS Status;
+    HCERTSTORE CertStore;
+    uint32_t Flags = CERT_STORE_DEFER_CLOSE_UNTIL_LAST_FREE_FLAG | CERT_STORE_READONLY_FLAG;
+    if (CertHashStore->Flags & QUIC_CERTIFICATE_HASH_STORE_FLAG_MACHINE_STORE) {
+        Flags |= CERT_SYSTEM_STORE_LOCAL_MACHINE;
+    } else {
+        Flags |= CERT_SYSTEM_STORE_CURRENT_USER;
+    }
+
+    CertStore =
+        CertOpenStore(
+            CERT_STORE_PROV_SYSTEM_A,
+            0,
+            0,
+            Flags,
+            CertHashStore->StoreName);
+    if (CertStore == NULL) {
+        Status = HRESULT_FROM_WIN32(GetLastError());
+        QuicTraceEvent(
+            LibraryErrorStatus,
+            "[ lib] ERROR, %u, %s.",
+            Status,
+            "CertOpenStore failed");
+        goto Exit;
+    }
+
+    PCCERT_CONTEXT CertCtx =
+        QuicCertStoreFind(
+            CertStore,
+            CertHashStore->ShaHash,
+            Principal);
+    if (CertCtx == NULL) {
+        Status = QUIC_STATUS_NOT_FOUND;
+        goto Exit;
+    }
+
+    Status = QUIC_STATUS_SUCCESS;
+    *NewCertificate = (QUIC_CERT*)CertCtx;
+
+Exit:
+
+    if (CertStore != NULL) {
+        CertCloseStore(CertStore, 0);
+    }
+
+    return Status;
+}
+
+QUIC_STATUS
+QuicCertCreate(
+    _In_ uint32_t Flags,
+    _In_opt_ void* CertConfig,
+    _In_opt_z_ const char* Principal,
+    _Out_ QUIC_CERT** NewCertificate
+    )
+{
+    QUIC_STATUS Status;
+
+    if (CertConfig == NULL) {
+        Flags &= ~(QUIC_SEC_CONFIG_FLAG_CERTIFICATE_HASH | QUIC_SEC_CONFIG_FLAG_CERTIFICATE_HASH_STORE);
+    }
+
+    if (Flags & QUIC_SEC_CONFIG_FLAG_CERTIFICATE_HASH_STORE) {
+        if (CertConfig == NULL) {
+            Status = QUIC_STATUS_INVALID_PARAMETER;
+            goto Exit;
+        }
+
+        Status =
+            QuicCertLookupHashStore(
+                (const QUIC_CERTIFICATE_HASH_STORE*)CertConfig,
+                Principal,
+                NewCertificate);
+
+    } else {
+        if (CertConfig == NULL && Principal == NULL) {
+            Status = QUIC_STATUS_INVALID_PARAMETER;
+            goto Exit;
+        }
+
+        Status =
+            QuicCertLookupHash(
+                (const QUIC_CERTIFICATE_HASH*)CertConfig,
+                Principal,
+                NewCertificate);
+    }
+
+Exit:
+
+    return Status;
+}
+
+void
+QuicCertFree(
+    _In_ QUIC_CERT* Certificate
+    )
+{
+    (void)CertFreeCertificateContext((PCERT_CONTEXT)Certificate);
+}
+
+_Success_(return != FALSE)
+BOOLEAN
+QuicCertSelect(
+    _In_opt_ PCCERT_CONTEXT CertCtx,
+    _In_reads_(SignatureAlgorithmsLength)
+        const UINT16 *SignatureAlgorithms,
+    _In_ size_t SignatureAlgorithmsLength,
+    _Out_ UINT16 *SelectedSignature
+    )
+{
+    //
+    // High byte of SignatureAlgorithms[] is the TLS HashAlgorithm:
+    //  none(0), md5(1), sha1(2), sha224(3), sha256(4), sha384(5), sha512(6)
+    // Low byte of SignatureAlgorithms[] is the TLS SignatureAlgorithm:
+    //  anonymous(0), rsa(1), dsa(2), ecdsa(3)
+    //
+
+    if (CertCtx == NULL) {
+        *SelectedSignature = SignatureAlgorithms[0];
+        return TRUE;
+    }
+
+    BOOLEAN MatchFound = FALSE;
+    for (size_t i = 0; i < SignatureAlgorithmsLength; ++i) {
+        _Null_terminated_ const char* oid = OIDFromTLS(SignatureAlgorithms[i]);
+        if (oid != NULL &&
+            strcmp(CertCtx->pCertInfo->SignatureAlgorithm.pszObjId, oid) == 0) {
+            *SelectedSignature = SignatureAlgorithms[i];
+            MatchFound = TRUE;
+            break;
+        }
+    }
+
+    return MatchFound;
+}
+
+_Success_(return != NULL)
+QUIC_CERT*
+QuicCertParseChain(
+    _In_ size_t ChainBufferLength,
+    _In_reads_(ChainBufferLength) const BYTE *ChainBuffer
+    )
+{
+    PCCERT_CONTEXT LeafCertCtx = NULL;
+
+    HCERTSTORE TempStore =
+        CertOpenStore(
+            CERT_STORE_PROV_MEMORY,
+            0,
+            0,
+            CERT_STORE_DEFER_CLOSE_UNTIL_LAST_FREE_FLAG,
+            0);
+    if (TempStore == NULL) {
+        QuicTraceEvent(
+            LibraryErrorStatus,
+            "[ lib] ERROR, %u, %s.",
+            GetLastError(),
+            "CertOpenStore failed");
+        goto Error;
+    }
+
+    DWORD CertNumber;
+    for (CertNumber = 0; ChainBufferLength >= 3; ++CertNumber) {
+
+        DWORD CertLength =
+            ((DWORD)(BYTE)ChainBuffer[0]) << 16 |
+            ((DWORD)(BYTE)ChainBuffer[1]) << 8 |
+            ((DWORD)(BYTE)ChainBuffer[2]);
+        ChainBufferLength -= 3;
+        ChainBuffer += 3;
+
+        PCCERT_CONTEXT CertCtx = NULL;
+        if (!CertAddEncodedCertificateToStore(
+                TempStore,
+                X509_ASN_ENCODING,
+                ChainBuffer,
+                CertLength,
+                CERT_STORE_ADD_USE_EXISTING,
+                &CertCtx)) {
+            QuicTraceEvent(
+            LibraryErrorStatus,
+            "[ lib] ERROR, %u, %s.",
+            GetLastError(),
+            "CertAddEncodedCertificateToStore failed");
+            goto Error;
+        }
+
+        ChainBufferLength -= CertLength;
+        ChainBuffer += CertLength;
+
+        if (LeafCertCtx == NULL) {
+            LeafCertCtx = CertCtx;
+        } else {
+            CertFreeCertificateContext(CertCtx);
+        }
+    }
+
+    if (ChainBufferLength != 0) {
+        QuicTraceEvent(
+            LibraryError,
+            "[ lib] ERROR, %s.",
+            "Not all cert bytes were processed");
+        goto Error;
+    }
+
+    QuicTraceLogVerbose(
+        CertCapiParsedChain,
+        "[cert] Successfully parsed chain of %u certificate(s)",
+        CertNumber);
+
+    goto Exit;
+
+Error:
+
+    if (LeafCertCtx != NULL) {
+        CertFreeCertificateContext(LeafCertCtx);
+        LeafCertCtx = NULL;
+    }
+
+Exit:
+
+    if (TempStore != NULL) {
+        CertCloseStore(TempStore, 0);
+    }
+
+    return (QUIC_CERT*)LeafCertCtx;
+}
+
+_Success_(return != 0)
+size_t
+QuicCertFormat(
+    _In_opt_ QUIC_CERT* Certificate,
+    _In_ size_t BufferLength,
+    _Out_writes_to_(BufferLength, return)
+        BYTE* Buffer
+    )
+{
+    CERT_CHAIN_PARA ChainPara;
+    CERT_ENHKEY_USAGE EnhKeyUsage;
+    CERT_USAGE_MATCH CertUsage;
+    PCCERT_CHAIN_CONTEXT ChainContext;
+    DWORD CertNumber = 0;
+    BYTE *Offset = Buffer;
+
+    PCCERT_CONTEXT CertCtx = (PCCERT_CONTEXT)Certificate;
+
+    if (CertCtx == NULL) {
+        if (BufferLength < SIZEOF_CERT_CHAIN_LIST_LENGTH) {
+            QuicTraceEvent(
+                LibraryError,
+                "[ lib] ERROR, %s.",
+                "Insufficient buffer to store the empty formatted chain");
+            return 0;
+        }
+        //
+        // Just encode list of zero cert chains.
+        //
+        QuicZeroMemory(Offset, SIZEOF_CERT_CHAIN_LIST_LENGTH);
+        Offset += SIZEOF_CERT_CHAIN_LIST_LENGTH;
+        goto Exit;
+    }
+
+    EnhKeyUsage.cUsageIdentifier = 0;
+    EnhKeyUsage.rgpszUsageIdentifier = NULL;
+    CertUsage.dwType = USAGE_MATCH_TYPE_AND;
+    CertUsage.Usage = EnhKeyUsage;
+    ChainPara.cbSize = sizeof(CERT_CHAIN_PARA);
+    ChainPara.RequestedUsage = CertUsage;
+
+    if (!CertGetCertificateChain(
+            NULL,  // default chain engine
+            CertCtx,
+            NULL,
+            NULL,
+            &ChainPara,
+            0,
+            NULL,
+            &ChainContext)) {
+        QuicTraceEvent(
+            LibraryErrorStatus,
+            "[ lib] ERROR, %u, %s.",
+            GetLastError(),
+            "CertGetCertificateChain failed");
+        return 0;
+    }
+
+    for (DWORD i = 0; i < ChainContext->cChain; ++i) {
+        PCERT_SIMPLE_CHAIN SimpleChain = ChainContext->rgpChain[i];
+        for (DWORD j = 0; j < SimpleChain->cElement; ++j) {
+            PCERT_CHAIN_ELEMENT Element = SimpleChain->rgpElement[j];
+            PCCERT_CONTEXT EncodedCert = Element->pCertContext;
+            if (EncodedCert->cbCertEncoded + SIZEOF_CERT_CHAIN_LIST_LENGTH > BufferLength) {
+                QuicTraceEvent(
+                    LibraryError,
+                    "[ lib] ERROR, %s.",
+                    "Insufficient buffer to store the formatted chain");
+                CertFreeCertificateChain(ChainContext);
+                return 0;
+            }
+            Offset[0] = (BYTE)(EncodedCert->cbCertEncoded >> 16);
+            Offset[1] = (BYTE)(EncodedCert->cbCertEncoded >> 8);
+            Offset[2] = (BYTE)EncodedCert->cbCertEncoded;
+            Offset += SIZEOF_CERT_CHAIN_LIST_LENGTH;
+            memcpy(Offset, EncodedCert->pbCertEncoded, EncodedCert->cbCertEncoded);
+            Offset += EncodedCert->cbCertEncoded;
+            BufferLength -= (SIZEOF_CERT_CHAIN_LIST_LENGTH + EncodedCert->cbCertEncoded);
+            ++CertNumber;
+        }
+    }
+
+    CertFreeCertificateChain(ChainContext);
+
+Exit:
+
+    QuicTraceLogVerbose(
+        CertCapiFormattedChain,
+        "[cert] Successfully formatted chain of %u certificate(s)",
+        CertNumber);
+
+    return (size_t)(Offset - Buffer);
+}
+
+_Success_(return == NO_ERROR)
+DWORD
+QuicCertVerifyCertChainPolicy(
+    _In_ PCCERT_CHAIN_CONTEXT ChainContext,
+    _In_opt_ PWSTR ServerName,
+    _In_ ULONG IgnoreFlags
+    )
+{
+    DWORD Status = NO_ERROR;
+
+    HTTPSPolicyCallbackData HttpsPolicy;
+    CERT_CHAIN_POLICY_PARA PolicyPara;
+    CERT_CHAIN_POLICY_STATUS PolicyStatus;
+
+    memset(&HttpsPolicy, 0, sizeof(HTTPSPolicyCallbackData));
+    HttpsPolicy.cbStruct = sizeof(HTTPSPolicyCallbackData);
+    HttpsPolicy.dwAuthType = AUTHTYPE_SERVER;
+    HttpsPolicy.fdwChecks = IgnoreFlags;
+    HttpsPolicy.pwszServerName = ServerName;
+
+    memset(&PolicyPara, 0, sizeof(PolicyPara));
+    PolicyPara.cbSize = sizeof(PolicyPara);
+    PolicyPara.pvExtraPolicyPara = &HttpsPolicy;
+
+    memset(&PolicyStatus, 0, sizeof(PolicyStatus));
+    PolicyStatus.cbSize = sizeof(PolicyStatus);
+
+    if (!CertVerifyCertificateChainPolicy(
+            CERT_CHAIN_POLICY_SSL,
+            ChainContext,
+            &PolicyPara,
+            &PolicyStatus)) {
+        Status = GetLastError();
+        QuicTraceEvent(
+            LibraryErrorStatus,
+            "[ lib] ERROR, %u, %s.",
+            Status,
+            "CertVerifyCertificateChainPolicy failed");
+        goto Exit;
+
+    } else if (PolicyStatus.dwError != NO_ERROR) {
+
+        Status = PolicyStatus.dwError;
+        QuicTraceEvent(
+            LibraryErrorStatus,
+            "[ lib] ERROR, %u, %s.",
+            Status,
+            "CertVerifyCertificateChainPolicy indicated a cert error");
+        goto Exit;
+    }
+
+Exit:
+
+    QuicTraceLogInfo(
+        CertCapiVerifiedChain,
+        "CertVerifyChain: %S 0x%x, result=0x%x",
+        ServerName,
+        IgnoreFlags,
+        Status);
+
+    return Status;
+}
+
+_Success_(return != FALSE)
+BOOLEAN
+QuicCertValidateChain(
+    _In_ QUIC_CERT* Certificate,
+    _In_opt_z_ PCSTR Host,
+    _In_ uint32_t IgnoreFlags
+    )
+{
+    BOOLEAN Result = FALSE;
+    PCCERT_CHAIN_CONTEXT ChainContext = NULL;
+    LPWSTR ServerName = NULL;
+
+    PCCERT_CONTEXT LeafCertCtx = (PCCERT_CONTEXT)Certificate;
+
+    CERT_CHAIN_PARA ChainPara;
+
+    static const LPSTR UsageOids[] = {
+        szOID_PKIX_KP_SERVER_AUTH,
+        szOID_SERVER_GATED_CRYPTO,
+        szOID_SGC_NETSCAPE
+    };
+
+    memset(&ChainPara, 0, sizeof(ChainPara));
+    ChainPara.cbSize = sizeof(ChainPara);
+    ChainPara.RequestedUsage.dwType = USAGE_MATCH_TYPE_OR;
+    ChainPara.RequestedUsage.Usage.cUsageIdentifier = ARRAYSIZE(UsageOids);
+    ChainPara.RequestedUsage.Usage.rgpszUsageIdentifier = (LPSTR*)UsageOids;
+
+    if (!CertGetCertificateChain(
+            NULL,
+            LeafCertCtx,
+            NULL,
+            LeafCertCtx->hCertStore,
+            &ChainPara,
+            0,
+            NULL,
+            &ChainContext)) {
+        QuicTraceEvent(
+            LibraryErrorStatus,
+            "[ lib] ERROR, %u, %s.",
+            GetLastError(),
+            "CertGetCertificateChain failed");
+        goto Exit;
+    }
+
+    if (Host != NULL) {
+        int ServerNameLength = MultiByteToWideChar(CP_UTF8, 0, Host, -1, NULL, 0);
+        if (ServerNameLength == 0) {
+            QuicTraceEvent(
+                LibraryErrorStatus,
+                "[ lib] ERROR, %u, %s.",
+                GetLastError(),
+                "MultiByteToWideChar(1) failed");
+            goto Exit;
+        }
+
+        ServerName = (LPWSTR)QUIC_ALLOC_PAGED(ServerNameLength * sizeof(WCHAR));
+        if (ServerName == NULL) {
+            QuicTraceEvent(
+                AllocFailure,
+                "Allocation of '%s' failed. (%llu bytes)",
+                "ServerName",
+                ServerNameLength * sizeof(WCHAR));
+            goto Exit;
+        }
+
+        ServerNameLength = MultiByteToWideChar(CP_UTF8, 0, Host, -1, ServerName, ServerNameLength);
+        if (ServerNameLength == 0) {
+            QuicTraceEvent(
+                LibraryErrorStatus,
+                "[ lib] ERROR, %u, %s.",
+                GetLastError(),
+                "MultiByteToWideChar(2) failed");
+            goto Exit;
+        }
+    }
+
+    Result =
+        NO_ERROR ==
+        QuicCertVerifyCertChainPolicy(
+            ChainContext,
+            ServerName,
+            IgnoreFlags);
+
+Exit:
+
+    if (ChainContext != NULL) {
+        CertFreeCertificateChain(ChainContext);
+    }
+    if (ServerName != NULL) {
+        QUIC_FREE(ServerName);
+    }
+
+    return Result;
+}
+
+_Success_(return != NULL)
+void*
+QuicCertGetPrivateKey(
+    _In_ QUIC_CERT* Certificate
+    )
+{
+    PCCERT_CONTEXT CertCtx = (PCCERT_CONTEXT)Certificate;
+    NCRYPT_KEY_HANDLE KeyProv = (ULONG_PTR)NULL;
+
+    BOOL FreeKey;
+    DWORD KeySpec;
+    if (!CryptAcquireCertificatePrivateKey(
+            CertCtx,
+            CRYPT_ACQUIRE_SILENT_FLAG | CRYPT_ACQUIRE_ONLY_NCRYPT_KEY_FLAG,
+            NULL,
+            &KeyProv,
+            &KeySpec,
+            &FreeKey)) {
+        QuicTraceEvent(
+            LibraryErrorStatus,
+            "[ lib] ERROR, %u, %s.",
+            GetLastError(),
+            "CryptAcquireCertificatePrivateKey failed");
+        goto Exit;
+    }
+
+    QUIC_DBG_ASSERT(FreeKey);
+
+    if (KeySpec != CERT_NCRYPT_KEY_SPEC) {
+        QuicTraceEvent(
+            LibraryErrorStatus,
+            "[ lib] ERROR, %u, %s.",
+            KeySpec,
+            "Cert KeySpec doesn't have CERT_NCRYPT_KEY_SPEC");
+        NCryptFreeObject(KeyProv);
+        KeyProv = (ULONG_PTR)NULL;
+        goto Exit;
+    }
+
+Exit:
+
+    return (void*)KeyProv;
+}
+
+void
+QuicCertDeletePrivateKey(
+    _In_ void* PrivateKey
+    )
+{
+    NCRYPT_KEY_HANDLE KeyProv = (NCRYPT_KEY_HANDLE)PrivateKey;
+    NCryptFreeObject(KeyProv);
+}
+
+_Success_(return != FALSE)
+BOOLEAN
+QuicCertSign(
+    _In_ void* PrivateKey,
+    _In_ const UINT16 SignatureAlgorithm,
+    _In_reads_(CertListToSignLength)
+        const BYTE *CertListToSign,
+    _In_ size_t CertListToSignLength,
+    _Out_writes_to_(*SignatureLength, *SignatureLength)
+        BYTE *Signature,
+    _Inout_ size_t *SignatureLength
+    )
+{
+    NCRYPT_KEY_HANDLE KeyProv = (NCRYPT_KEY_HANDLE)PrivateKey;
+
+    QuicTraceLogVerbose(
+        CertCapiSign,
+        "[cert] QuicCertSign alg=0x%4.4x",
+        SignatureAlgorithm);
+
+    _Null_terminated_ const wchar_t * HashAlg = HashAlgFromTLS(SignatureAlgorithm);
+    if (HashAlg == NULL) {
+        QuicTraceEvent(
+            LibraryErrorStatus,
+            "[ lib] ERROR, %u, %s.",
+            SignatureAlgorithm,
+            "Unsupported hash algorithm (HashAlg)");
+        return FALSE;
+    }
+
+    BCRYPT_ALG_HANDLE HashProv = HashHandleFromTLS(SignatureAlgorithm);
+    if (HashProv == NULL) {
+        QuicTraceEvent(
+            LibraryErrorStatus,
+            "[ lib] ERROR, %u, %s.",
+            SignatureAlgorithm,
+            "Unsupported hash algorithm");
+        return FALSE;
+    }
+
+    DWORD HashSize = HashSizeFromTLS(SignatureAlgorithm);
+    if (HashSize == 0 || HashSize > QUIC_CERTIFICATE_MAX_HASH_SIZE) {
+        QuicTraceEvent(
+            LibraryErrorStatus,
+            "[ lib] ERROR, %u, %s.",
+            SignatureAlgorithm,
+            "Unsupported hash size");
+        return FALSE;
+    }
+
+    DWORD PaddingScheme = PaddingTypeFromTLS(SignatureAlgorithm);
+    if (PaddingScheme == ~0u) {
+        QuicTraceEvent(
+            LibraryErrorStatus,
+            "[ lib] ERROR, %u, %s.",
+            SignatureAlgorithm,
+            "Unsupported padding scheme");
+        return FALSE;
+    }
+
+    BOOLEAN Result = FALSE;
+    BYTE HashBuf[QUIC_CERTIFICATE_MAX_HASH_SIZE] = { 0 };
+    QUIC_SIGN_PADDING Padding = { 0 };
+
+    NTSTATUS Status =
+        BCryptHash(
+            HashProv,
+            NULL,
+            0,
+            (PUCHAR)CertListToSign,
+            (ULONG)CertListToSignLength,
+            HashBuf,
+            HashSize);
+    if (!NT_SUCCESS(Status)) {
+        QuicTraceEvent(
+            LibraryErrorStatus,
+            "[ lib] ERROR, %u, %s.",
+            Status,
+            "BCryptHash failed");
+        goto Exit;
+    }
+
+    DWORD SignFlags;
+    if (PaddingScheme == BCRYPT_PAD_NONE) {
+        SignFlags = 0;
+    } else {
+        PopulatePaddingParams(
+            &Padding,
+            PaddingScheme,
+            HashAlg,
+            HashSize);
+        SignFlags = PaddingScheme;
+    }
+
+    DWORD NewSignatureLength = (DWORD)*SignatureLength;
+    Status =
+        NCryptSignHash(
+            KeyProv,
+            PaddingScheme == BCRYPT_PAD_NONE ? NULL : &Padding,
+            HashBuf,
+            HashSize,
+            Signature,
+            (ULONG)*SignatureLength,
+            &NewSignatureLength,
+            SignFlags);
+    if (!NT_SUCCESS(Status)) {
+        QuicTraceEvent(
+            LibraryErrorStatus,
+            "[ lib] ERROR, %u, %s.",
+            Status,
+            "NCryptSignHash failed");
+        goto Exit;
+    }
+
+    *SignatureLength = NewSignatureLength;
+
+    Result = TRUE;
+
+Exit:
+
+    RtlSecureZeroMemory(HashBuf, sizeof(HashBuf));
+
+    return Result;
+}
+
+_Success_(return != FALSE)
+BOOLEAN
+QuicCertVerify(
+    _In_ QUIC_CERT* Certificate,
+    _In_ const UINT16 SignatureAlgorithm,
+    _In_reads_(CertListToVerifyLength)
+        const BYTE *CertListToVerify,
+    _In_ size_t CertListToVerifyLength,
+    _In_reads_(SignatureLength)
+        const BYTE *Signature,
+    _In_ size_t SignatureLength
+    )
+{
+    PCCERT_CONTEXT CertCtx = (PCCERT_CONTEXT)Certificate;
+
+    QuicTraceLogVerbose(
+        CertCapiVerify,
+        "[cert] QuicCertVerify alg=0x%4.4x",
+        SignatureAlgorithm);
+
+    if (CertListToVerifyLength > MAXUINT32 || SignatureLength > MAXUINT32) {
+        QuicTraceEvent(
+            LibraryError,
+            "[ lib] ERROR, %s.",
+            "CertListToVerify or Signature too large");
+        return FALSE;
+    }
+
+    _Null_terminated_ const wchar_t * HashAlg = HashAlgFromTLS(SignatureAlgorithm);
+    if (HashAlg == NULL) {
+        QuicTraceEvent(
+            LibraryErrorStatus,
+            "[ lib] ERROR, %u, %s.",
+            SignatureAlgorithm,
+            "Unsupported hash algorithm (HashAlg)");
+        return FALSE;
+    }
+
+    DWORD PaddingScheme = PaddingTypeFromTLS(SignatureAlgorithm);
+    if (PaddingScheme == ~0u) {
+        QuicTraceEvent(
+            LibraryErrorStatus,
+            "[ lib] ERROR, %u, %s.",
+            SignatureAlgorithm,
+            "Unsupported padding scheme");
+        return FALSE;
+    }
+
+    BCRYPT_ALG_HANDLE HashProv = HashHandleFromTLS(SignatureAlgorithm);
+    if (HashProv == NULL) {
+        QuicTraceEvent(
+            LibraryErrorStatus,
+            "[ lib] ERROR, %u, %s.",
+            SignatureAlgorithm,
+            "Unsupported hash algorithm");
+        return FALSE;
+    }
+
+    DWORD HashSize = HashSizeFromTLS(SignatureAlgorithm);
+    if (HashSize == 0 || HashSize > QUIC_CERTIFICATE_MAX_HASH_SIZE) {
+        QuicTraceEvent(
+            LibraryErrorStatus,
+            "[ lib] ERROR, %u, %s.",
+            SignatureAlgorithm,
+            "Unsupported hash size");
+        return FALSE;
+    }
+
+    BOOLEAN Result = FALSE;
+    BYTE HashBuf[QUIC_CERTIFICATE_MAX_HASH_SIZE] = { 0 };
+    BCRYPT_KEY_HANDLE PublicKey = (ULONG_PTR)NULL;
+    QUIC_SIGN_PADDING Padding = { 0 };
+
+    NTSTATUS Status =
+        BCryptHash(
+            HashProv,
+            NULL,
+            0,
+            (PUCHAR)CertListToVerify,
+            (ULONG)CertListToVerifyLength,
+            HashBuf,
+            HashSize);
+    if (!NT_SUCCESS(Status)) {
+        QuicTraceEvent(
+            LibraryErrorStatus,
+            "[ lib] ERROR, %u, %s.",
+            Status,
+            "BCryptHash failed");
+        goto Exit;
+    }
+
+    if (!CryptImportPublicKeyInfoEx2(
+            X509_ASN_ENCODING,
+            &CertCtx->pCertInfo->SubjectPublicKeyInfo,
+            0,
+            NULL,
+            &PublicKey)) {
+        QuicTraceEvent(
+            LibraryErrorStatus,
+            "[ lib] ERROR, %u, %s.",
+            Status,
+            "CryptImportPublicKeyInfoEx2 failed");
+        goto Exit;
+    }
+
+    DWORD SignFlags;
+    if (PaddingScheme == BCRYPT_PAD_NONE) {
+        SignFlags = 0;
+    } else {
+        PopulatePaddingParams(
+            &Padding,
+            PaddingScheme,
+            HashAlg,
+            HashSize); // OpenSSL uses HashSize as the salt size.
+                       // Others might use SignatureSize - HashSize - 2.
+        SignFlags = PaddingScheme;
+    }
+
+    Status =
+        BCryptVerifySignature(
+            PublicKey,
+            PaddingScheme == BCRYPT_PAD_NONE ? NULL : &Padding,
+            HashBuf,
+            HashSize,
+            (PUCHAR)Signature,
+            (ULONG)SignatureLength,
+            SignFlags);
+    if (!NT_SUCCESS(Status)) {
+        QuicTraceEvent(
+            LibraryErrorStatus,
+            "[ lib] ERROR, %u, %s.",
+            Status,
+            "BCryptVerifySignature failed");
+        goto Exit;
+    }
+
+    Result = TRUE;
+
+Exit:
+
+    if (PublicKey) {
+        BCryptDestroyKey(PublicKey);
+    }
+
+    return Result;
+}