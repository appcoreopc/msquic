--- conflicted
+++ resolved
@@ -1,979 +1,830 @@
-/*++
-
-    Copyright (c) Microsoft Corporation.
-    Licensed under the MIT License.
-
-Abstract:
-
-    CAPI implementation for generating the self-signed certificate.
-
---*/
-
-#define QUIC_TEST_APIS 1
-
-#include "platform_internal.h"
-<<<<<<< HEAD
-#include "selfsign_capi.c.clog.h"
-=======
->>>>>>> eaf136f3
-
-#include <wincrypt.h>
-#include <msquic.h>
-
-#define QUIC_CERT_CREATION_EVENT_NAME       L"MsQuicCertEvent"
-#define QUIC_CERT_CREATION_EVENT_WAIT       10000
-#define QUIC_CERTIFICATE_TEST_FRIENDLY_NAME L"MsQuicTestCert"
-#define QUIC_KEY_CONTAINER_NAME             L"MsQuicSelfSignKey"
-#define QUIC_KEY_SIZE                       2048
-
-void
-CleanTestCertificatesFromStore(BOOLEAN UserStore)
-{
-    PCCERT_CONTEXT Cert = NULL;
-    DWORD FriendlyNamePropId = CERT_FRIENDLY_NAME_PROP_ID;
-    int Found = 0;
-    int Deleted = 0;
-
-    HCERTSTORE CertStore =
-        CertOpenStore(
-            CERT_STORE_PROV_SYSTEM_A,
-            0,
-            0,
-            UserStore ? CERT_SYSTEM_STORE_CURRENT_USER : CERT_SYSTEM_STORE_LOCAL_MACHINE,
-            "MY");
-    if (CertStore == NULL) {
-<<<<<<< HEAD
-        QuicTraceLogWarning(FN_selfsign_capi0ea0bfe55114d53864b583880e28febd, "[cert] CertOpenStore failed, 0x%x.", GetLastError());
-=======
-        QuicTraceEvent(LibraryErrorStatus, GetLastError(), "CertOpenStore failed");
->>>>>>> eaf136f3
-        return;
-    }
-
-    while (NULL !=
-        (Cert = CertFindCertificateInStore(
-            CertStore,
-            X509_ASN_ENCODING | PKCS_7_ASN_ENCODING,
-            0,
-            CERT_FIND_PROPERTY,
-            &FriendlyNamePropId,
-            Cert))) {
-
-        BYTE FriendlyName[sizeof(QUIC_CERTIFICATE_TEST_FRIENDLY_NAME)+sizeof(WCHAR)];
-        DWORD NameSize = sizeof(FriendlyName);
-
-        if (!CertGetCertificateContextProperty(Cert, CERT_FRIENDLY_NAME_PROP_ID, FriendlyName, &NameSize) ||
-            wcscmp((wchar_t*)FriendlyName, QUIC_CERTIFICATE_TEST_FRIENDLY_NAME) != 0) {
-            ++Found;
-            continue;
-        }
-        //
-        // Increment the ref count on the certificate before deleting it to
-        // allow the iteration to continue.
-        //
-        CertDeleteCertificateFromStore(CertDuplicateCertificateContext(Cert));
-        ++Deleted;
-    }
-<<<<<<< HEAD
-    QuicTraceLogInfo(FN_selfsign_capicb36dc033ac9877463b0859504450655, "[cert] %d test certificates found, and %d deleted", Found, Deleted);
-=======
-    QuicTraceLogInfo(
-        CertCleanTestCerts,
-        "[cert] %d test certificates found, and %d deleted",
-        Found,
-        Deleted);
->>>>>>> eaf136f3
-
-    CertCloseStore(CertStore, 0);
-}
-
-void
-FreeEncodedObject(
-    _In_ PCRYPT_DATA_BLOB CryptDataBlob
-    )
-{
-    if (NULL != CryptDataBlob) {
-        if (CryptDataBlob->pbData != NULL) {
-            HeapFree(GetProcessHeap(), 0, CryptDataBlob->pbData);
-            CryptDataBlob->pbData = NULL;
-        }
-        CryptDataBlob->cbData = 0;
-    }
-}
-
-HRESULT
-AllocateAndEncodeObject(
-    _Out_ PCRYPT_DATA_BLOB CryptDataBlob,
-    _In_ PCSTR StructType,
-    _In_ const void* StructInfo
-    )
-{
-    HRESULT hr = S_OK;
-
-    ZeroMemory(CryptDataBlob, sizeof(*CryptDataBlob));
-
-    //
-    // Determine how much space is required for the encoded data.
-    //
-    if (!CryptEncodeObject(
-            X509_ASN_ENCODING | PKCS_7_ASN_ENCODING,
-            StructType,
-            StructInfo,
-            NULL,
-            &CryptDataBlob->cbData)) {
-        hr = HRESULT_FROM_WIN32(GetLastError());
-<<<<<<< HEAD
-        QuicTraceLogError(FN_selfsign_capi8650607e99507e1eb44a84f5cb4faff4, "[cert] CryptEncodeObject failed, 0x%x", hr);
-=======
-        QuicTraceEvent(LibraryErrorStatus, hr, "CryptEncodeObject failed");
->>>>>>> eaf136f3
-        goto Cleanup;
-    }
-
-    //
-    // Allocate the space that is required.
-    //
-    CryptDataBlob->pbData =
-        HeapAlloc(GetProcessHeap(), HEAP_ZERO_MEMORY, CryptDataBlob->cbData);
-    hr = CryptDataBlob->pbData ? S_OK : E_OUTOFMEMORY;
-    if (FAILED(hr)) {
-<<<<<<< HEAD
-        QuicTraceLogError(FN_selfsign_capi9389d4c9e8922de376eb5fe3d0b2ec6e, "[cert] malloc cbData(%d) Failed", CryptDataBlob->cbData);
-=======
-        QuicTraceEvent(AllocFailure, "CryptDataBlob", CryptDataBlob->cbData);
->>>>>>> eaf136f3
-        goto Cleanup;
-    }
-
-    //
-    // Space has been allocated. Now encode the data.
-    //
-    if (!CryptEncodeObject(
-            X509_ASN_ENCODING | PKCS_7_ASN_ENCODING,
-            StructType,
-            StructInfo,
-            CryptDataBlob->pbData,
-            &CryptDataBlob->cbData)) {
-        hr = HRESULT_FROM_WIN32(GetLastError());
-<<<<<<< HEAD
-        QuicTraceLogError(FN_selfsign_capi8650607e99507e1eb44a84f5cb4faff4, "[cert] CryptEncodeObject failed, 0x%x", hr);
-=======
-        QuicTraceEvent(LibraryErrorStatus, hr, "CryptEncodeObject failed");
->>>>>>> eaf136f3
-        goto Cleanup;
-    }
-
-Cleanup:
-    if (FAILED(hr)) {
-        FreeEncodedObject(CryptDataBlob);
-        CryptDataBlob = NULL;
-    }
-
-    return hr;
-}
-
-HRESULT
-CreateEnhancedKeyUsageCertExtension(
-    _Out_ PCERT_EXTENSION CertExtension
-    )
-{
-    LPSTR EnhKeyUsageIds[1] = { szOID_PKIX_KP_SERVER_AUTH };
-    CERT_ENHKEY_USAGE CertEnhKeyUsage;
-    CertEnhKeyUsage.cUsageIdentifier = 1;
-    CertEnhKeyUsage.rgpszUsageIdentifier = EnhKeyUsageIds;
-
-    ZeroMemory(CertExtension, sizeof(*CertExtension));
-    CertExtension->fCritical = FALSE;
-    CertExtension->pszObjId = szOID_ENHANCED_KEY_USAGE;
-
-    HRESULT hr =
-        AllocateAndEncodeObject(
-            &CertExtension->Value,
-            X509_ENHANCED_KEY_USAGE,
-            &CertEnhKeyUsage);
-    if (FAILED(hr)) {
-<<<<<<< HEAD
-        QuicTraceLogError(FN_selfsign_capib4167274625f54f8d7dae77b1badfa37, "[cert] AllocateAndEncodeObject X509_ENHANCED_KEY_USAGE failed, 0x%x", hr);
-=======
-        QuicTraceEvent(LibraryErrorStatus, hr, "AllocateAndEncodeObject X509_ENHANCED_KEY_USAGE failed");
->>>>>>> eaf136f3
-        goto Cleanup;
-    }
-
-Cleanup:
-    return hr;
-}
-
-HRESULT
-CreateKeyUsageCertExtension(
-    _Out_ PCERT_EXTENSION CertExtension
-    )
-{
-    BYTE KeyUsage = CERT_DIGITAL_SIGNATURE_KEY_USAGE;
-    CRYPT_BIT_BLOB KeyUsageBlob;
-    KeyUsageBlob.cbData = sizeof(KeyUsage);
-    KeyUsageBlob.pbData = &KeyUsage;
-    KeyUsageBlob.cUnusedBits = 0;
-
-    ZeroMemory(CertExtension, sizeof(*CertExtension));
-    CertExtension->fCritical = FALSE;
-    CertExtension->pszObjId = szOID_KEY_USAGE;
-
-    HRESULT hr =
-        AllocateAndEncodeObject(
-            &CertExtension->Value,
-            X509_KEY_USAGE,
-            &KeyUsageBlob);
-    if (FAILED(hr)) {
-<<<<<<< HEAD
-        QuicTraceLogError(FN_selfsign_capib54384b48c8de0ef32831df01792b822, "[cert] AllocateAndEncodeObject X509_KEY_USAGE failed, 0x%x", hr);
-=======
-        QuicTraceEvent(LibraryErrorStatus, hr, "AllocateAndEncodeObject X509_KEY_USAGE failed");
->>>>>>> eaf136f3
-        goto Cleanup;
-    }
-
-    hr = S_OK;
-
-Cleanup:
-    return hr;
-}
-
-HRESULT
-CreateSubjAltNameExtension(
-    _Out_ PCERT_EXTENSION CertExtension
-    )
-{
-    CERT_ALT_NAME_ENTRY AltName = { CERT_ALT_NAME_DNS_NAME };
-    AltName.pwszDNSName = L"localhost";
-    CERT_ALT_NAME_INFO NameInfo;
-    NameInfo.cAltEntry = 1;
-    NameInfo.rgAltEntry = &AltName;
-
-    ZeroMemory(CertExtension, sizeof(*CertExtension));
-    CertExtension->fCritical = FALSE;
-    CertExtension->pszObjId = szOID_SUBJECT_ALT_NAME;
-
-    HRESULT hr =
-        AllocateAndEncodeObject(
-            &CertExtension->Value,
-            szOID_SUBJECT_ALT_NAME,
-            &NameInfo);
-    if (FAILED(hr)) {
-<<<<<<< HEAD
-        QuicTraceLogError(FN_selfsign_capif612c254501084f860a4d65f1d00f458, "[cert] AllocateAndEncodeObject(szOID_SUBJECT_ALT_NAME) Failed, 0x%x", hr);
-=======
-        QuicTraceEvent(LibraryErrorStatus, hr, "AllocateAndEncodeObject szOID_SUBJECT_ALT_NAME failed");
->>>>>>> eaf136f3
-        goto Cleanup;
-    }
-
- Cleanup:
-    return hr;
-}
-
-HRESULT
-CreateSubjectNameBlob(
-    _In_ LPCWSTR SubjectName,
-    _Out_ CERT_NAME_BLOB* SubjectNameBlob
-    )
-{
-    HRESULT hr = S_OK;
-
-    PBYTE Buffer = NULL;
-    DWORD BufferLength = 0;
-
-    //
-    // Encode the certificate name
-    //
-    if (!CertStrToNameW(
-            X509_ASN_ENCODING,
-            SubjectName,
-            CERT_X500_NAME_STR,
-            NULL,
-            NULL,
-            &BufferLength,
-            NULL)) {
-        hr = HRESULT_FROM_WIN32(GetLastError());
-<<<<<<< HEAD
-        QuicTraceLogError(FN_selfsign_capi12b6d068a1a9391246c76011697121e0, "[cert] CreateSubjectNameBlob failed, 0x%x", hr);
-=======
-        QuicTraceEvent(LibraryErrorStatus, hr, "CreateSubjectNameBlob failed");
->>>>>>> eaf136f3
-        goto Cleanup;
-    }
-
-    Buffer = (PBYTE)HeapAlloc(GetProcessHeap(), HEAP_ZERO_MEMORY, BufferLength);
-    hr = Buffer ? S_OK : E_OUTOFMEMORY;
-    if (FAILED(hr)) {
-<<<<<<< HEAD
-        QuicTraceLogError(FN_selfsign_capi0dde9310da399e50c6c40f7aa5805fe9, "[cert] Failed to allocate memory for the encoded name., 0x%x", hr);
-=======
-        QuicTraceEvent(AllocFailure, "SubjectNameBlob", BufferLength);
->>>>>>> eaf136f3
-        goto Cleanup;
-    }
-
-    if (!CertStrToNameW(
-            X509_ASN_ENCODING,
-            SubjectName,
-            CERT_X500_NAME_STR,
-            NULL,
-            Buffer,
-            &BufferLength,
-            NULL)) {
-        hr = HRESULT_FROM_WIN32(GetLastError());
-<<<<<<< HEAD
-        QuicTraceLogError(FN_selfsign_capi12b6d068a1a9391246c76011697121e0, "[cert] CreateSubjectNameBlob failed, 0x%x", hr);
-=======
-        QuicTraceEvent(LibraryErrorStatus, hr, "CreateSubjectNameBlob failed");
->>>>>>> eaf136f3
-        goto Cleanup;
-    }
-
-    SubjectNameBlob->cbData = BufferLength;
-    SubjectNameBlob->pbData = Buffer;
-
-Cleanup:
-
-    if (FAILED(hr)) {
-        if (NULL != Buffer) {
-            HeapFree(GetProcessHeap(), 0, Buffer);
-        }
-    }
-
-    return hr;
-}
-
-void
-ClearCertificateExtensions(
-    _In_ CERT_EXTENSIONS* CertExtensions
-    )
-{
-    if ((NULL != CertExtensions) && (NULL != CertExtensions->rgExtension)) {
-        for (DWORD i = 0; i < CertExtensions->cExtension; i++) {
-            if (CertExtensions->rgExtension[i].Value.pbData) {
-                HeapFree(GetProcessHeap(), 0, CertExtensions->rgExtension[i].Value.pbData);
-                CertExtensions->rgExtension[i].Value.pbData = NULL;
-                CertExtensions->rgExtension[i].Value.cbData = 0;
-            }
-        }
-
-        HeapFree(GetProcessHeap(), 0, CertExtensions->rgExtension);
-        CertExtensions->rgExtension = NULL;
-        CertExtensions->cExtension = 0;
-    }
-}
-
-HRESULT
-CreateCertificateExtensions(
-    _Out_ CERT_EXTENSIONS* CertExtensions
-    )
-{
-    HRESULT hr = S_OK;
-
-    PCERT_EXTENSION TmpCertExtensions = NULL;
-    const DWORD cTmpCertExtension = 3;
-
-    CertExtensions->cExtension = 0;
-    CertExtensions->rgExtension = NULL;
-
-    //
-    // Allocate the memory for the extensions.
-    //
-    TmpCertExtensions =
-        (PCERT_EXTENSION)HeapAlloc(GetProcessHeap(), HEAP_ZERO_MEMORY, sizeof(CERT_EXTENSION) * cTmpCertExtension);
-    hr = TmpCertExtensions ? S_OK : E_OUTOFMEMORY;
-    if (FAILED(hr)) {
-<<<<<<< HEAD
-        QuicTraceLogError(FN_selfsign_capi78ec506566adfde5beacd100ed342b0a, "[cert] malloc TmpCertExtensions Failed, 0x%x", hr);
-=======
-        QuicTraceEvent(AllocFailure, "TmpCertExtensions", sizeof(CERT_EXTENSION) * cTmpCertExtension);
->>>>>>> eaf136f3
-        goto Cleanup;
-    }
-
-    CertExtensions->rgExtension = TmpCertExtensions;
-    CertExtensions->cExtension = cTmpCertExtension;
-
-    //
-    // Set up the enhanced key usage extension that will specify the key is
-    // intended for server authentication.
-    //
-    hr = CreateEnhancedKeyUsageCertExtension(&TmpCertExtensions[0]);
-    if (FAILED(hr)) {
-<<<<<<< HEAD
-        QuicTraceLogError(FN_selfsign_capi7224c0d1a17ab3a6ac156ed43aef923b, "[cert] CreateEnhancedKeyUsageCertExtension failed, 0x%x", hr);
-=======
-        QuicTraceEvent(LibraryErrorStatus, hr, "CreateEnhancedKeyUsageCertExtension failed");
->>>>>>> eaf136f3
-        goto Cleanup;
-    }
-
-    //
-    // Set up the key usage and specify that the key is intended to be used
-    // for key exchange and digital signatures.
-    //
-    hr = CreateKeyUsageCertExtension(&TmpCertExtensions[1]);
-    if (FAILED(hr)) {
-<<<<<<< HEAD
-        QuicTraceLogError(FN_selfsign_capi2005562022de62909c3f0c7285426014, "[cert] CreateKeyUsageCertExtension failed, 0x%x", hr);
-=======
-        QuicTraceEvent(LibraryErrorStatus, hr, "CreateKeyUsageCertExtension failed");
->>>>>>> eaf136f3
-        goto Cleanup;
-    }
-
-    //
-    // Set up the Subject Alt Name extension.
-    //
-    hr = CreateSubjAltNameExtension(&TmpCertExtensions[2]);
-    if (FAILED(hr)) {
-<<<<<<< HEAD
-        QuicTraceLogError(FN_selfsign_capi577a364e6a706037a4d5314ede005085, "[cert] CreateSubjAltNameExtension failed, 0x%x", hr);
-=======
-        QuicTraceEvent(LibraryErrorStatus, hr, "CreateSubjAltNameExtension failed");
->>>>>>> eaf136f3
-        goto Cleanup;
-    }
-
-Cleanup:
-    if (FAILED(hr)) {
-        ClearCertificateExtensions(CertExtensions);
-    }
-
-    return hr;
-}
-
-HRESULT
-GetPrivateRsaKey(
-    _Out_ NCRYPT_KEY_HANDLE* Key
-    )
-{
-    HRESULT hr = S_OK;
-
-    PCERT_PUBLIC_KEY_INFO CertPubKeyInfo = NULL;
-    DWORD KeyUsageProperty = NCRYPT_ALLOW_SIGNING_FLAG;
-    NCRYPT_PROV_HANDLE Provider = (NCRYPT_PROV_HANDLE)NULL;
-    DWORD KeySize = QUIC_KEY_SIZE;
-
-    *Key = (NCRYPT_KEY_HANDLE)NULL;
-
-    if (FAILED(hr = NCryptOpenStorageProvider(
-            &Provider,
-            MS_KEY_STORAGE_PROVIDER,
-            0))) {
-<<<<<<< HEAD
-        QuicTraceLogError(FN_selfsign_capibeb3d36073e270808487b7ad4e94759c, "[cert] NCryptOpenStorageProvider failed, 0x%x", hr);
-=======
-        QuicTraceEvent(LibraryErrorStatus, hr, "NCryptOpenStorageProvider failed");
->>>>>>> eaf136f3
-        goto Cleanup;
-    }
-
-ReadKey:
-
-    //
-    // Try to open the key.
-    //
-    hr =
-        NCryptOpenKey(
-            Provider,
-            Key,
-            QUIC_KEY_CONTAINER_NAME,
-            0,
-            NCRYPT_SILENT_FLAG);
-    if (hr == ERROR_SUCCESS) {
-<<<<<<< HEAD
-        QuicTraceLogInfo(FN_selfsign_capi35f78be05fa1f09f40401bab17eb322e, "[cert] Successfully opened key");
-        goto Cleanup;
-    } else if (hr != NTE_BAD_KEYSET) {
-        QuicTraceLogError(FN_selfsign_capi50b9de74542ef82946afc0f3d0db3ed9, "[cert] NCryptCreatePersistedKey failed, 0x%x", hr);
-=======
-        QuicTraceLogInfo(
-            CertOpenRsaKeySuccess,
-            "[cert] Successfully opened RSA key");
-        goto Cleanup;
-    } else if (hr != NTE_BAD_KEYSET) {
-        QuicTraceEvent(LibraryErrorStatus, hr, "NCryptOpenKey failed");
->>>>>>> eaf136f3
-        goto Cleanup;
-    }
-
-    //
-    // Key couldn't be open so try to create it.
-    //
-    hr =
-        NCryptCreatePersistedKey(
-            Provider,
-            Key,
-            NCRYPT_RSA_ALGORITHM,
-            QUIC_KEY_CONTAINER_NAME,
-            0,
-            0);
-    if (hr == NTE_EXISTS) {
-        goto ReadKey; // Key already created, in other thread/process.
-    } else if (FAILED(hr)) {
-<<<<<<< HEAD
-        QuicTraceLogError(FN_selfsign_capi50b9de74542ef82946afc0f3d0db3ed9, "[cert] NCryptCreatePersistedKey failed, 0x%x", hr);
-=======
-        QuicTraceEvent(LibraryErrorStatus, hr, "NCryptCreatePersistedKey failed");
->>>>>>> eaf136f3
-        goto Cleanup;
-    }
-
-    if (FAILED(hr = NCryptSetProperty(
-            *Key,
-            NCRYPT_LENGTH_PROPERTY,
-            (PBYTE)&KeySize,
-            sizeof(KeySize),
-            0))) {
-<<<<<<< HEAD
-        QuicTraceLogError(FN_selfsign_capifcdde10fcd730b6d052d07c926b4176a, "[cert] NCryptSetProperty NCRYPT_LENGTH_PROPERTY failed, 0x%x", hr);
-=======
-        QuicTraceEvent(LibraryErrorStatus, hr, "NCryptSetProperty NCRYPT_LENGTH_PROPERTY failed");
->>>>>>> eaf136f3
-        goto Cleanup;
-    }
-
-    if (FAILED(hr = NCryptSetProperty(
-            *Key,
-            NCRYPT_KEY_USAGE_PROPERTY,
-            (PBYTE)&KeyUsageProperty,
-            sizeof(KeyUsageProperty),
-            0))) {
-<<<<<<< HEAD
-        QuicTraceLogError(FN_selfsign_capi7ef9c5e5ef97f389821078e31a11d45e, "[cert] NCryptSetProperty NCRYPT_KEY_USAGE_PROPERTY failed, 0x%x", hr);
-=======
-        QuicTraceEvent(LibraryErrorStatus, hr, "NCryptSetProperty NCRYPT_KEY_USAGE_PROPERTY failed");
->>>>>>> eaf136f3
-        goto Cleanup;
-    }
-
-    if (FAILED(hr = NCryptFinalizeKey(*Key, 0))) {
-<<<<<<< HEAD
-        QuicTraceLogError(FN_selfsign_capieb8ac18220159f03a2fc2869b2bfd275, "[cert] NCryptFinalizeKey failed, 0x%x", hr);
-        goto Cleanup;
-    }
-
-    QuicTraceLogInfo(FN_selfsign_capi7d9d27fd867edffa90d14735abcef13b, "[cert] Successfully created key");
-=======
-        QuicTraceEvent(LibraryErrorStatus, hr, "NCryptFinalizeKey failed");
-        goto Cleanup;
-    }
-
-    QuicTraceLogInfo(
-        CertCreateRsaKeySuccess,
-        "[cert] Successfully created key");
->>>>>>> eaf136f3
-
-Cleanup:
-
-    if (FAILED(hr)) {
-        if ((NCRYPT_KEY_HANDLE)NULL != *Key) {
-            NCryptDeleteKey(*Key, 0);
-            *Key = (NCRYPT_KEY_HANDLE)NULL;
-        }
-        if (NULL != CertPubKeyInfo) {
-            HeapFree(GetProcessHeap(), 0, CertPubKeyInfo);
-        }
-    }
-
-    if ((NCRYPT_PROV_HANDLE)NULL != Provider) {
-        NCryptFreeObject(Provider);
-    }
-
-    return hr;
-}
-
-HRESULT
-CreateSelfSignedCertificate(
-    _In_ LPCWSTR SubjectName,
-    _Out_ PCCERT_CONTEXT* NewCertContext
-    )
-{
-    HRESULT hr = S_OK;
-
-    CRYPT_KEY_PROV_INFO KeyProvInfo = {0};
-    PCCERT_CONTEXT CertContext = NULL;
-    CERT_NAME_BLOB SubjectNameBlob = {0};
-    NCRYPT_KEY_HANDLE Key = (NCRYPT_KEY_HANDLE)NULL;
-    CRYPT_ALGORITHM_IDENTIFIER SignatureAlgorithm = { szOID_RSA_SHA256RSA };
-    SYSTEMTIME Now, Expiration;
-    BOOLEAN CleanupExtensions = FALSE;
-
-    //
-    // First we have to convert the subject name into an ASN.1 (DER) blob.
-    //
-    hr = CreateSubjectNameBlob(SubjectName, &SubjectNameBlob);
-    if (FAILED(hr)) {
-<<<<<<< HEAD
-        QuicTraceLogError(FN_selfsign_capi12b6d068a1a9391246c76011697121e0, "[cert] CreateSubjectNameBlob failed, 0x%x", hr);
-=======
-        QuicTraceEvent(LibraryErrorStatus, hr, "CreateSubjectNameBlob failed");
->>>>>>> eaf136f3
-        goto Cleanup;
-    }
-
-    //
-    // Now we get the private key.
-    // This generates the key if not already present.
-    //
-    hr = GetPrivateRsaKey(&Key);
-    if (FAILED(hr)) {
-<<<<<<< HEAD
-        QuicTraceLogError(FN_selfsign_capi19a45b31070a77d6fccf2496fd8af96b, "[cert] GetPrivateRsaKey failed, 0x%x", hr);
-=======
-        QuicTraceEvent(LibraryErrorStatus, hr, "GetPrivateRsaKey failed");
->>>>>>> eaf136f3
-        goto Cleanup;
-    }
-
-    //
-    // Create certificate extensions.
-    //
-    CERT_EXTENSIONS extensions;
-    ZeroMemory(&extensions, sizeof(CERT_EXTENSIONS));
-    hr = CreateCertificateExtensions(&extensions);
-    if (FAILED(hr)) {
-        hr = HRESULT_FROM_WIN32(GetLastError());
-<<<<<<< HEAD
-        QuicTraceLogError(FN_selfsign_capi3039c7954db54dd771a7e5cf2a2e8543, "[cert] CreateCertificateExtensions failed, 0x%x", hr);
-=======
-        QuicTraceEvent(LibraryErrorStatus, hr, "CreateCertificateExtensions failed");
->>>>>>> eaf136f3
-        goto Cleanup;
-    }
-    CleanupExtensions = TRUE;
-
-    //
-    // Calculate SYSTEMTIME for the start time of the certificate (now)
-    // and expiration time of the certificate (five years from now).
-    //
-    GetSystemTime(&Now);
-    FILETIME ExpiredFileTime;
-    if (!SystemTimeToFileTime(&Now, &ExpiredFileTime)) {
-        hr = HRESULT_FROM_WIN32(GetLastError());
-<<<<<<< HEAD
-        QuicTraceLogError(FN_selfsign_capibb2e66d5c0fa329c33511153548609b9, "[cert] SystemTimeToFileTime failed, 0x%x", hr);
-=======
-        QuicTraceEvent(LibraryErrorStatus, hr, "SystemTimeToFileTime failed");
->>>>>>> eaf136f3
-        goto Cleanup;
-    }
-    ULARGE_INTEGER FiveYearsFromNowLargeInt;
-    FiveYearsFromNowLargeInt.LowPart = ExpiredFileTime.dwLowDateTime;
-    FiveYearsFromNowLargeInt.HighPart = ExpiredFileTime.dwHighDateTime;
-
-    FiveYearsFromNowLargeInt.QuadPart += (5ll * 365ll * 24ll * 60ll * 60ll * 10000000ll);
-
-    ExpiredFileTime.dwLowDateTime = FiveYearsFromNowLargeInt.LowPart;
-    ExpiredFileTime.dwHighDateTime = FiveYearsFromNowLargeInt.HighPart;
-    if (!FileTimeToSystemTime(&ExpiredFileTime, &Expiration)) {
-        hr = HRESULT_FROM_WIN32(GetLastError());
-<<<<<<< HEAD
-        QuicTraceLogError(FN_selfsign_capib7f937400a87b8cc12ab6d021b98d0da, "[cert] FileTimeToSystemTime failed, 0x%x", hr);
-=======
-        QuicTraceEvent(LibraryErrorStatus, hr, "FileTimeToSystemTime failed");
->>>>>>> eaf136f3
-        goto Cleanup;
-    }
-
-    //
-    // Create the certificate
-    //
-    KeyProvInfo.pwszContainerName   = QUIC_KEY_CONTAINER_NAME;
-    KeyProvInfo.pwszProvName        = MS_KEY_STORAGE_PROVIDER;
-    KeyProvInfo.dwProvType          = 0;
-    KeyProvInfo.dwFlags             = NCRYPT_SILENT_FLAG;
-    KeyProvInfo.cProvParam          = 0;
-    KeyProvInfo.rgProvParam         = NULL;
-    KeyProvInfo.dwKeySpec           = AT_KEYEXCHANGE;
-
-#pragma prefast(suppress: __WARNING_33088, "Test Only Usage of Self-Signed Certs.")
-    CertContext =
-        CertCreateSelfSignCertificate(
-            Key,
-            &SubjectNameBlob,
-            0,
-            &KeyProvInfo,
-            &SignatureAlgorithm,
-            &Now, &Expiration,
-            &extensions);
-    if (NULL == CertContext) {
-        hr = HRESULT_FROM_WIN32(GetLastError());
-<<<<<<< HEAD
-        QuicTraceLogError(FN_selfsign_capib3aab84f6a61d0f06607e50d73e64728, "[cert] CertCreateSelfSignCertificate failed, 0x%x", hr);
-=======
-        QuicTraceEvent(LibraryErrorStatus, hr, "CertCreateSelfSignCertificate failed");
->>>>>>> eaf136f3
-        goto Cleanup;
-    }
-
-    CRYPT_DATA_BLOB FriendlyNameBlob;
-    FriendlyNameBlob.cbData = sizeof(QUIC_CERTIFICATE_TEST_FRIENDLY_NAME);
-    FriendlyNameBlob.pbData = (BYTE*) QUIC_CERTIFICATE_TEST_FRIENDLY_NAME;
-
-    if (!CertSetCertificateContextProperty(
-            CertContext,
-            CERT_FRIENDLY_NAME_PROP_ID,
-            0,
-            &FriendlyNameBlob)) {
-        hr = HRESULT_FROM_WIN32(GetLastError());
-<<<<<<< HEAD
-        QuicTraceLogError(FN_selfsign_capi9777e92b55d10041e8c1879083583602, "[cert] CertSetCertificateContextProperty failed, 0x%x", hr);
-=======
-        QuicTraceEvent(LibraryErrorStatus, hr, "CertSetCertificateContextProperty failed");
->>>>>>> eaf136f3
-        CertFreeCertificateContext(CertContext);
-        goto Cleanup;
-    }
-
-    *NewCertContext = CertContext;
-
-Cleanup:
-
-    if (CleanupExtensions) {
-        ClearCertificateExtensions(&extensions);
-    }
-
-    if (NULL != SubjectNameBlob.pbData) {
-        HeapFree(GetProcessHeap(), 0, SubjectNameBlob.pbData);
-    }
-
-    if ((NCRYPT_KEY_HANDLE)NULL != Key) {
-        NCryptFreeObject(Key);
-    }
-
-    return hr;
-}
-
-void*
-CreateServerCertificate(
-    )
-{
-    PCCERT_CONTEXT CertContext;
-    if (FAILED(CreateSelfSignedCertificate(L"CN=localhost", &CertContext))) {
-        return NULL;
-    }
-
-#if 0
-    //
-    // Save the certificate to the store for debugging purposes.
-    //
-    HCERTSTORE CertStore =
-        CertOpenStore(
-            CERT_STORE_PROV_SYSTEM_A,
-            0,
-            0,
-            CERT_SYSTEM_STORE_CURRENT_USER,
-            "MY");
-    if (CertStore != NULL) {
-        if (!CertAddCertificateContextToStore(
-                CertStore,
-                CertContext,
-                CERT_STORE_ADD_NEW,
-                NULL)) {
-<<<<<<< HEAD
-            QuicTraceLogError(FN_selfsign_capi24fca425cd878eb28a4a89014d353835, "[cert] CertAddCertificateContextToStore failed, 0x%x", GetLastError());
-=======
-            QuicTraceEvent(LibraryErrorStatus, GetLastError(), "CertAddCertificateContextToStore failed");
->>>>>>> eaf136f3
-        }
-        CertCloseStore(CertStore, 0);
-    }
-#endif
-
-    return (void*)CertContext;
-}
-
-void
-FreeServerCertificate(
-    void* CertCtx
-    )
-{
-    CertFreeCertificateContext((PCCERT_CONTEXT)CertCtx);
-}
-
-/*
-    Find the first MsQuic test certificate that is valid, or create one.
-*/
-_Success_(return != NULL)
-void*
-FindOrCreateCertificate(
-    _In_ BOOLEAN UserStore,
-    _Out_writes_all_(20) uint8_t* CertHash
-    )
-{
-    PCCERT_CONTEXT Cert = NULL;
-    DWORD FriendlyNamePropId = CERT_FRIENDLY_NAME_PROP_ID;
-
-    BOOLEAN First = FALSE;
-    HANDLE Event = CreateEventW(NULL, TRUE, FALSE, QUIC_CERT_CREATION_EVENT_NAME);
-    if (Event == NULL) {
-<<<<<<< HEAD
-        QuicTraceLogError(FN_selfsign_capi35d3b0c70fdf4ee038769a9a60d87ee8, "[test] CreateEvent failed, 0x%x", GetLastError());
-=======
-        QuicTraceEvent(LibraryError, "CreateEvent failed");
->>>>>>> eaf136f3
-        return NULL;
-    }
-
-    //
-    // Any process/thread that calls CreateEvent with a given name and isn't
-    // the first process, behaves as if OpenHandle was called with the given
-    // name.
-    // The way to tell if that's the case is checking GetLastError for
-    // ERROR_ALREADY_EXISTS. In this case, each process waits for the first
-    // process to finish and set the event, and then search for the certificate.
-    // If, for some reason, the first process takes longer than 10 seconds,
-    // continue anyway.
-    //
-    if (GetLastError() == ERROR_ALREADY_EXISTS) {
-<<<<<<< HEAD
-        QuicTraceLogInfo(FN_selfsign_capi760f4991b08a42d6e34243caf688f6db, "[test] CreateEvent opened existing event");
-        DWORD WaitResult = WaitForSingleObject(Event, QUIC_CERT_CREATION_EVENT_WAIT);
-        if (WaitResult != WAIT_OBJECT_0) {
-            QuicTraceLogWarning(FN_selfsign_capib987d46256da02f01ee442873c55fc3a, "[test] WaitForSingleObject returned 0x%x, proceeding without caution... (GLE: 0x%x)",
-=======
-        QuicTraceLogInfo(
-            CertCreationEventAlreadyCreated,
-            "[test] CreateEvent opened existing event");
-        DWORD WaitResult = WaitForSingleObject(Event, QUIC_CERT_CREATION_EVENT_WAIT);
-        if (WaitResult != WAIT_OBJECT_0) {
-            QuicTraceLogWarning(
-                CertWaitForCreationEvent,
-                "[test] WaitForSingleObject returned 0x%x, proceeding without caution... (GLE: 0x%x)",
->>>>>>> eaf136f3
-                WaitResult,
-                GetLastError());
-        }
-    } else {
-        First = TRUE;
-    }
-
-    HCERTSTORE CertStore =
-        CertOpenStore(
-            CERT_STORE_PROV_SYSTEM_A,
-            0,
-            0,
-            UserStore ? CERT_SYSTEM_STORE_CURRENT_USER : CERT_SYSTEM_STORE_LOCAL_MACHINE,
-            "MY");
-    if (CertStore == NULL) {
-<<<<<<< HEAD
-        QuicTraceLogError(FN_selfsign_capi1b6739defef24561b3846cb5127a3644, "[test] CertOpenStore failed, 0x%x.", GetLastError());
-=======
-        QuicTraceEvent(LibraryErrorStatus, GetLastError(), "CertOpenStore failed");
->>>>>>> eaf136f3
-        goto Done;
-    }
-
-    while (NULL !=
-        (Cert = CertFindCertificateInStore(
-            CertStore,
-            X509_ASN_ENCODING | PKCS_7_ASN_ENCODING,
-            0,
-            CERT_FIND_PROPERTY,
-            &FriendlyNamePropId,
-            Cert))) {
-
-        BYTE FriendlyName[sizeof(QUIC_CERTIFICATE_TEST_FRIENDLY_NAME)+sizeof(WCHAR)];
-        DWORD NameSize = sizeof(FriendlyName);
-
-        if (!CertGetCertificateContextProperty(Cert, CERT_FRIENDLY_NAME_PROP_ID, FriendlyName, &NameSize) ||
-            wcscmp((wchar_t*)FriendlyName, QUIC_CERTIFICATE_TEST_FRIENDLY_NAME) != 0) {
-            continue;
-        }
-
-        //
-        // Check if the certificate is valid.
-        //
-        FILETIME Now;
-        GetSystemTimeAsFileTime(&Now);
-        if (CertVerifyTimeValidity(&Now, Cert->pCertInfo) == 0) {
-            goto Done;
-        }
-    }
-
-    //
-    // Getting this far means that no certificates were found. Create one!
-    //
-    Cert = (PCCERT_CONTEXT) CreateServerCertificate();
-    if (Cert == NULL) {
-        goto Done;
-    }
-
-    if (!CertAddCertificateContextToStore(
-            CertStore,
-            Cert,
-            CERT_STORE_ADD_ALWAYS,
-            NULL)) {
-<<<<<<< HEAD
-        QuicTraceLogError(FN_selfsign_capi30cfec4d6480dd6e2ccca715e08c306a, "[test] CertAddCertificateContextToStore failed, 0x%x.", GetLastError());
-=======
-        QuicTraceEvent(LibraryErrorStatus, GetLastError(), "CertAddCertificateContextToStore failed");
->>>>>>> eaf136f3
-        CertFreeCertificateContext(Cert);
-        Cert = NULL;
-    }
-
-Done:
-    if (Cert != NULL) {
-        DWORD CertHashLength = 20;
-        if (!CertGetCertificateContextProperty(
-                Cert,
-                CERT_HASH_PROP_ID,
-                CertHash,
-                &CertHashLength)) {
-<<<<<<< HEAD
-            QuicTraceLogError(FN_selfsign_capi47e693d98dffdb601a27fda197f23007, "[test] CertGetCertificateContextProperty failed, 0x%x.", GetLastError());
-=======
-            QuicTraceEvent(LibraryErrorStatus, GetLastError(), "CertGetCertificateContextProperty failed");
->>>>>>> eaf136f3
-            CertFreeCertificateContext(Cert);
-            Cert = NULL;
-        }
-    }
-    if (CertStore != NULL) {
-        CertCloseStore(CertStore, 0);
-    }
-    if (First) {
-        SetEvent(Event);
-    }
-    return (void*) Cert;
-}
-
-_IRQL_requires_max_(PASSIVE_LEVEL)
-QUIC_SEC_CONFIG_PARAMS*
-QuicPlatGetSelfSignedCert(
-    _In_ QUIC_SELF_SIGN_CERT_TYPE Type
-    )
-{
-    QUIC_SEC_CONFIG_PARAMS* Params =
-        HeapAlloc(GetProcessHeap(), HEAP_ZERO_MEMORY, sizeof(QUIC_SEC_CONFIG_PARAMS));
-    if (Params == NULL) {
-        return NULL;
-    }
-
-    Params->Flags = QUIC_SEC_CONFIG_FLAG_CERTIFICATE_CONTEXT;
-    Params->Certificate =
-        FindOrCreateCertificate(
-            Type == QUIC_SELF_SIGN_CERT_USER,
-            Params->Thumbprint);
-    if (Params->Certificate == NULL) {
-        HeapFree(GetProcessHeap(), 0, Params);
-        return NULL;
-    }
-
-    return Params;
-}
-
-_IRQL_requires_max_(PASSIVE_LEVEL)
-void
-QuicPlatFreeSelfSignedCert(
-    _In_ QUIC_SEC_CONFIG_PARAMS* Params
-    )
-{
-    FreeServerCertificate(Params->Certificate);
-    HeapFree(GetProcessHeap(), 0, Params);
-}
+/*++
+
+    Copyright (c) Microsoft Corporation.
+    Licensed under the MIT License.
+
+Abstract:
+
+    CAPI implementation for generating the self-signed certificate.
+
+--*/
+
+#define QUIC_TEST_APIS 1
+
+#include "platform_internal.h"
+#include "selfsign_capi.c.clog.h"
+
+#include <wincrypt.h>
+#include <msquic.h>
+
+#define QUIC_CERT_CREATION_EVENT_NAME       L"MsQuicCertEvent"
+#define QUIC_CERT_CREATION_EVENT_WAIT       10000
+#define QUIC_CERTIFICATE_TEST_FRIENDLY_NAME L"MsQuicTestCert"
+#define QUIC_KEY_CONTAINER_NAME             L"MsQuicSelfSignKey"
+#define QUIC_KEY_SIZE                       2048
+
+void
+CleanTestCertificatesFromStore(BOOLEAN UserStore)
+{
+    PCCERT_CONTEXT Cert = NULL;
+    DWORD FriendlyNamePropId = CERT_FRIENDLY_NAME_PROP_ID;
+    int Found = 0;
+    int Deleted = 0;
+
+    HCERTSTORE CertStore =
+        CertOpenStore(
+            CERT_STORE_PROV_SYSTEM_A,
+            0,
+            0,
+            UserStore ? CERT_SYSTEM_STORE_CURRENT_USER : CERT_SYSTEM_STORE_LOCAL_MACHINE,
+            "MY");
+    if (CertStore == NULL) {
+        QuicTraceEvent(LibraryErrorStatus, GetLastError(), "CertOpenStore failed");
+        return;
+    }
+
+    while (NULL !=
+        (Cert = CertFindCertificateInStore(
+            CertStore,
+            X509_ASN_ENCODING | PKCS_7_ASN_ENCODING,
+            0,
+            CERT_FIND_PROPERTY,
+            &FriendlyNamePropId,
+            Cert))) {
+
+        BYTE FriendlyName[sizeof(QUIC_CERTIFICATE_TEST_FRIENDLY_NAME)+sizeof(WCHAR)];
+        DWORD NameSize = sizeof(FriendlyName);
+
+        if (!CertGetCertificateContextProperty(Cert, CERT_FRIENDLY_NAME_PROP_ID, FriendlyName, &NameSize) ||
+            wcscmp((wchar_t*)FriendlyName, QUIC_CERTIFICATE_TEST_FRIENDLY_NAME) != 0) {
+            ++Found;
+            continue;
+        }
+        //
+        // Increment the ref count on the certificate before deleting it to
+        // allow the iteration to continue.
+        //
+        CertDeleteCertificateFromStore(CertDuplicateCertificateContext(Cert));
+        ++Deleted;
+    }
+    QuicTraceLogInfo(
+        CertCleanTestCerts,
+        "[cert] %d test certificates found, and %d deleted",
+        Found,
+        Deleted);
+
+    CertCloseStore(CertStore, 0);
+}
+
+void
+FreeEncodedObject(
+    _In_ PCRYPT_DATA_BLOB CryptDataBlob
+    )
+{
+    if (NULL != CryptDataBlob) {
+        if (CryptDataBlob->pbData != NULL) {
+            HeapFree(GetProcessHeap(), 0, CryptDataBlob->pbData);
+            CryptDataBlob->pbData = NULL;
+        }
+        CryptDataBlob->cbData = 0;
+    }
+}
+
+HRESULT
+AllocateAndEncodeObject(
+    _Out_ PCRYPT_DATA_BLOB CryptDataBlob,
+    _In_ PCSTR StructType,
+    _In_ const void* StructInfo
+    )
+{
+    HRESULT hr = S_OK;
+
+    ZeroMemory(CryptDataBlob, sizeof(*CryptDataBlob));
+
+    //
+    // Determine how much space is required for the encoded data.
+    //
+    if (!CryptEncodeObject(
+            X509_ASN_ENCODING | PKCS_7_ASN_ENCODING,
+            StructType,
+            StructInfo,
+            NULL,
+            &CryptDataBlob->cbData)) {
+        hr = HRESULT_FROM_WIN32(GetLastError());
+        QuicTraceEvent(LibraryErrorStatus, hr, "CryptEncodeObject failed");
+        goto Cleanup;
+    }
+
+    //
+    // Allocate the space that is required.
+    //
+    CryptDataBlob->pbData =
+        HeapAlloc(GetProcessHeap(), HEAP_ZERO_MEMORY, CryptDataBlob->cbData);
+    hr = CryptDataBlob->pbData ? S_OK : E_OUTOFMEMORY;
+    if (FAILED(hr)) {
+        QuicTraceEvent(AllocFailure, "CryptDataBlob", CryptDataBlob->cbData);
+        goto Cleanup;
+    }
+
+    //
+    // Space has been allocated. Now encode the data.
+    //
+    if (!CryptEncodeObject(
+            X509_ASN_ENCODING | PKCS_7_ASN_ENCODING,
+            StructType,
+            StructInfo,
+            CryptDataBlob->pbData,
+            &CryptDataBlob->cbData)) {
+        hr = HRESULT_FROM_WIN32(GetLastError());
+        QuicTraceEvent(LibraryErrorStatus, hr, "CryptEncodeObject failed");
+        goto Cleanup;
+    }
+
+Cleanup:
+    if (FAILED(hr)) {
+        FreeEncodedObject(CryptDataBlob);
+        CryptDataBlob = NULL;
+    }
+
+    return hr;
+}
+
+HRESULT
+CreateEnhancedKeyUsageCertExtension(
+    _Out_ PCERT_EXTENSION CertExtension
+    )
+{
+    LPSTR EnhKeyUsageIds[1] = { szOID_PKIX_KP_SERVER_AUTH };
+    CERT_ENHKEY_USAGE CertEnhKeyUsage;
+    CertEnhKeyUsage.cUsageIdentifier = 1;
+    CertEnhKeyUsage.rgpszUsageIdentifier = EnhKeyUsageIds;
+
+    ZeroMemory(CertExtension, sizeof(*CertExtension));
+    CertExtension->fCritical = FALSE;
+    CertExtension->pszObjId = szOID_ENHANCED_KEY_USAGE;
+
+    HRESULT hr =
+        AllocateAndEncodeObject(
+            &CertExtension->Value,
+            X509_ENHANCED_KEY_USAGE,
+            &CertEnhKeyUsage);
+    if (FAILED(hr)) {
+        QuicTraceEvent(LibraryErrorStatus, hr, "AllocateAndEncodeObject X509_ENHANCED_KEY_USAGE failed");
+        goto Cleanup;
+    }
+
+Cleanup:
+    return hr;
+}
+
+HRESULT
+CreateKeyUsageCertExtension(
+    _Out_ PCERT_EXTENSION CertExtension
+    )
+{
+    BYTE KeyUsage = CERT_DIGITAL_SIGNATURE_KEY_USAGE;
+    CRYPT_BIT_BLOB KeyUsageBlob;
+    KeyUsageBlob.cbData = sizeof(KeyUsage);
+    KeyUsageBlob.pbData = &KeyUsage;
+    KeyUsageBlob.cUnusedBits = 0;
+
+    ZeroMemory(CertExtension, sizeof(*CertExtension));
+    CertExtension->fCritical = FALSE;
+    CertExtension->pszObjId = szOID_KEY_USAGE;
+
+    HRESULT hr =
+        AllocateAndEncodeObject(
+            &CertExtension->Value,
+            X509_KEY_USAGE,
+            &KeyUsageBlob);
+    if (FAILED(hr)) {
+        QuicTraceEvent(LibraryErrorStatus, hr, "AllocateAndEncodeObject X509_KEY_USAGE failed");
+        goto Cleanup;
+    }
+
+    hr = S_OK;
+
+Cleanup:
+    return hr;
+}
+
+HRESULT
+CreateSubjAltNameExtension(
+    _Out_ PCERT_EXTENSION CertExtension
+    )
+{
+    CERT_ALT_NAME_ENTRY AltName = { CERT_ALT_NAME_DNS_NAME };
+    AltName.pwszDNSName = L"localhost";
+    CERT_ALT_NAME_INFO NameInfo;
+    NameInfo.cAltEntry = 1;
+    NameInfo.rgAltEntry = &AltName;
+
+    ZeroMemory(CertExtension, sizeof(*CertExtension));
+    CertExtension->fCritical = FALSE;
+    CertExtension->pszObjId = szOID_SUBJECT_ALT_NAME;
+
+    HRESULT hr =
+        AllocateAndEncodeObject(
+            &CertExtension->Value,
+            szOID_SUBJECT_ALT_NAME,
+            &NameInfo);
+    if (FAILED(hr)) {
+        QuicTraceEvent(LibraryErrorStatus, hr, "AllocateAndEncodeObject szOID_SUBJECT_ALT_NAME failed");
+        goto Cleanup;
+    }
+
+ Cleanup:
+    return hr;
+}
+
+HRESULT
+CreateSubjectNameBlob(
+    _In_ LPCWSTR SubjectName,
+    _Out_ CERT_NAME_BLOB* SubjectNameBlob
+    )
+{
+    HRESULT hr = S_OK;
+
+    PBYTE Buffer = NULL;
+    DWORD BufferLength = 0;
+
+    //
+    // Encode the certificate name
+    //
+    if (!CertStrToNameW(
+            X509_ASN_ENCODING,
+            SubjectName,
+            CERT_X500_NAME_STR,
+            NULL,
+            NULL,
+            &BufferLength,
+            NULL)) {
+        hr = HRESULT_FROM_WIN32(GetLastError());
+        QuicTraceEvent(LibraryErrorStatus, hr, "CreateSubjectNameBlob failed");
+        goto Cleanup;
+    }
+
+    Buffer = (PBYTE)HeapAlloc(GetProcessHeap(), HEAP_ZERO_MEMORY, BufferLength);
+    hr = Buffer ? S_OK : E_OUTOFMEMORY;
+    if (FAILED(hr)) {
+        QuicTraceEvent(AllocFailure, "SubjectNameBlob", BufferLength);
+        goto Cleanup;
+    }
+
+    if (!CertStrToNameW(
+            X509_ASN_ENCODING,
+            SubjectName,
+            CERT_X500_NAME_STR,
+            NULL,
+            Buffer,
+            &BufferLength,
+            NULL)) {
+        hr = HRESULT_FROM_WIN32(GetLastError());
+        QuicTraceEvent(LibraryErrorStatus, hr, "CreateSubjectNameBlob failed");
+        goto Cleanup;
+    }
+
+    SubjectNameBlob->cbData = BufferLength;
+    SubjectNameBlob->pbData = Buffer;
+
+Cleanup:
+
+    if (FAILED(hr)) {
+        if (NULL != Buffer) {
+            HeapFree(GetProcessHeap(), 0, Buffer);
+        }
+    }
+
+    return hr;
+}
+
+void
+ClearCertificateExtensions(
+    _In_ CERT_EXTENSIONS* CertExtensions
+    )
+{
+    if ((NULL != CertExtensions) && (NULL != CertExtensions->rgExtension)) {
+        for (DWORD i = 0; i < CertExtensions->cExtension; i++) {
+            if (CertExtensions->rgExtension[i].Value.pbData) {
+                HeapFree(GetProcessHeap(), 0, CertExtensions->rgExtension[i].Value.pbData);
+                CertExtensions->rgExtension[i].Value.pbData = NULL;
+                CertExtensions->rgExtension[i].Value.cbData = 0;
+            }
+        }
+
+        HeapFree(GetProcessHeap(), 0, CertExtensions->rgExtension);
+        CertExtensions->rgExtension = NULL;
+        CertExtensions->cExtension = 0;
+    }
+}
+
+HRESULT
+CreateCertificateExtensions(
+    _Out_ CERT_EXTENSIONS* CertExtensions
+    )
+{
+    HRESULT hr = S_OK;
+
+    PCERT_EXTENSION TmpCertExtensions = NULL;
+    const DWORD cTmpCertExtension = 3;
+
+    CertExtensions->cExtension = 0;
+    CertExtensions->rgExtension = NULL;
+
+    //
+    // Allocate the memory for the extensions.
+    //
+    TmpCertExtensions =
+        (PCERT_EXTENSION)HeapAlloc(GetProcessHeap(), HEAP_ZERO_MEMORY, sizeof(CERT_EXTENSION) * cTmpCertExtension);
+    hr = TmpCertExtensions ? S_OK : E_OUTOFMEMORY;
+    if (FAILED(hr)) {
+        QuicTraceEvent(AllocFailure, "TmpCertExtensions", sizeof(CERT_EXTENSION) * cTmpCertExtension);
+        goto Cleanup;
+    }
+
+    CertExtensions->rgExtension = TmpCertExtensions;
+    CertExtensions->cExtension = cTmpCertExtension;
+
+    //
+    // Set up the enhanced key usage extension that will specify the key is
+    // intended for server authentication.
+    //
+    hr = CreateEnhancedKeyUsageCertExtension(&TmpCertExtensions[0]);
+    if (FAILED(hr)) {
+        QuicTraceEvent(LibraryErrorStatus, hr, "CreateEnhancedKeyUsageCertExtension failed");
+        goto Cleanup;
+    }
+
+    //
+    // Set up the key usage and specify that the key is intended to be used
+    // for key exchange and digital signatures.
+    //
+    hr = CreateKeyUsageCertExtension(&TmpCertExtensions[1]);
+    if (FAILED(hr)) {
+        QuicTraceEvent(LibraryErrorStatus, hr, "CreateKeyUsageCertExtension failed");
+        goto Cleanup;
+    }
+
+    //
+    // Set up the Subject Alt Name extension.
+    //
+    hr = CreateSubjAltNameExtension(&TmpCertExtensions[2]);
+    if (FAILED(hr)) {
+        QuicTraceEvent(LibraryErrorStatus, hr, "CreateSubjAltNameExtension failed");
+        goto Cleanup;
+    }
+
+Cleanup:
+    if (FAILED(hr)) {
+        ClearCertificateExtensions(CertExtensions);
+    }
+
+    return hr;
+}
+
+HRESULT
+GetPrivateRsaKey(
+    _Out_ NCRYPT_KEY_HANDLE* Key
+    )
+{
+    HRESULT hr = S_OK;
+
+    PCERT_PUBLIC_KEY_INFO CertPubKeyInfo = NULL;
+    DWORD KeyUsageProperty = NCRYPT_ALLOW_SIGNING_FLAG;
+    NCRYPT_PROV_HANDLE Provider = (NCRYPT_PROV_HANDLE)NULL;
+    DWORD KeySize = QUIC_KEY_SIZE;
+
+    *Key = (NCRYPT_KEY_HANDLE)NULL;
+
+    if (FAILED(hr = NCryptOpenStorageProvider(
+            &Provider,
+            MS_KEY_STORAGE_PROVIDER,
+            0))) {
+        QuicTraceEvent(LibraryErrorStatus, hr, "NCryptOpenStorageProvider failed");
+        goto Cleanup;
+    }
+
+ReadKey:
+
+    //
+    // Try to open the key.
+    //
+    hr =
+        NCryptOpenKey(
+            Provider,
+            Key,
+            QUIC_KEY_CONTAINER_NAME,
+            0,
+            NCRYPT_SILENT_FLAG);
+    if (hr == ERROR_SUCCESS) {
+        QuicTraceLogInfo(
+            CertOpenRsaKeySuccess,
+            "[cert] Successfully opened RSA key");
+        goto Cleanup;
+    } else if (hr != NTE_BAD_KEYSET) {
+        QuicTraceEvent(LibraryErrorStatus, hr, "NCryptOpenKey failed");
+        goto Cleanup;
+    }
+
+    //
+    // Key couldn't be open so try to create it.
+    //
+    hr =
+        NCryptCreatePersistedKey(
+            Provider,
+            Key,
+            NCRYPT_RSA_ALGORITHM,
+            QUIC_KEY_CONTAINER_NAME,
+            0,
+            0);
+    if (hr == NTE_EXISTS) {
+        goto ReadKey; // Key already created, in other thread/process.
+    } else if (FAILED(hr)) {
+        QuicTraceEvent(LibraryErrorStatus, hr, "NCryptCreatePersistedKey failed");
+        goto Cleanup;
+    }
+
+    if (FAILED(hr = NCryptSetProperty(
+            *Key,
+            NCRYPT_LENGTH_PROPERTY,
+            (PBYTE)&KeySize,
+            sizeof(KeySize),
+            0))) {
+        QuicTraceEvent(LibraryErrorStatus, hr, "NCryptSetProperty NCRYPT_LENGTH_PROPERTY failed");
+        goto Cleanup;
+    }
+
+    if (FAILED(hr = NCryptSetProperty(
+            *Key,
+            NCRYPT_KEY_USAGE_PROPERTY,
+            (PBYTE)&KeyUsageProperty,
+            sizeof(KeyUsageProperty),
+            0))) {
+        QuicTraceEvent(LibraryErrorStatus, hr, "NCryptSetProperty NCRYPT_KEY_USAGE_PROPERTY failed");
+        goto Cleanup;
+    }
+
+    if (FAILED(hr = NCryptFinalizeKey(*Key, 0))) {
+        QuicTraceEvent(LibraryErrorStatus, hr, "NCryptFinalizeKey failed");
+        goto Cleanup;
+    }
+
+    QuicTraceLogInfo(
+        CertCreateRsaKeySuccess,
+        "[cert] Successfully created key");
+
+Cleanup:
+
+    if (FAILED(hr)) {
+        if ((NCRYPT_KEY_HANDLE)NULL != *Key) {
+            NCryptDeleteKey(*Key, 0);
+            *Key = (NCRYPT_KEY_HANDLE)NULL;
+        }
+        if (NULL != CertPubKeyInfo) {
+            HeapFree(GetProcessHeap(), 0, CertPubKeyInfo);
+        }
+    }
+
+    if ((NCRYPT_PROV_HANDLE)NULL != Provider) {
+        NCryptFreeObject(Provider);
+    }
+
+    return hr;
+}
+
+HRESULT
+CreateSelfSignedCertificate(
+    _In_ LPCWSTR SubjectName,
+    _Out_ PCCERT_CONTEXT* NewCertContext
+    )
+{
+    HRESULT hr = S_OK;
+
+    CRYPT_KEY_PROV_INFO KeyProvInfo = {0};
+    PCCERT_CONTEXT CertContext = NULL;
+    CERT_NAME_BLOB SubjectNameBlob = {0};
+    NCRYPT_KEY_HANDLE Key = (NCRYPT_KEY_HANDLE)NULL;
+    CRYPT_ALGORITHM_IDENTIFIER SignatureAlgorithm = { szOID_RSA_SHA256RSA };
+    SYSTEMTIME Now, Expiration;
+    BOOLEAN CleanupExtensions = FALSE;
+
+    //
+    // First we have to convert the subject name into an ASN.1 (DER) blob.
+    //
+    hr = CreateSubjectNameBlob(SubjectName, &SubjectNameBlob);
+    if (FAILED(hr)) {
+        QuicTraceEvent(LibraryErrorStatus, hr, "CreateSubjectNameBlob failed");
+        goto Cleanup;
+    }
+
+    //
+    // Now we get the private key.
+    // This generates the key if not already present.
+    //
+    hr = GetPrivateRsaKey(&Key);
+    if (FAILED(hr)) {
+        QuicTraceEvent(LibraryErrorStatus, hr, "GetPrivateRsaKey failed");
+        goto Cleanup;
+    }
+
+    //
+    // Create certificate extensions.
+    //
+    CERT_EXTENSIONS extensions;
+    ZeroMemory(&extensions, sizeof(CERT_EXTENSIONS));
+    hr = CreateCertificateExtensions(&extensions);
+    if (FAILED(hr)) {
+        hr = HRESULT_FROM_WIN32(GetLastError());
+        QuicTraceEvent(LibraryErrorStatus, hr, "CreateCertificateExtensions failed");
+        goto Cleanup;
+    }
+    CleanupExtensions = TRUE;
+
+    //
+    // Calculate SYSTEMTIME for the start time of the certificate (now)
+    // and expiration time of the certificate (five years from now).
+    //
+    GetSystemTime(&Now);
+    FILETIME ExpiredFileTime;
+    if (!SystemTimeToFileTime(&Now, &ExpiredFileTime)) {
+        hr = HRESULT_FROM_WIN32(GetLastError());
+        QuicTraceEvent(LibraryErrorStatus, hr, "SystemTimeToFileTime failed");
+        goto Cleanup;
+    }
+    ULARGE_INTEGER FiveYearsFromNowLargeInt;
+    FiveYearsFromNowLargeInt.LowPart = ExpiredFileTime.dwLowDateTime;
+    FiveYearsFromNowLargeInt.HighPart = ExpiredFileTime.dwHighDateTime;
+
+    FiveYearsFromNowLargeInt.QuadPart += (5ll * 365ll * 24ll * 60ll * 60ll * 10000000ll);
+
+    ExpiredFileTime.dwLowDateTime = FiveYearsFromNowLargeInt.LowPart;
+    ExpiredFileTime.dwHighDateTime = FiveYearsFromNowLargeInt.HighPart;
+    if (!FileTimeToSystemTime(&ExpiredFileTime, &Expiration)) {
+        hr = HRESULT_FROM_WIN32(GetLastError());
+        QuicTraceEvent(LibraryErrorStatus, hr, "FileTimeToSystemTime failed");
+        goto Cleanup;
+    }
+
+    //
+    // Create the certificate
+    //
+    KeyProvInfo.pwszContainerName   = QUIC_KEY_CONTAINER_NAME;
+    KeyProvInfo.pwszProvName        = MS_KEY_STORAGE_PROVIDER;
+    KeyProvInfo.dwProvType          = 0;
+    KeyProvInfo.dwFlags             = NCRYPT_SILENT_FLAG;
+    KeyProvInfo.cProvParam          = 0;
+    KeyProvInfo.rgProvParam         = NULL;
+    KeyProvInfo.dwKeySpec           = AT_KEYEXCHANGE;
+
+#pragma prefast(suppress: __WARNING_33088, "Test Only Usage of Self-Signed Certs.")
+    CertContext =
+        CertCreateSelfSignCertificate(
+            Key,
+            &SubjectNameBlob,
+            0,
+            &KeyProvInfo,
+            &SignatureAlgorithm,
+            &Now, &Expiration,
+            &extensions);
+    if (NULL == CertContext) {
+        hr = HRESULT_FROM_WIN32(GetLastError());
+        QuicTraceEvent(LibraryErrorStatus, hr, "CertCreateSelfSignCertificate failed");
+        goto Cleanup;
+    }
+
+    CRYPT_DATA_BLOB FriendlyNameBlob;
+    FriendlyNameBlob.cbData = sizeof(QUIC_CERTIFICATE_TEST_FRIENDLY_NAME);
+    FriendlyNameBlob.pbData = (BYTE*) QUIC_CERTIFICATE_TEST_FRIENDLY_NAME;
+
+    if (!CertSetCertificateContextProperty(
+            CertContext,
+            CERT_FRIENDLY_NAME_PROP_ID,
+            0,
+            &FriendlyNameBlob)) {
+        hr = HRESULT_FROM_WIN32(GetLastError());
+        QuicTraceEvent(LibraryErrorStatus, hr, "CertSetCertificateContextProperty failed");
+        CertFreeCertificateContext(CertContext);
+        goto Cleanup;
+    }
+
+    *NewCertContext = CertContext;
+
+Cleanup:
+
+    if (CleanupExtensions) {
+        ClearCertificateExtensions(&extensions);
+    }
+
+    if (NULL != SubjectNameBlob.pbData) {
+        HeapFree(GetProcessHeap(), 0, SubjectNameBlob.pbData);
+    }
+
+    if ((NCRYPT_KEY_HANDLE)NULL != Key) {
+        NCryptFreeObject(Key);
+    }
+
+    return hr;
+}
+
+void*
+CreateServerCertificate(
+    )
+{
+    PCCERT_CONTEXT CertContext;
+    if (FAILED(CreateSelfSignedCertificate(L"CN=localhost", &CertContext))) {
+        return NULL;
+    }
+
+#if 0
+    //
+    // Save the certificate to the store for debugging purposes.
+    //
+    HCERTSTORE CertStore =
+        CertOpenStore(
+            CERT_STORE_PROV_SYSTEM_A,
+            0,
+            0,
+            CERT_SYSTEM_STORE_CURRENT_USER,
+            "MY");
+    if (CertStore != NULL) {
+        if (!CertAddCertificateContextToStore(
+                CertStore,
+                CertContext,
+                CERT_STORE_ADD_NEW,
+                NULL)) {
+            QuicTraceEvent(LibraryErrorStatus, GetLastError(), "CertAddCertificateContextToStore failed");
+        }
+        CertCloseStore(CertStore, 0);
+    }
+#endif
+
+    return (void*)CertContext;
+}
+
+void
+FreeServerCertificate(
+    void* CertCtx
+    )
+{
+    CertFreeCertificateContext((PCCERT_CONTEXT)CertCtx);
+}
+
+/*
+    Find the first MsQuic test certificate that is valid, or create one.
+*/
+_Success_(return != NULL)
+void*
+FindOrCreateCertificate(
+    _In_ BOOLEAN UserStore,
+    _Out_writes_all_(20) uint8_t* CertHash
+    )
+{
+    PCCERT_CONTEXT Cert = NULL;
+    DWORD FriendlyNamePropId = CERT_FRIENDLY_NAME_PROP_ID;
+
+    BOOLEAN First = FALSE;
+    HANDLE Event = CreateEventW(NULL, TRUE, FALSE, QUIC_CERT_CREATION_EVENT_NAME);
+    if (Event == NULL) {
+        QuicTraceEvent(LibraryError, "CreateEvent failed");
+        return NULL;
+    }
+
+    //
+    // Any process/thread that calls CreateEvent with a given name and isn't
+    // the first process, behaves as if OpenHandle was called with the given
+    // name.
+    // The way to tell if that's the case is checking GetLastError for
+    // ERROR_ALREADY_EXISTS. In this case, each process waits for the first
+    // process to finish and set the event, and then search for the certificate.
+    // If, for some reason, the first process takes longer than 10 seconds,
+    // continue anyway.
+    //
+    if (GetLastError() == ERROR_ALREADY_EXISTS) {
+        QuicTraceLogInfo(
+            CertCreationEventAlreadyCreated,
+            "[test] CreateEvent opened existing event");
+        DWORD WaitResult = WaitForSingleObject(Event, QUIC_CERT_CREATION_EVENT_WAIT);
+        if (WaitResult != WAIT_OBJECT_0) {
+            QuicTraceLogWarning(
+                CertWaitForCreationEvent,
+                "[test] WaitForSingleObject returned 0x%x, proceeding without caution... (GLE: 0x%x)",
+                WaitResult,
+                GetLastError());
+        }
+    } else {
+        First = TRUE;
+    }
+
+    HCERTSTORE CertStore =
+        CertOpenStore(
+            CERT_STORE_PROV_SYSTEM_A,
+            0,
+            0,
+            UserStore ? CERT_SYSTEM_STORE_CURRENT_USER : CERT_SYSTEM_STORE_LOCAL_MACHINE,
+            "MY");
+    if (CertStore == NULL) {
+        QuicTraceEvent(LibraryErrorStatus, GetLastError(), "CertOpenStore failed");
+        goto Done;
+    }
+
+    while (NULL !=
+        (Cert = CertFindCertificateInStore(
+            CertStore,
+            X509_ASN_ENCODING | PKCS_7_ASN_ENCODING,
+            0,
+            CERT_FIND_PROPERTY,
+            &FriendlyNamePropId,
+            Cert))) {
+
+        BYTE FriendlyName[sizeof(QUIC_CERTIFICATE_TEST_FRIENDLY_NAME)+sizeof(WCHAR)];
+        DWORD NameSize = sizeof(FriendlyName);
+
+        if (!CertGetCertificateContextProperty(Cert, CERT_FRIENDLY_NAME_PROP_ID, FriendlyName, &NameSize) ||
+            wcscmp((wchar_t*)FriendlyName, QUIC_CERTIFICATE_TEST_FRIENDLY_NAME) != 0) {
+            continue;
+        }
+
+        //
+        // Check if the certificate is valid.
+        //
+        FILETIME Now;
+        GetSystemTimeAsFileTime(&Now);
+        if (CertVerifyTimeValidity(&Now, Cert->pCertInfo) == 0) {
+            goto Done;
+        }
+    }
+
+    //
+    // Getting this far means that no certificates were found. Create one!
+    //
+    Cert = (PCCERT_CONTEXT) CreateServerCertificate();
+    if (Cert == NULL) {
+        goto Done;
+    }
+
+    if (!CertAddCertificateContextToStore(
+            CertStore,
+            Cert,
+            CERT_STORE_ADD_ALWAYS,
+            NULL)) {
+        QuicTraceEvent(LibraryErrorStatus, GetLastError(), "CertAddCertificateContextToStore failed");
+        CertFreeCertificateContext(Cert);
+        Cert = NULL;
+    }
+
+Done:
+    if (Cert != NULL) {
+        DWORD CertHashLength = 20;
+        if (!CertGetCertificateContextProperty(
+                Cert,
+                CERT_HASH_PROP_ID,
+                CertHash,
+                &CertHashLength)) {
+            QuicTraceEvent(LibraryErrorStatus, GetLastError(), "CertGetCertificateContextProperty failed");
+            CertFreeCertificateContext(Cert);
+            Cert = NULL;
+        }
+    }
+    if (CertStore != NULL) {
+        CertCloseStore(CertStore, 0);
+    }
+    if (First) {
+        SetEvent(Event);
+    }
+    return (void*) Cert;
+}
+
+_IRQL_requires_max_(PASSIVE_LEVEL)
+QUIC_SEC_CONFIG_PARAMS*
+QuicPlatGetSelfSignedCert(
+    _In_ QUIC_SELF_SIGN_CERT_TYPE Type
+    )
+{
+    QUIC_SEC_CONFIG_PARAMS* Params =
+        HeapAlloc(GetProcessHeap(), HEAP_ZERO_MEMORY, sizeof(QUIC_SEC_CONFIG_PARAMS));
+    if (Params == NULL) {
+        return NULL;
+    }
+
+    Params->Flags = QUIC_SEC_CONFIG_FLAG_CERTIFICATE_CONTEXT;
+    Params->Certificate =
+        FindOrCreateCertificate(
+            Type == QUIC_SELF_SIGN_CERT_USER,
+            Params->Thumbprint);
+    if (Params->Certificate == NULL) {
+        HeapFree(GetProcessHeap(), 0, Params);
+        return NULL;
+    }
+
+    return Params;
+}
+
+_IRQL_requires_max_(PASSIVE_LEVEL)
+void
+QuicPlatFreeSelfSignedCert(
+    _In_ QUIC_SEC_CONFIG_PARAMS* Params
+    )
+{
+    FreeServerCertificate(Params->Certificate);
+    HeapFree(GetProcessHeap(), 0, Params);
+}