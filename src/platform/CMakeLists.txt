# Copyright (c) Microsoft Corporation.
# Licensed under the MIT License.

# Include for CLOG processing
include("${CLOG_INCLUDE_DIRECTORY}/CLog.make")

if("${CMAKE_CXX_COMPILER_ID}" STREQUAL "MSVC")
    set(SOURCES
        datapath_winuser.c
        hashtable.c
        platform_winuser.c
        storage_winuser.c
        toeplitz.c
    )
else()
    set(SOURCES
        datapath_linux.c
        hashtable.c
        inline.c
        platform_linux.c
        storage_linux.c
        toeplitz.c
    )
endif()

if (QUIC_TLS STREQUAL "schannel")
    message(STATUS "Configuring for SChannel")
    set(SOURCES ${SOURCES} cert_capi.c selfsign_capi.c tls_schannel.c)
elseif(QUIC_TLS STREQUAL "openssl")
    message(STATUS "Configuring for OpenSSL")
    set(SOURCES ${SOURCES} selfsign_openssl.c tls_openssl.c)
    include_directories(${QUIC_BUILD_DIR}/openssl/include)
elseif(QUIC_TLS STREQUAL "mitls")
    message(STATUS "Configuring for miTLS")
    set(SOURCES ${SOURCES} cert_capi.c selfsign_capi.c tls_mitls.c)
    include_directories(${PROJECT_SOURCE_DIR}/submodules/everest/msquic/msvc/include)
else()
    message(STATUS "Configuring for stub TLS")
    set(SOURCES ${SOURCES} cert_stub.c selfsign_stub.c tls_stub.c)
endif()

set(CMAKE_C_FLAGS "${CMAKE_C_FLAGS} ${QUIC_C_FLAGS}")

# Allow CLOG to preprocess all the source files.
CLOG_ADD_SOURCEFILE(PLATFORM_CLOG_LIB ${SOURCES})

add_library(platform STATIC ${SOURCES})

<<<<<<< HEAD
=======
set_property(TARGET platform PROPERTY FOLDER "libraries")

>>>>>>> c478799e
target_compile_options(platform PRIVATE
     $<$<OR:$<CXX_COMPILER_ID:Clang>,$<CXX_COMPILER_ID:AppleClang>,$<CXX_COMPILER_ID:GNU>>:
        ${CLANG_GCC_WARNING_FLAGS}>
     $<$<CXX_COMPILER_ID:MSVC>:
        ${MSVC_WARNING_FLAGS}>)

if(QUIC_ENABLE_LOGGING)
    if("${CMAKE_CXX_COMPILER_ID}" STREQUAL "MSVC")
        add_dependencies(platform MsQuicEtw)
    else()
        target_link_libraries(platform ${LTTNGUST_LIBRARIES})
    endif()
endif()

if(QUIC_TLS STREQUAL "openssl")
    add_dependencies(platform OpenSSL)
    target_link_libraries(platform
        ${QUIC_BUILD_DIR}/openssl/lib/libssl${CMAKE_STATIC_LIBRARY_SUFFIX}
        ${QUIC_BUILD_DIR}/openssl/lib/libcrypto${CMAKE_STATIC_LIBRARY_SUFFIX})
elseif(QUIC_TLS STREQUAL "mitls")
    target_link_libraries(platform kremlib evercrypt mitls quiccrypto)
endif()

if (NOT MSVC AND NOT APPLE)
    find_library(ATOMIC NAMES atomic libatomic.so.1)
    if (ATOMIC)
        message(STATUS "Found libatomic: ${ATOMIC}")
    endif()
endif()

target_link_libraries(platform ${ATOMIC})<|MERGE_RESOLUTION|>--- conflicted
+++ resolved
@@ -46,11 +46,8 @@
 
 add_library(platform STATIC ${SOURCES})
 
-<<<<<<< HEAD
-=======
 set_property(TARGET platform PROPERTY FOLDER "libraries")
 
->>>>>>> c478799e
 target_compile_options(platform PRIVATE
      $<$<OR:$<CXX_COMPILER_ID:Clang>,$<CXX_COMPILER_ID:AppleClang>,$<CXX_COMPILER_ID:GNU>>:
         ${CLANG_GCC_WARNING_FLAGS}>
