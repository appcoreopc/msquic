--- conflicted
+++ resolved
@@ -1,1394 +1,1390 @@
-/*++
-
-    Copyright (c) Microsoft Corporation.
-    Licensed under the MIT License.
-
-Abstract:
-
-    This file contains code for a dynamic hash table (adapted from Windows
-    RTL hash implementation).
-
-Notes:
-
-    This code uses linear hashing to increase the table size smoothly as the
-    number of elements in the table increases, while rehashing a portion of the
-    elements. This is in contrast to doubling-based schemes which double the
-    size of the hash table periodically and rehash *all* the elements in the
-    hash table.
-
-    Note that the hash table size (in terms of the total number of buckets) is
-    independent from the size of memory allocated for backing the table. This
-    implementation doubles up the memory size for each higher-indexed second
-    level bucket directory (which the first level directory points to). This is
-    so that we can scale up the maximum supported table size exponentially by
-    the size of the first level directory. But, we still increment the table
-    size by only one bucket during table expansion, i.e., each expansion
-    iteration rehashes only a single bucket (the pivot bucket) as opposed to the
-    whole table.
-
-    This hash table is intended to be protected by a single lock, which can be a
-    reader-writer lock if the caller desires. Locking is supposed to be handled
-    by the user. This API is designed for users who really care about
-    performance and would like to retain explicit control of locking.
-
-    APIs support the concept of transactions -- if the caller wishes to make a
-    series of operations, for e.g, a lookup followed by an insertion, the APIs
-    allow the user to mark the position where the last operation occurred using
-    a place-holder called a Context. So if a user performs a lookup and passes
-    in a Context, the Context will store the place in the hash table where the
-    lookup ended. If the caller wants to follow it up with an insertion, the
-    hash table now has information about the location, and does not have to
-    traverse the hash table chains again.
-
---*/
-
-#include "platform_internal.h"
-#include "hashtable.c.clog.h"
-
-#define QUIC_HASH_RESERVED_SIGNATURE 0
-
-//
-// Inserts with hash = QUIC_HASH_RESERVED_SIGNATURE aren't allowed.
-//
-#define QUIC_HASH_ALT_SIGNATURE (QUIC_HASH_RESERVED_SIGNATURE + 1)
-
-//
-// Define table sizes.
-//
-
-#define HT_FIRST_LEVEL_DIR_SIZE   16
-#define HT_SECOND_LEVEL_DIR_SHIFT  7
-#define HT_SECOND_LEVEL_DIR_MIN_SIZE (1 << HT_SECOND_LEVEL_DIR_SHIFT)
-
-//
-// First level dir[0] covers a mininum-size 2nd-level dir.
-// First level dir[1] covers a 2*minimum-size 2nd-level dir.
-// First level dir[2] covers a 4*minimum-size 2nd-level dirs. So on...
-// Hence, we can have at most (2^HT_FIRST_LEVEL_DIR_SIZE)-1
-// minimum-size hash bucket directories.
-// With a first-level directory size of 16 and a 2nd-level directory
-// minimum-size of 128, we get a max hash table size of 8,388,480 buckets.
-//
-#define MAX_HASH_TABLE_SIZE \
-    (((1 << HT_FIRST_LEVEL_DIR_SIZE) - 1) \
-        * HT_SECOND_LEVEL_DIR_MIN_SIZE)
-
-#define BASE_HASH_TABLE_SIZE HT_SECOND_LEVEL_DIR_MIN_SIZE
-
-QUIC_STATIC_ASSERT(
-    QUIC_HASH_MIN_SIZE == BASE_HASH_TABLE_SIZE,
-    "Hash table sizes should match!");
-
-#ifndef BitScanReverse
-static
-uint8_t
-QuicBitScanReverse(
-    _Out_ uint32_t *Index,
-    _In_ uint32_t Mask
-    )
-/*++
-
-Routine Description:
-
-    Find the most significant set bit.
-
-Arguments:
-
-    Index - Returns the most significant set bit.
-
-    Mask - Mask to find most signifcant set bit in.
-
-Return Value:
-
-    1 if most significant set bit is found, 0 if no bit is set.
-
---*/
-{
-    int ii = 0;
-    uint32_t TempMask = 0;
-
-    if (Mask == 0 || Index == 0) {
-        return 0;
-    }
-
-    for (ii = (sizeof(uint32_t) * 8); ii >= 0; --ii) {
-        TempMask = 1 << ii;
-
-        if ((Mask & TempMask) != 0) {
-            *Index = ii;
-            break;
-        }
-    }
-
-    return (ii >= 0 ? (uint8_t)1 : (uint8_t)0);
-}
-#else
-#define QuicBitScanReverse(A, B) BitScanReverse((ULONG*)A, (ULONG)B)
-#endif // BitScanReverse
-
-static
-void
-QuicComputeDirIndices(
-    _In_range_(<, MAX_HASH_TABLE_SIZE)
-    uint32_t BucketIndex,
-    _Out_range_(<, HT_FIRST_LEVEL_DIR_SIZE)
-    uint32_t* FirstLevelIndex,
-    _Out_range_(<, (1 << (*FirstLevelIndex + HT_SECOND_LEVEL_DIR_SHIFT)))
-    uint32_t* SecondLevelIndex
-    )
-/*++
-
-Routine Description:
-
-    Given a bucket index, computes the first level dir index that points to the
-    corresponding second level dir, and the second level dir index that points
-    to the hash bucket.
-
-Arguments:
-
-    BucketIndex - [0, MAX_HASH_TABLE_SIZE-1]
-
-    FirstLevelIndex - Pointer to a uint32_t that will be assigned the first
-        level index upon return.
-
-    SecondLevelIndex - Pointer to a uint32_t that will be assigned the second
-        level index upon return.
-
---*/
-{
-    QUIC_DBG_ASSERT(BucketIndex < MAX_HASH_TABLE_SIZE);
-
-    uint32_t AbsoluteIndex = BucketIndex + HT_SECOND_LEVEL_DIR_MIN_SIZE;
-
-    //
-    // Find the most significant set bit. Since AbsoluteIndex is always nonzero,
-    // we don't need to check the return value.
-    //
-
-    QuicBitScanReverse(FirstLevelIndex, AbsoluteIndex);
-
-    //
-    // The second level index is the absolute index with the most significant
-    // bit cleared.
-    //
-
-    *SecondLevelIndex = (AbsoluteIndex ^ (1 << *FirstLevelIndex));
-
-    //
-    // The first level index is the position of the most significant bit
-    // adjusted for the size of the minimum second level dir size.
-    //
-
-    *FirstLevelIndex -= HT_SECOND_LEVEL_DIR_SHIFT;
-
-    QUIC_DBG_ASSERT(*FirstLevelIndex < HT_FIRST_LEVEL_DIR_SIZE);
-}
-
-_Ret_range_(>=, QUIC_HASH_MIN_SIZE)
-static
-uint32_t
-QuicComputeSecondLevelDirSize(
-    _In_range_(<, HT_FIRST_LEVEL_DIR_SIZE) uint32_t FirstLevelIndex
-    )
-/*++
-
-Routine Description:
-
-    Computes size of 2nd level directory. The size of the second level dir is
-    determined by its position in the first level dir.
-
-Arguments:
-
-    FirstLevelIndex - The first level index.
-
-Return Value:
-
-    The directory size.
-
---*/
-{
-    return (1 << (FirstLevelIndex + HT_SECOND_LEVEL_DIR_SHIFT));
-}
-
-static
-void
-QuicInitializeSecondLevelDir(
-    _Out_writes_all_(NumberOfBucketsToInitialize) QUIC_LIST_ENTRY* SecondLevelDir,
-    _In_ uint32_t NumberOfBucketsToInitialize
-    )
-/*++
-
-Routine Description:
-
-    Initializes a second level dir.
-
-Arguments:
-
-    SecondLevelDir - The 2nd level dir to initialize.
-
-    NumberOfBucketsToInitialize - Number of buckets to initialize.
-
---*/
-{
-    for (uint32_t i = 0; i < NumberOfBucketsToInitialize; i += 1) {
-        QuicListInitializeHead(&SecondLevelDir[i]);
-    }
-}
-
-static
-QUIC_HASHTABLE_ENTRY*
-QuicFlinkToHashEntry(
-    _In_ QUIC_LIST_ENTRY* *FlinkPtr
-    )
-/*++
-
-Routine Description:
-
-    Converts the pointer to the Flink in LIST_ENTRY into a QUIC_HASHTABLE_ENTRY
-    structure.
-
-Arguments:
-
-    FlinkPtr - supplies the pointer to the Flink field in LIST_ENTRY
-
-Return Value:
-
-    Returns the QUIC_HASHTABLE_ENTRY that contains the LIST_ENTRY which contains
-    the Flink whose pointer was passed above.
-
---*/
-{
-    return QUIC_CONTAINING_RECORD(FlinkPtr, QUIC_HASHTABLE_ENTRY, Linkage);
-}
-
-static
-QUIC_LIST_ENTRY*
-QuicGetChainHead(
-    _In_ const QUIC_HASHTABLE* HashTable,
-    _In_range_(<, HashTable->TableSize) uint32_t BucketIndex
-    )
-/*++
-
-Routine Description:
-
-    Given a table index, it retrieves the pointer to the head of the hash chain.
-    This routine expects that the index passed will be less than the table size.
-
-    N.B. It was initially designed such that if the index asked for is greater
-    than table size, this routine should just increase the table size so that
-    the index asked for exists. But that increases the path length for the
-    regular callers, and so that functionality was removed.
-
-Arguments:
-
-    HashTable - Pointer to hash table to operate on.
-
-    BucketIndex - Index of chain to be returned.
-
-Synchronization:
-
-    Hash table lock should be held in shared mode by caller.
-
-Return Value:
-
-    Returns the pointer to the head of the hash chain.
-
---*/
-{
-    uint32_t SecondLevelIndex;
-    QUIC_LIST_ENTRY* SecondLevelDir;
-
-    QUIC_DBG_ASSERT(BucketIndex < HashTable->TableSize);
-
-    //
-    // 'Directory' field of the hash table points either
-    // to the first level directory or to the second-level directory
-    // itself depending to the allocated size..
-    //
-
-    if (HashTable->TableSize <= HT_SECOND_LEVEL_DIR_MIN_SIZE) {
-        SecondLevelDir = HashTable->SecondLevelDir;
-        SecondLevelIndex = BucketIndex;
-
-    } else {
-        uint32_t FirstLevelIndex = 0;
-        QuicComputeDirIndices(BucketIndex, &FirstLevelIndex, &SecondLevelIndex);
-        SecondLevelDir = *(HashTable->FirstLevelDir + FirstLevelIndex);
-    }
-
-    QUIC_DBG_ASSERT(SecondLevelDir != NULL);
-
-    return SecondLevelDir + SecondLevelIndex;
-}
-
-static
-uint32_t
-QuicGetBucketIndex(
-    _In_ const QUIC_HASHTABLE* HashTable,
-    _In_ uint64_t Signature
-    )
-/*++
-
-Routine Description:
-
-    Returns a bucket index of a Signature within a given HashTable
-
-Arguments:
-
-    HashTable - Pointer to hash table to operate on.
-
-    Signature - The signature.
-
-Synchronization:
-    none
-
-Return Value:
-
-    Returns the index of the bucket within the HashTable
-
---*/
-
-{
-#ifdef QUIC_HASHTABLE_RESIZE_SUPPORT
-    uint32_t BucketIndex = ((uint32_t)Signature) & HashTable->DivisorMask;
-    if (BucketIndex < HashTable->Pivot) {
-        BucketIndex = ((uint32_t)Signature) & ((HashTable->DivisorMask << 1) | 1);
-    }
-#else
-    uint32_t BucketIndex = ((uint32_t)Signature) & (HashTable->TableSize - 1);
-#endif
-
-    return BucketIndex;
-}
-
-static
-void
-QuicPopulateContext(
-    _In_ QUIC_HASHTABLE* HashTable,
-    _Out_ QUIC_HASHTABLE_LOOKUP_CONTEXT* Context,
-    _In_ uint64_t Signature
-    )
-/*++
-
-Routine Description:
-
-    Does the basic hashing and lookup and returns a pointer to either the entry
-    before the entry with the queried signature, or to the entry after which
-    such a entry would exist (if it doesn't exist).
-
-Arguments:
-
-    HashTable - Pointer to hash table to operate on.
-
-    Context - The context structure that is to be filled.
-
-    Signature - The signature to be looked up.
-
-Synchronization:
-
-    Hash Table lock should be held in shared mode by caller.
-
-Return Value:
-
-    Returns nothing, but fills the Context structure with
-    the relevant information.
-
---*/
-{
-    //
-    // Compute the hash.
-    //
-    uint32_t BucketIndex = QuicGetBucketIndex(HashTable, Signature);
-
-    QUIC_LIST_ENTRY* BucketPtr = QuicGetChainHead(HashTable, BucketIndex);
-    QUIC_DBG_ASSERT(NULL != BucketPtr);
-
-    QUIC_LIST_ENTRY* CurEntry = BucketPtr;
-    while (CurEntry->Flink != BucketPtr) {
-
-        QUIC_LIST_ENTRY* NextEntry = CurEntry->Flink;
-        QUIC_HASHTABLE_ENTRY* NextHashEntry = QuicFlinkToHashEntry(&NextEntry->Flink);
-
-        if ((QUIC_HASH_RESERVED_SIGNATURE == NextHashEntry->Signature) ||
-            (NextHashEntry->Signature < Signature)) {
-
-            CurEntry = NextEntry;
-            continue;
-        }
-
-        break;
-    }
-
-    //
-    // At this point, the signature is either equal or greater, or the end of
-    // the chain. Either way, this is where we want to be.
-    //
-    Context->ChainHead = BucketPtr;
-    Context->PrevLinkage = CurEntry;
-    Context->Signature = Signature;
-}
-
-_Must_inspect_result_
-_Success_(return != FALSE)
-BOOLEAN
-QuicHashtableInitialize(
-    _Inout_ _When_(NULL == *HashTable, _At_(*HashTable, __drv_allocatesMem(Mem) _Post_notnull_))
-        QUIC_HASHTABLE* *HashTable,
-    _In_ uint32_t InitialSize
-    )
-/*++
-
-Routine Description:
-
-    Creates a hash table. Takes a pointer to a pointer to QUIC_HASHTABLE, just
-    so that the caller can pass a pre-allocated QUIC_HASHTABLE structure to be
-    initialized, which the partitioned hash table does.
-
-Synchronization:
-
-    None.
-
-Arguments:
-
-    HashTable - Pointer to a pointer to a hash Table to be initialized. This
-        argument must be non-null, but it can contain either a NULL value (in
-        which case a QUIC_HASHTABLE will be allocated, or can contain a
-        pre-allocated QUIC_HASHTABLE.
-
-    InitialSize - The initial size of the hash table in number of buckets.
-
-Return Value:
-
-    TRUE if creation and initialization succeeded, FALSE otherwise.
-
---*/
-{
-    //
-    // Initial size must be a power of two and within the allowed range.
-    //
-    if (!IS_POWER_OF_TWO(InitialSize) ||
-        (InitialSize > MAX_HASH_TABLE_SIZE) ||
-        (InitialSize < BASE_HASH_TABLE_SIZE)) {
-        return FALSE;
-    }
-
-    //
-    // First allocate the hash Table header.
-    //
-    uint32_t LocalFlags = 0;
-    QUIC_HASHTABLE* Table;
-    if (*HashTable == NULL) {
-        Table = QUIC_ALLOC_NONPAGED(sizeof(QUIC_HASHTABLE));
-        if (Table == NULL) {
-<<<<<<< HEAD
-            QuicTraceEvent(AllocFailure, "Allocation of '%s' failed. (%llu bytes)", "QUIC_HASHTABLE", sizeof(QUIC_HASHTABLE));
-=======
-            QuicTraceEvent(
-                AllocFailure,
-                "Allocation of '%s' failed. (%llu bytes)",
-                "QUIC_HASHTABLE",
-                sizeof(QUIC_HASHTABLE));
->>>>>>> 3fa74d4a
-            return FALSE;
-        }
-
-        LocalFlags = QUIC_HASH_ALLOCATED_HEADER;
-
-    } else {
-        Table = *HashTable;
-    }
-
-    QuicZeroMemory(Table, sizeof(QUIC_HASHTABLE));
-    Table->Flags = LocalFlags;
-    Table->TableSize = InitialSize;
-#ifdef QUIC_HASHTABLE_RESIZE_SUPPORT
-    Table->DivisorMask = Table->TableSize - 1;
-    Table->Pivot = 0;
-#endif
-
-    //
-    // Now we allocate the second level entries.
-    //
-
-    if (Table->TableSize <= HT_SECOND_LEVEL_DIR_MIN_SIZE) {
-
-        //
-        // Directory pointer in the Table header structure points points directly
-        // directly points directly to the single second-level directory.
-        //
-
-        Table->SecondLevelDir =
-            QUIC_ALLOC_NONPAGED(
-                QuicComputeSecondLevelDirSize(0) * sizeof(QUIC_LIST_ENTRY));
-        if (Table->SecondLevelDir == NULL) {
-            QuicTraceEvent(
-                AllocFailure,
-                "Allocation of '%s' failed. (%llu bytes)",
-                "second level dir (0)",
-                QuicComputeSecondLevelDirSize(0) * sizeof(QUIC_LIST_ENTRY));
-            QuicHashtableUninitialize(Table);
-            return FALSE;
-        }
-
-        QuicInitializeSecondLevelDir(Table->SecondLevelDir, Table->TableSize);
-
-    } else {
-
-        //
-        // Allocate and initialize the first-level directory entries required to
-        // fit upper bound.
-        //
-        uint32_t FirstLevelIndex = 0, SecondLevelIndex = 0;
-        QuicComputeDirIndices(
-            (Table->TableSize - 1), &FirstLevelIndex, &SecondLevelIndex);
-
-        Table->FirstLevelDir =
-            QUIC_ALLOC_NONPAGED(sizeof(QUIC_LIST_ENTRY*) * HT_FIRST_LEVEL_DIR_SIZE);
-        if (Table->FirstLevelDir == NULL) {
-            QuicHashtableUninitialize(Table);
-            return FALSE;
-        }
-
-        QuicZeroMemory(Table->FirstLevelDir,
-            sizeof(QUIC_LIST_ENTRY*) * HT_FIRST_LEVEL_DIR_SIZE);
-
-        for (uint32_t i = 0; i <= FirstLevelIndex; i++) {
-
-            Table->FirstLevelDir[i] =
-                QUIC_ALLOC_NONPAGED(
-                    QuicComputeSecondLevelDirSize(i) * sizeof(QUIC_LIST_ENTRY));
-            if (Table->FirstLevelDir[i] == NULL) {
-                QuicTraceEvent(
-                    AllocFailure,
-                    "Allocation of '%s' failed. (%llu bytes)",
-                    "second level dir (i)",
-                    QuicComputeSecondLevelDirSize(i) * sizeof(QUIC_LIST_ENTRY));
-                QuicHashtableUninitialize(Table);
-                return FALSE;
-            }
-
-            QuicInitializeSecondLevelDir(
-                Table->FirstLevelDir[i],
-                (i < FirstLevelIndex)
-                    ? QuicComputeSecondLevelDirSize(i)
-                    : (SecondLevelIndex + 1));
-        }
-    }
-
-    *HashTable = Table;
-
-    return TRUE;
-}
-
-void
-QuicHashtableUninitialize(
-    _In_
-    _When_((HashTable->Flags & QUIC_HASH_ALLOCATED_HEADER), __drv_freesMem(Mem) _Post_invalid_)
-    _At_(HashTable->Directory, __drv_freesMem(Mem) _Post_invalid_)
-        QUIC_HASHTABLE* HashTable
-    )
-/*++
-
-Routine Description:
-
-    Called to remove all resources allocated either in QuicHashtableInitialize,
-    or later while expanding the table. This function just walks the entire
-    table checking that all hash buckets are null, and then removing all the
-    memory allocated for the directories behind it. This function is also called
-    from QuicHashtableInitialize to cleanup the allocations just in case, an
-    error occurs (like failed memory allocation).
-
-Synchronization:
-
-    None
-
-Arguments:
-
-    HashTable - Pointer to hash Table to be deleted.
-
---*/
-{
-    QUIC_DBG_ASSERT(HashTable->NumEnumerators == 0);
-    QUIC_DBG_ASSERT(HashTable->NumEntries == 0);
-
-    if (HashTable->TableSize <= HT_SECOND_LEVEL_DIR_MIN_SIZE) {
-
-        if (HashTable->SecondLevelDir != NULL) {
-            QUIC_FREE(HashTable->SecondLevelDir);
-        }
-
-    } else {
-
-        if (HashTable->FirstLevelDir != NULL) {
-
-#if DEBUG
-            uint32_t largestFirstLevelIndex, largestSecondLevelIndex;
-            QuicComputeDirIndices(
-                (HashTable->TableSize - 1), &largestFirstLevelIndex, &largestSecondLevelIndex);
-#endif
-
-            uint32_t FirstLevelIndex;
-            for (FirstLevelIndex = 0;
-                 FirstLevelIndex < HT_FIRST_LEVEL_DIR_SIZE;
-                 FirstLevelIndex++) {
-
-                QUIC_LIST_ENTRY* SecondLevelDir =
-                    HashTable->FirstLevelDir[FirstLevelIndex];
-                if (NULL == SecondLevelDir) {
-                    break;
-                }
-
-#if DEBUG
-                uint32_t initializedBucketCountInSecondLevelDir =
-                    (FirstLevelIndex < largestFirstLevelIndex)
-                        ? QuicComputeSecondLevelDirSize(FirstLevelIndex)
-                        : largestSecondLevelIndex+1;
-
-                for (uint32_t SecondLevelIndex = 0;
-                     SecondLevelIndex < initializedBucketCountInSecondLevelDir;
-                     SecondLevelIndex++) {
-                    QUIC_DBG_ASSERT(QuicListIsEmpty(&SecondLevelDir[SecondLevelIndex]));
-                }
-#endif
-
-                QUIC_FREE(SecondLevelDir);
-            }
-
-#if DEBUG
-            for (; FirstLevelIndex < HT_FIRST_LEVEL_DIR_SIZE; FirstLevelIndex++) {
-                QUIC_DBG_ASSERT(NULL == HashTable->FirstLevelDir[FirstLevelIndex]);
-            }
-#endif
-
-            QUIC_FREE(HashTable->FirstLevelDir);
-        }
-    }
-
-    if (HashTable->Flags & QUIC_HASH_ALLOCATED_HEADER) {
-        QUIC_FREE(HashTable);
-    }
-}
-
-void
-QuicHashtableInsert(
-    _In_ QUIC_HASHTABLE* HashTable,
-    _In_ __drv_aliasesMem QUIC_HASHTABLE_ENTRY* Entry,
-    _In_ uint64_t Signature,
-    _Inout_opt_ QUIC_HASHTABLE_LOOKUP_CONTEXT* Context
-    )
-/*++
-
-Routine Description:
-
-    Inserts an entry into a hash table, given the pointer to a
-    QUIC_HASHTABLE_ENTRY and a signature. An optional context can be passed in
-    which, if possible, will be used to quickly get to the relevant bucket chain.
-    This routine will not take the contents of the Context structure passed in
-    on blind faith -- it will check if the signature in the Context structure
-    matches the signature of the entry that needs to be inserted. This adds an
-    extra check on the hot path, but I deemed it necessary.
-
-Synchronization:
-
-    Hash lock has to be held by caller in exclusive mode.
-
-Arguments:
-
-    HashTable - Pointer to hash table in which we wish to insert entry
-
-    Entry - Pointer to entry to be inserted.
-
-    Signature - Signature of the entry to be inserted.
-
-    Context - Pointer to optional context that can be passed in.
-
---*/
-{
-    QUIC_HASHTABLE_LOOKUP_CONTEXT LocalContext = {0};
-    QUIC_HASHTABLE_LOOKUP_CONTEXT* ContextPtr = NULL;
-
-    if (Signature == QUIC_HASH_RESERVED_SIGNATURE) {
-        Signature = QUIC_HASH_ALT_SIGNATURE;
-    }
-
-    Entry->Signature = Signature;
-
-    HashTable->NumEntries++;
-
-    if (Context == NULL) {
-
-        QuicPopulateContext(HashTable, &LocalContext, Signature);
-        ContextPtr = &LocalContext;
-
-    } else {
-
-        if (Context->ChainHead == NULL) {
-            QuicPopulateContext(HashTable, Context, Signature);
-        }
-
-        QUIC_DBG_ASSERT(Signature == Context->Signature);
-        ContextPtr = Context;
-    }
-
-    if (QuicListIsEmpty(ContextPtr->ChainHead)) {
-        HashTable->NonEmptyBuckets++;
-    }
-
-    QuicListInsertHead(ContextPtr->PrevLinkage, &Entry->Linkage);
-}
-
-void
-QuicHashtableRemove(
-    _In_ QUIC_HASHTABLE* HashTable,
-    _In_ QUIC_HASHTABLE_ENTRY* Entry,
-    _Inout_opt_ QUIC_HASHTABLE_LOOKUP_CONTEXT* Context
-    )
-/*++
-
-Routine Description:
-
-    This function will remove an entry from the hash table. Since the bucket
-    chains are doubly-linked lists, removal does not require identification of
-    the bucket, and is a local operation.
-
-    If a Context is specified, the function takes care of both possibilities --
-    if the Context is already filled, it remains untouched, otherwise, it is
-    filled appropriately.
-
-Synchronization:
-
-    Requires the caller to hold the lock protecting the hash table in
-    exclusive-mode
-
-Arguments:
-
-    HashTable - Pointer to hash table from which the entry is to be removed.
-
-    Entry - Pointer to the entry that is to be removed.
-
-    Context - Optional pointer which stores information about the location in
-        about the location in the hash table where that particular signature
-        resides.
-
---*/
-{
-    uint64_t Signature = Entry->Signature;
-
-    QUIC_DBG_ASSERT(HashTable->NumEntries > 0);
-    HashTable->NumEntries--;
-
-    if (Entry->Linkage.Flink == Entry->Linkage.Blink) {
-        //
-        // This is the last element in this chain.
-        //
-        QUIC_DBG_ASSERT (HashTable->NonEmptyBuckets > 0);
-        HashTable->NonEmptyBuckets--;
-    }
-
-    QuicListEntryRemove(&Entry->Linkage);
-
-    if (Context != NULL) {
-        if (Context->ChainHead == NULL) {
-            QuicPopulateContext(HashTable, Context, Signature);
-        } else {
-            QUIC_DBG_ASSERT(Signature == Context->Signature);
-        }
-    }
-}
-
-_Must_inspect_result_
-QUIC_HASHTABLE_ENTRY*
-QuicHashtableLookup(
-    _In_ QUIC_HASHTABLE* HashTable,
-    _In_ uint64_t Signature,
-    _Out_opt_ QUIC_HASHTABLE_LOOKUP_CONTEXT* Context
-    )
-/*++
-
-Routine Description:
-
-    This function will look up an entry in the hash table. Since our hash table
-    only recognizes signatures, lookups need to generate all possible matches
-    for the requested signature. This is achieved by storing all entries with
-    the same signature in a contiguous subsequence, and returning the
-    subsequence. The caller can walk this subsequence by calling
-    QuicHashtableLookupNext. If specified, the context is always initialized in
-    this operation.
-
-Arguments:
-
-    HashTable - Pointer to the hash table in which the signature is to be looked
-        up.
-
-    Signature - Signature to be looked up.
-
-    Context - Optional pointer which stores information about the location in
-        the hash table where that particular signature resides.
-
-Return Value:
-
-    Returns the first hash entry found that matches the signature. All the other
-    hash entries with the same signature are linked behind this value.
-
---*/
-{
-    if (Signature == QUIC_HASH_RESERVED_SIGNATURE) {
-        Signature = QUIC_HASH_ALT_SIGNATURE;
-    }
-
-    QUIC_HASHTABLE_LOOKUP_CONTEXT LocalContext;
-    QUIC_HASHTABLE_LOOKUP_CONTEXT* ContextPtr =
-        (Context != NULL) ? Context : &LocalContext;
-
-    QuicPopulateContext(HashTable, ContextPtr, Signature);
-
-    QUIC_LIST_ENTRY* CurEntry = ContextPtr->PrevLinkage->Flink;
-    if (ContextPtr->ChainHead == CurEntry) {
-        return NULL;
-    }
-
-    QUIC_HASHTABLE_ENTRY* CurHashEntry = QuicFlinkToHashEntry(&CurEntry->Flink);
-
-    //
-    // QuicPopulateContext will never return a PrevLinkage whose next points to
-    // an enumerator.
-    //
-    QUIC_DBG_ASSERT(QUIC_HASH_RESERVED_SIGNATURE != CurHashEntry->Signature);
-
-    if (CurHashEntry->Signature == Signature) {
-        return CurHashEntry;
-    }
-
-    return NULL;
-}
-
-_Must_inspect_result_
-QUIC_HASHTABLE_ENTRY*
-QuicHashtableLookupNext(
-    _In_ QUIC_HASHTABLE* HashTable,
-    _Inout_ QUIC_HASHTABLE_LOOKUP_CONTEXT* Context
-    )
-/*++
-
-Routine Description:
-
-    This function will continue a lookup on a hash table. We assume that the
-    user is not stupid and will call it only after Lookup has returned a
-    non-NULL entry.
-
-    Also note that this function has the responsibility to skip through any
-    enumerators that may be in the chain. In such a case, the Context structure's
-    PrevLinkage will *still* point to the last entry WHICH IS NOT A ENUMERATOR.
-
-Arguments:
-
-    HashTable - Pointer to the hash table in which the lookup is to be performed
-
-    Context - Pointer to context which remains untouched during this operation.
-        However that entry must be non-NULL so that we can figure out whether we
-        have reached the end of the list.
-
-Return Value:
-
-    Returns the next entry with the same signature as the entry passed in, or
-    NULL if no such entry exists.
-
---*/
-{
-    QUIC_DBG_ASSERT(NULL != Context);
-    QUIC_DBG_ASSERT(NULL != Context->ChainHead);
-    QUIC_DBG_ASSERT(Context->PrevLinkage->Flink != Context->ChainHead);
-
-    //
-    // We know that the next entry is a valid, kosher entry,
-    //
-    QUIC_LIST_ENTRY* CurEntry = Context->PrevLinkage->Flink;
-    QUIC_DBG_ASSERT(CurEntry != Context->ChainHead);
-    QUIC_DBG_ASSERT(QUIC_HASH_RESERVED_SIGNATURE !=
-           (QuicFlinkToHashEntry(&CurEntry->Flink)->Signature));
-
-    //
-    // Is this the end of the chain?
-    //
-    if (CurEntry->Flink == Context->ChainHead) {
-        return NULL;
-    }
-
-    QUIC_LIST_ENTRY* NextEntry;
-    QUIC_HASHTABLE_ENTRY* NextHashEntry;
-    if (HashTable->NumEnumerators == 0) {
-        NextEntry = CurEntry->Flink;
-        NextHashEntry = QuicFlinkToHashEntry(&NextEntry->Flink);
-    } else {
-        QUIC_DBG_ASSERT(CurEntry->Flink != Context->ChainHead);
-        NextHashEntry = NULL;
-        while (CurEntry->Flink != Context->ChainHead) {
-            NextEntry = CurEntry->Flink;
-            NextHashEntry = QuicFlinkToHashEntry(&NextEntry->Flink);
-
-            if (QUIC_HASH_RESERVED_SIGNATURE != NextHashEntry->Signature) {
-                break;
-            }
-
-            CurEntry = NextEntry;
-        }
-    }
-
-    QUIC_DBG_ASSERT(NextHashEntry != NULL);
-    if (NextHashEntry->Signature == Context->Signature) {
-        Context->PrevLinkage = CurEntry;
-        return NextHashEntry;
-    }
-
-    //
-    // If we have found no other entry matching that signature, the Context
-    // remains untouched, free for the caller to use for other insertions and
-    // removals.
-    //
-    return NULL;
-}
-
-void
-QuicHashtableEnumerateBegin(
-    _In_ QUIC_HASHTABLE* HashTable,
-    _Out_ QUIC_HASHTABLE_ENUMERATOR* Enumerator
-    )
-/*++
-
-Routine Description:
-
-    This routine initializes state for the main type of enumeration supported --
-    in which the lock is held during the entire duration of the enumeration.
-
-    Currently, the enumeration always starts from the start of the table and
-    proceeds till the end, but we leave open the possibility that the Context
-    passed in will be used to initialize the place from which the enumeration
-    starts.
-
-    This routine also increments the counter in the hash table tracking the
-    number of enumerators active on the hash table -- as long as this number is
-    positive, no hash table restructuring is possible.
-
-Synchronization:
-
-    The lock protecting the hash table must be acquired in exclusive mode.
-
-Arguments:
-
-    HashTable - Pointer to hash Table on which the enumeration will take place.
-
-    Enumerator - Pointer to QUIC_HASHTABLE_ENUMERATOR structure that stores
-        enumeration state.
-
---*/
-{
-    QUIC_DBG_ASSERT(Enumerator != NULL);
-
-    QUIC_HASHTABLE_LOOKUP_CONTEXT LocalContext;
-    QuicPopulateContext(HashTable, &LocalContext, 0);
-    HashTable->NumEnumerators++;
-
-    if (QuicListIsEmpty(LocalContext.ChainHead)) {
-        HashTable->NonEmptyBuckets++;
-    }
-
-    QuicListInsertHead(LocalContext.ChainHead, &(Enumerator->HashEntry.Linkage));
-    Enumerator->BucketIndex = 0;
-    Enumerator->ChainHead = LocalContext.ChainHead;
-    Enumerator->HashEntry.Signature = QUIC_HASH_RESERVED_SIGNATURE;
-}
-
-_Must_inspect_result_
-QUIC_HASHTABLE_ENTRY*
-QuicHashtableEnumerateNext(
-    _In_ QUIC_HASHTABLE* HashTable,
-    _Inout_ QUIC_HASHTABLE_ENUMERATOR* Enumerator
-    )
-/*++
-
-Routine Description
-
-    Get the next entry to be enumerated. If the hash chain still has entries
-    that haven't been given to the user, the next such entry in the hash chain
-    is returned. If the hash chain has ended, this function searches for the
-    next non-empty hash chain and returns the first element in that chain. If no
-    more non-empty hash chains exists, the function returns NULL. The caller
-    must call QuicHashtableEnumerateEnd() to explicitly end the enumeration and
-    cleanup state.
-
-    This call is robust in the sense, that if this function returns NULL,
-    subsequent calls to this function will not fail, and will still return NULL.
-
-Synchronization:
-
-    The hash lock must be held in exclusive mode.
-
-Arguments:
-
-    Hash Table - Pointer to the hash table to be enumerated.
-
-    Enumerator - Pointer to QUIC_HASHTABLE_ENUMERATOR structure that stores
-        enumeration state.
-
-Return Value:
-
-    Pointer to QUIC_HASHTABLE_ENTRY if one can be enumerated, and NULL other
-    wise.
-
---*/
-{
-    QUIC_DBG_ASSERT(Enumerator != NULL);
-    QUIC_DBG_ASSERT(Enumerator->ChainHead != NULL);
-    QUIC_DBG_ASSERT(QUIC_HASH_RESERVED_SIGNATURE == Enumerator->HashEntry.Signature);
-
-    //
-    // We are trying to find the next valid entry. We need
-    // to skip over other enumerators AND empty buckets.
-    //
-    for (uint32_t i = Enumerator->BucketIndex; i < HashTable->TableSize; i++) {
-
-        QUIC_LIST_ENTRY* CurEntry, *ChainHead;
-        if (i == Enumerator->BucketIndex) {
-            //
-            // If this is the first bucket, start searching from enumerator.
-            //
-            CurEntry = &(Enumerator->HashEntry.Linkage);
-            ChainHead = Enumerator->ChainHead;
-        } else {
-            //
-            // Otherwise start searching from the head of the chain.
-            //
-            ChainHead = QuicGetChainHead(HashTable, i);
-            CurEntry = ChainHead;
-        }
-
-        while (CurEntry->Flink != ChainHead) {
-
-            QUIC_LIST_ENTRY* NextEntry = CurEntry->Flink;
-            QUIC_HASHTABLE_ENTRY* NextHashEntry = QuicFlinkToHashEntry(&NextEntry->Flink);
-            if (QUIC_HASH_RESERVED_SIGNATURE != NextHashEntry->Signature) {
-                QuicListEntryRemove(&(Enumerator->HashEntry.Linkage));
-
-                QUIC_DBG_ASSERT(Enumerator->ChainHead != NULL);
-
-                if (Enumerator->ChainHead != ChainHead) {
-                    if (QuicListIsEmpty(Enumerator->ChainHead)) {
-                        HashTable->NonEmptyBuckets--;
-                    }
-
-                    if (QuicListIsEmpty(ChainHead)) {
-                        HashTable->NonEmptyBuckets++;
-                    }
-                }
-
-                Enumerator->BucketIndex = i;
-                Enumerator->ChainHead = ChainHead;
-
-                QuicListInsertHead(NextEntry, &(Enumerator->HashEntry.Linkage));
-                return NextHashEntry;
-            }
-
-            CurEntry = NextEntry;
-        }
-    }
-
-    return NULL;
-}
-
-void
-QuicHashtableEnumerateEnd(
-    _In_ QUIC_HASHTABLE* HashTable,
-    _Inout_ QUIC_HASHTABLE_ENUMERATOR* Enumerator
-    )
-/*++
-
-Routine Description:
-
-    This routine reverses the effect of InitEnumeration. It decrements the
-    NumEnumerators counter in HashTable and cleans up Enumerator state.
-
-Synchronization:
-
-    The hash table lock must be held in exclusive mode.
-
-Arguments:
-
-    HashTable - Pointer to hash table on which enumerator was operating.
-
-    Enumerator - Pointer to enumerator representing the enumeration that needs
-        to be ended.
-
---*/
-{
-    QUIC_DBG_ASSERT(Enumerator != NULL);
-    QUIC_DBG_ASSERT(HashTable->NumEnumerators > 0);
-    HashTable->NumEnumerators--;
-
-    if (!QuicListIsEmpty(&(Enumerator->HashEntry.Linkage))) {
-        QUIC_DBG_ASSERT(Enumerator->ChainHead != NULL);
-
-        QuicListEntryRemove(&(Enumerator->HashEntry.Linkage));
-
-        if (QuicListIsEmpty(Enumerator->ChainHead)) {
-            QUIC_DBG_ASSERT(HashTable->NonEmptyBuckets > 0);
-            HashTable->NonEmptyBuckets--;
-        }
-    }
-
-    Enumerator->ChainHead = FALSE;
-}
-
-#ifdef QUIC_HASHTABLE_RESIZE_SUPPORT
-
-BOOLEAN
-QuicHashTableExpand(
-    _Inout_ QUIC_HASHTABLE* HashTable
-    )
-{
-    //
-    // Can't expand if we've reached the maximum.
-    //
-    if (HashTable->TableSize == MAX_HASH_TABLE_SIZE) {
-        return FALSE;
-    }
-
-    if (HashTable->NumEnumerators > 0) {
-        return FALSE;
-    }
-
-    QUIC_DBG_ASSERT(HashTable->TableSize < MAX_HASH_TABLE_SIZE);
-
-    //
-    // First see if increasing the table size will mean new allocations. After
-    // the hash table is increased by one, the highest bucket index will be the
-    // current table size, which is what we use in the calculations below
-    //
-    uint32_t FirstLevelIndex, SecondLevelIndex;
-    QuicComputeDirIndices(
-        HashTable->TableSize, &FirstLevelIndex, &SecondLevelIndex);
-
-    //
-    // Switch to the multi-dir mode in case of the only second-level directory
-    // is about to be expanded.
-    //
-
-    QUIC_LIST_ENTRY* SecondLevelDir;
-    QUIC_LIST_ENTRY** FirstLevelDir;
-    if (HT_SECOND_LEVEL_DIR_MIN_SIZE == HashTable->TableSize) {
-
-        SecondLevelDir = (QUIC_LIST_ENTRY*)HashTable->SecondLevelDir;
-        FirstLevelDir = QUIC_ALLOC_NONPAGED(sizeof(QUIC_LIST_ENTRY*) * HT_FIRST_LEVEL_DIR_SIZE);
-
-        if (FirstLevelDir == NULL) {
-            return FALSE;
-        }
-
-        QuicZeroMemory(FirstLevelDir,
-                      sizeof(QUIC_LIST_ENTRY*) * HT_FIRST_LEVEL_DIR_SIZE);
-
-        FirstLevelDir[0] = SecondLevelDir;
-
-        HashTable->FirstLevelDir = FirstLevelDir;
-    }
-
-    QUIC_DBG_ASSERT(HashTable->FirstLevelDir != NULL);
-    FirstLevelDir = HashTable->FirstLevelDir;
-    SecondLevelDir = FirstLevelDir[FirstLevelIndex];
-
-    if (SecondLevelDir == NULL) {
-
-        //
-        // Allocate second level directory.
-        //
-        SecondLevelDir =
-            QUIC_ALLOC_NONPAGED(
-                QuicComputeSecondLevelDirSize(FirstLevelIndex) * sizeof(QUIC_LIST_ENTRY));
-        if (NULL == SecondLevelDir) {
-
-            //
-            // If allocation failure happened on attempt to restructure the
-            // table, switch it back to direct mode.
-            //
-
-            if (HT_SECOND_LEVEL_DIR_MIN_SIZE == HashTable->TableSize) {
-
-                QUIC_DBG_ASSERT(FirstLevelIndex == 1);
-
-                HashTable->SecondLevelDir = FirstLevelDir[0];
-                QUIC_FREE(FirstLevelDir);
-            }
-
-            return FALSE;
-        }
-
-        FirstLevelDir[FirstLevelIndex] = SecondLevelDir;
-    }
-
-    HashTable->TableSize++;
-
-    //
-    // The allocations are out of the way. Now actually increase
-    // the Table size and split the pivot bucket.
-    //
-    QUIC_LIST_ENTRY* ChainToBeSplit =
-        QuicGetChainHead(HashTable, HashTable->Pivot);
-    HashTable->Pivot++;
-
-    QUIC_LIST_ENTRY* NewChain = &(SecondLevelDir[SecondLevelIndex]);
-    QuicListInitializeHead(NewChain);
-
-    if (!QuicListIsEmpty(ChainToBeSplit)) {
-
-        QUIC_LIST_ENTRY* CurEntry = ChainToBeSplit;
-        while (CurEntry->Flink != ChainToBeSplit) {
-
-            QUIC_LIST_ENTRY* NextEntry = CurEntry->Flink;
-            QUIC_HASHTABLE_ENTRY* NextHashEntry =
-                QuicFlinkToHashEntry(&NextEntry->Flink);
-
-            uint32_t BucketIndex =
-                ((uint32_t)NextHashEntry->Signature) &
-                ((HashTable->DivisorMask << 1) | 1);
-
-            QUIC_DBG_ASSERT((BucketIndex == (HashTable->Pivot - 1)) ||
-                   (BucketIndex == (HashTable->TableSize - 1)));
-
-            if (BucketIndex == (HashTable->TableSize - 1)) {
-                QuicListEntryRemove(NextEntry);
-                QuicListInsertTail(NewChain, NextEntry);
-                continue;
-            }
-
-            //
-            // If the NextEntry falls in the same bucket, move on.
-            //
-            CurEntry = NextEntry;
-        }
-
-        if (!QuicListIsEmpty(NewChain)) {
-            HashTable->NonEmptyBuckets++;
-        }
-
-        if (QuicListIsEmpty(ChainToBeSplit)) {
-            QUIC_DBG_ASSERT(HashTable->NonEmptyBuckets > 0);
-            HashTable->NonEmptyBuckets--;
-        }
-    }
-
-    if (HashTable->Pivot == (HashTable->DivisorMask + 1)) {
-        HashTable->DivisorMask = (HashTable->DivisorMask << 1) | 1;
-        HashTable->Pivot = 0;
-
-        //
-        // Assert that at this point, TableSize is a power of 2.
-        //
-        QUIC_DBG_ASSERT(0 == (HashTable->TableSize & (HashTable->TableSize - 1)));
-    }
-
-    return TRUE;
-}
-
-BOOLEAN
-QuicHashTableContract(
-    _Inout_ QUIC_HASHTABLE* HashTable
-    )
-{
-    //
-    // Can't take table size lower than BASE_DYNAMIC_HASH_TABLE_SIZE.
-    //
-    QUIC_DBG_ASSERT(HashTable->TableSize >= BASE_HASH_TABLE_SIZE);
-
-    if (HashTable->TableSize == BASE_HASH_TABLE_SIZE) {
-        return FALSE;
-    }
-
-    if (HashTable->NumEnumerators > 0) {
-        return FALSE;
-    }
-
-    //
-    // Bring the table size down by 1 bucket, and change all state variables
-    // accordingly.
-    //
-    if (HashTable->Pivot == 0) {
-        HashTable->DivisorMask = HashTable->DivisorMask >> 1;
-        HashTable->Pivot = HashTable->DivisorMask;
-    } else {
-        HashTable->Pivot--;
-    }
-
-    //
-    // Need to combine two buckets. Since table-size is down by 1 and we need
-    // the bucket that was the last bucket before table size was lowered, the
-    // index of the last bucket is exactly equal to the current table size.
-    //
-    QUIC_LIST_ENTRY* ChainToBeMoved = QuicGetChainHead(HashTable, HashTable->TableSize - 1);
-    QUIC_LIST_ENTRY* CombinedChain = QuicGetChainHead(HashTable, HashTable->Pivot);
-
-    HashTable->TableSize--;
-
-    QUIC_DBG_ASSERT(ChainToBeMoved != NULL);
-    QUIC_DBG_ASSERT(CombinedChain != NULL);
-
-    if (!QuicListIsEmpty(ChainToBeMoved) && !QuicListIsEmpty(CombinedChain)) {
-        //
-        // Both lists are non-empty.
-        //
-
-        QUIC_DBG_ASSERT(HashTable->NonEmptyBuckets > 0);
-        HashTable->NonEmptyBuckets--;
-    }
-
-    QUIC_LIST_ENTRY* CurEntry = CombinedChain;
-    while (!QuicListIsEmpty(ChainToBeMoved)) {
-
-        QUIC_LIST_ENTRY* EntryToBeMoved = QuicListRemoveHead(ChainToBeMoved);
-        QUIC_HASHTABLE_ENTRY* HashEntryToBeMoved =
-            QuicFlinkToHashEntry(&EntryToBeMoved->Flink);
-
-        while (CurEntry->Flink != CombinedChain) {
-
-            QUIC_LIST_ENTRY* NextEntry = CurEntry->Flink;
-            QUIC_HASHTABLE_ENTRY* NextHashEntry =
-                QuicFlinkToHashEntry(&NextEntry->Flink);
-
-            if (NextHashEntry->Signature >= HashEntryToBeMoved->Signature) {
-                break;
-            }
-
-            CurEntry = NextEntry;
-        }
-
-        QuicListInsertHead(CurEntry, &(HashEntryToBeMoved->Linkage));
-    }
-
-    //
-    // Finally free any extra memory if possible.
-    //
-
-    uint32_t FirstLevelIndex, SecondLevelIndex;
-    QuicComputeDirIndices(
-        HashTable->TableSize, &FirstLevelIndex, &SecondLevelIndex);
-
-    if (SecondLevelIndex == 0) {
-
-        QUIC_LIST_ENTRY** FirstLevelDir = HashTable->FirstLevelDir;
-        QUIC_LIST_ENTRY* SecondLevelDir = FirstLevelDir[FirstLevelIndex];
-
-        QUIC_FREE(SecondLevelDir);
-        FirstLevelDir[FirstLevelIndex] = NULL;
-
-        //
-        // Switch to a single-dir mode if fits within a single second-level.
-        //
-
-        if (HT_SECOND_LEVEL_DIR_MIN_SIZE == HashTable->TableSize) {
-            HashTable->SecondLevelDir = FirstLevelDir[0];
-            QUIC_FREE(FirstLevelDir);
-        }
-    }
-
-    return TRUE;
-}
-
-#endif // QUIC_HASHTABLE_RESIZE_SUPPORT
+/*++
+
+    Copyright (c) Microsoft Corporation.
+    Licensed under the MIT License.
+
+Abstract:
+
+    This file contains code for a dynamic hash table (adapted from Windows
+    RTL hash implementation).
+
+Notes:
+
+    This code uses linear hashing to increase the table size smoothly as the
+    number of elements in the table increases, while rehashing a portion of the
+    elements. This is in contrast to doubling-based schemes which double the
+    size of the hash table periodically and rehash *all* the elements in the
+    hash table.
+
+    Note that the hash table size (in terms of the total number of buckets) is
+    independent from the size of memory allocated for backing the table. This
+    implementation doubles up the memory size for each higher-indexed second
+    level bucket directory (which the first level directory points to). This is
+    so that we can scale up the maximum supported table size exponentially by
+    the size of the first level directory. But, we still increment the table
+    size by only one bucket during table expansion, i.e., each expansion
+    iteration rehashes only a single bucket (the pivot bucket) as opposed to the
+    whole table.
+
+    This hash table is intended to be protected by a single lock, which can be a
+    reader-writer lock if the caller desires. Locking is supposed to be handled
+    by the user. This API is designed for users who really care about
+    performance and would like to retain explicit control of locking.
+
+    APIs support the concept of transactions -- if the caller wishes to make a
+    series of operations, for e.g, a lookup followed by an insertion, the APIs
+    allow the user to mark the position where the last operation occurred using
+    a place-holder called a Context. So if a user performs a lookup and passes
+    in a Context, the Context will store the place in the hash table where the
+    lookup ended. If the caller wants to follow it up with an insertion, the
+    hash table now has information about the location, and does not have to
+    traverse the hash table chains again.
+
+--*/
+
+#include "platform_internal.h"
+#include "hashtable.c.clog.h"
+
+#define QUIC_HASH_RESERVED_SIGNATURE 0
+
+//
+// Inserts with hash = QUIC_HASH_RESERVED_SIGNATURE aren't allowed.
+//
+#define QUIC_HASH_ALT_SIGNATURE (QUIC_HASH_RESERVED_SIGNATURE + 1)
+
+//
+// Define table sizes.
+//
+
+#define HT_FIRST_LEVEL_DIR_SIZE   16
+#define HT_SECOND_LEVEL_DIR_SHIFT  7
+#define HT_SECOND_LEVEL_DIR_MIN_SIZE (1 << HT_SECOND_LEVEL_DIR_SHIFT)
+
+//
+// First level dir[0] covers a mininum-size 2nd-level dir.
+// First level dir[1] covers a 2*minimum-size 2nd-level dir.
+// First level dir[2] covers a 4*minimum-size 2nd-level dirs. So on...
+// Hence, we can have at most (2^HT_FIRST_LEVEL_DIR_SIZE)-1
+// minimum-size hash bucket directories.
+// With a first-level directory size of 16 and a 2nd-level directory
+// minimum-size of 128, we get a max hash table size of 8,388,480 buckets.
+//
+#define MAX_HASH_TABLE_SIZE \
+    (((1 << HT_FIRST_LEVEL_DIR_SIZE) - 1) \
+        * HT_SECOND_LEVEL_DIR_MIN_SIZE)
+
+#define BASE_HASH_TABLE_SIZE HT_SECOND_LEVEL_DIR_MIN_SIZE
+
+QUIC_STATIC_ASSERT(
+    QUIC_HASH_MIN_SIZE == BASE_HASH_TABLE_SIZE,
+    "Hash table sizes should match!");
+
+#ifndef BitScanReverse
+static
+uint8_t
+QuicBitScanReverse(
+    _Out_ uint32_t *Index,
+    _In_ uint32_t Mask
+    )
+/*++
+
+Routine Description:
+
+    Find the most significant set bit.
+
+Arguments:
+
+    Index - Returns the most significant set bit.
+
+    Mask - Mask to find most signifcant set bit in.
+
+Return Value:
+
+    1 if most significant set bit is found, 0 if no bit is set.
+
+--*/
+{
+    int ii = 0;
+    uint32_t TempMask = 0;
+
+    if (Mask == 0 || Index == 0) {
+        return 0;
+    }
+
+    for (ii = (sizeof(uint32_t) * 8); ii >= 0; --ii) {
+        TempMask = 1 << ii;
+
+        if ((Mask & TempMask) != 0) {
+            *Index = ii;
+            break;
+        }
+    }
+
+    return (ii >= 0 ? (uint8_t)1 : (uint8_t)0);
+}
+#else
+#define QuicBitScanReverse(A, B) BitScanReverse((ULONG*)A, (ULONG)B)
+#endif // BitScanReverse
+
+static
+void
+QuicComputeDirIndices(
+    _In_range_(<, MAX_HASH_TABLE_SIZE)
+    uint32_t BucketIndex,
+    _Out_range_(<, HT_FIRST_LEVEL_DIR_SIZE)
+    uint32_t* FirstLevelIndex,
+    _Out_range_(<, (1 << (*FirstLevelIndex + HT_SECOND_LEVEL_DIR_SHIFT)))
+    uint32_t* SecondLevelIndex
+    )
+/*++
+
+Routine Description:
+
+    Given a bucket index, computes the first level dir index that points to the
+    corresponding second level dir, and the second level dir index that points
+    to the hash bucket.
+
+Arguments:
+
+    BucketIndex - [0, MAX_HASH_TABLE_SIZE-1]
+
+    FirstLevelIndex - Pointer to a uint32_t that will be assigned the first
+        level index upon return.
+
+    SecondLevelIndex - Pointer to a uint32_t that will be assigned the second
+        level index upon return.
+
+--*/
+{
+    QUIC_DBG_ASSERT(BucketIndex < MAX_HASH_TABLE_SIZE);
+
+    uint32_t AbsoluteIndex = BucketIndex + HT_SECOND_LEVEL_DIR_MIN_SIZE;
+
+    //
+    // Find the most significant set bit. Since AbsoluteIndex is always nonzero,
+    // we don't need to check the return value.
+    //
+
+    QuicBitScanReverse(FirstLevelIndex, AbsoluteIndex);
+
+    //
+    // The second level index is the absolute index with the most significant
+    // bit cleared.
+    //
+
+    *SecondLevelIndex = (AbsoluteIndex ^ (1 << *FirstLevelIndex));
+
+    //
+    // The first level index is the position of the most significant bit
+    // adjusted for the size of the minimum second level dir size.
+    //
+
+    *FirstLevelIndex -= HT_SECOND_LEVEL_DIR_SHIFT;
+
+    QUIC_DBG_ASSERT(*FirstLevelIndex < HT_FIRST_LEVEL_DIR_SIZE);
+}
+
+_Ret_range_(>=, QUIC_HASH_MIN_SIZE)
+static
+uint32_t
+QuicComputeSecondLevelDirSize(
+    _In_range_(<, HT_FIRST_LEVEL_DIR_SIZE) uint32_t FirstLevelIndex
+    )
+/*++
+
+Routine Description:
+
+    Computes size of 2nd level directory. The size of the second level dir is
+    determined by its position in the first level dir.
+
+Arguments:
+
+    FirstLevelIndex - The first level index.
+
+Return Value:
+
+    The directory size.
+
+--*/
+{
+    return (1 << (FirstLevelIndex + HT_SECOND_LEVEL_DIR_SHIFT));
+}
+
+static
+void
+QuicInitializeSecondLevelDir(
+    _Out_writes_all_(NumberOfBucketsToInitialize) QUIC_LIST_ENTRY* SecondLevelDir,
+    _In_ uint32_t NumberOfBucketsToInitialize
+    )
+/*++
+
+Routine Description:
+
+    Initializes a second level dir.
+
+Arguments:
+
+    SecondLevelDir - The 2nd level dir to initialize.
+
+    NumberOfBucketsToInitialize - Number of buckets to initialize.
+
+--*/
+{
+    for (uint32_t i = 0; i < NumberOfBucketsToInitialize; i += 1) {
+        QuicListInitializeHead(&SecondLevelDir[i]);
+    }
+}
+
+static
+QUIC_HASHTABLE_ENTRY*
+QuicFlinkToHashEntry(
+    _In_ QUIC_LIST_ENTRY* *FlinkPtr
+    )
+/*++
+
+Routine Description:
+
+    Converts the pointer to the Flink in LIST_ENTRY into a QUIC_HASHTABLE_ENTRY
+    structure.
+
+Arguments:
+
+    FlinkPtr - supplies the pointer to the Flink field in LIST_ENTRY
+
+Return Value:
+
+    Returns the QUIC_HASHTABLE_ENTRY that contains the LIST_ENTRY which contains
+    the Flink whose pointer was passed above.
+
+--*/
+{
+    return QUIC_CONTAINING_RECORD(FlinkPtr, QUIC_HASHTABLE_ENTRY, Linkage);
+}
+
+static
+QUIC_LIST_ENTRY*
+QuicGetChainHead(
+    _In_ const QUIC_HASHTABLE* HashTable,
+    _In_range_(<, HashTable->TableSize) uint32_t BucketIndex
+    )
+/*++
+
+Routine Description:
+
+    Given a table index, it retrieves the pointer to the head of the hash chain.
+    This routine expects that the index passed will be less than the table size.
+
+    N.B. It was initially designed such that if the index asked for is greater
+    than table size, this routine should just increase the table size so that
+    the index asked for exists. But that increases the path length for the
+    regular callers, and so that functionality was removed.
+
+Arguments:
+
+    HashTable - Pointer to hash table to operate on.
+
+    BucketIndex - Index of chain to be returned.
+
+Synchronization:
+
+    Hash table lock should be held in shared mode by caller.
+
+Return Value:
+
+    Returns the pointer to the head of the hash chain.
+
+--*/
+{
+    uint32_t SecondLevelIndex;
+    QUIC_LIST_ENTRY* SecondLevelDir;
+
+    QUIC_DBG_ASSERT(BucketIndex < HashTable->TableSize);
+
+    //
+    // 'Directory' field of the hash table points either
+    // to the first level directory or to the second-level directory
+    // itself depending to the allocated size..
+    //
+
+    if (HashTable->TableSize <= HT_SECOND_LEVEL_DIR_MIN_SIZE) {
+        SecondLevelDir = HashTable->SecondLevelDir;
+        SecondLevelIndex = BucketIndex;
+
+    } else {
+        uint32_t FirstLevelIndex = 0;
+        QuicComputeDirIndices(BucketIndex, &FirstLevelIndex, &SecondLevelIndex);
+        SecondLevelDir = *(HashTable->FirstLevelDir + FirstLevelIndex);
+    }
+
+    QUIC_DBG_ASSERT(SecondLevelDir != NULL);
+
+    return SecondLevelDir + SecondLevelIndex;
+}
+
+static
+uint32_t
+QuicGetBucketIndex(
+    _In_ const QUIC_HASHTABLE* HashTable,
+    _In_ uint64_t Signature
+    )
+/*++
+
+Routine Description:
+
+    Returns a bucket index of a Signature within a given HashTable
+
+Arguments:
+
+    HashTable - Pointer to hash table to operate on.
+
+    Signature - The signature.
+
+Synchronization:
+    none
+
+Return Value:
+
+    Returns the index of the bucket within the HashTable
+
+--*/
+
+{
+#ifdef QUIC_HASHTABLE_RESIZE_SUPPORT
+    uint32_t BucketIndex = ((uint32_t)Signature) & HashTable->DivisorMask;
+    if (BucketIndex < HashTable->Pivot) {
+        BucketIndex = ((uint32_t)Signature) & ((HashTable->DivisorMask << 1) | 1);
+    }
+#else
+    uint32_t BucketIndex = ((uint32_t)Signature) & (HashTable->TableSize - 1);
+#endif
+
+    return BucketIndex;
+}
+
+static
+void
+QuicPopulateContext(
+    _In_ QUIC_HASHTABLE* HashTable,
+    _Out_ QUIC_HASHTABLE_LOOKUP_CONTEXT* Context,
+    _In_ uint64_t Signature
+    )
+/*++
+
+Routine Description:
+
+    Does the basic hashing and lookup and returns a pointer to either the entry
+    before the entry with the queried signature, or to the entry after which
+    such a entry would exist (if it doesn't exist).
+
+Arguments:
+
+    HashTable - Pointer to hash table to operate on.
+
+    Context - The context structure that is to be filled.
+
+    Signature - The signature to be looked up.
+
+Synchronization:
+
+    Hash Table lock should be held in shared mode by caller.
+
+Return Value:
+
+    Returns nothing, but fills the Context structure with
+    the relevant information.
+
+--*/
+{
+    //
+    // Compute the hash.
+    //
+    uint32_t BucketIndex = QuicGetBucketIndex(HashTable, Signature);
+
+    QUIC_LIST_ENTRY* BucketPtr = QuicGetChainHead(HashTable, BucketIndex);
+    QUIC_DBG_ASSERT(NULL != BucketPtr);
+
+    QUIC_LIST_ENTRY* CurEntry = BucketPtr;
+    while (CurEntry->Flink != BucketPtr) {
+
+        QUIC_LIST_ENTRY* NextEntry = CurEntry->Flink;
+        QUIC_HASHTABLE_ENTRY* NextHashEntry = QuicFlinkToHashEntry(&NextEntry->Flink);
+
+        if ((QUIC_HASH_RESERVED_SIGNATURE == NextHashEntry->Signature) ||
+            (NextHashEntry->Signature < Signature)) {
+
+            CurEntry = NextEntry;
+            continue;
+        }
+
+        break;
+    }
+
+    //
+    // At this point, the signature is either equal or greater, or the end of
+    // the chain. Either way, this is where we want to be.
+    //
+    Context->ChainHead = BucketPtr;
+    Context->PrevLinkage = CurEntry;
+    Context->Signature = Signature;
+}
+
+_Must_inspect_result_
+_Success_(return != FALSE)
+BOOLEAN
+QuicHashtableInitialize(
+    _Inout_ _When_(NULL == *HashTable, _At_(*HashTable, __drv_allocatesMem(Mem) _Post_notnull_))
+        QUIC_HASHTABLE* *HashTable,
+    _In_ uint32_t InitialSize
+    )
+/*++
+
+Routine Description:
+
+    Creates a hash table. Takes a pointer to a pointer to QUIC_HASHTABLE, just
+    so that the caller can pass a pre-allocated QUIC_HASHTABLE structure to be
+    initialized, which the partitioned hash table does.
+
+Synchronization:
+
+    None.
+
+Arguments:
+
+    HashTable - Pointer to a pointer to a hash Table to be initialized. This
+        argument must be non-null, but it can contain either a NULL value (in
+        which case a QUIC_HASHTABLE will be allocated, or can contain a
+        pre-allocated QUIC_HASHTABLE.
+
+    InitialSize - The initial size of the hash table in number of buckets.
+
+Return Value:
+
+    TRUE if creation and initialization succeeded, FALSE otherwise.
+
+--*/
+{
+    //
+    // Initial size must be a power of two and within the allowed range.
+    //
+    if (!IS_POWER_OF_TWO(InitialSize) ||
+        (InitialSize > MAX_HASH_TABLE_SIZE) ||
+        (InitialSize < BASE_HASH_TABLE_SIZE)) {
+        return FALSE;
+    }
+
+    //
+    // First allocate the hash Table header.
+    //
+    uint32_t LocalFlags = 0;
+    QUIC_HASHTABLE* Table;
+    if (*HashTable == NULL) {
+        Table = QUIC_ALLOC_NONPAGED(sizeof(QUIC_HASHTABLE));
+        if (Table == NULL) {
+            QuicTraceEvent(
+                AllocFailure,
+                "Allocation of '%s' failed. (%llu bytes)",
+                "QUIC_HASHTABLE",
+                sizeof(QUIC_HASHTABLE));
+            return FALSE;
+        }
+
+        LocalFlags = QUIC_HASH_ALLOCATED_HEADER;
+
+    } else {
+        Table = *HashTable;
+    }
+
+    QuicZeroMemory(Table, sizeof(QUIC_HASHTABLE));
+    Table->Flags = LocalFlags;
+    Table->TableSize = InitialSize;
+#ifdef QUIC_HASHTABLE_RESIZE_SUPPORT
+    Table->DivisorMask = Table->TableSize - 1;
+    Table->Pivot = 0;
+#endif
+
+    //
+    // Now we allocate the second level entries.
+    //
+
+    if (Table->TableSize <= HT_SECOND_LEVEL_DIR_MIN_SIZE) {
+
+        //
+        // Directory pointer in the Table header structure points points directly
+        // directly points directly to the single second-level directory.
+        //
+
+        Table->SecondLevelDir =
+            QUIC_ALLOC_NONPAGED(
+                QuicComputeSecondLevelDirSize(0) * sizeof(QUIC_LIST_ENTRY));
+        if (Table->SecondLevelDir == NULL) {
+            QuicTraceEvent(
+                AllocFailure,
+                "Allocation of '%s' failed. (%llu bytes)",
+                "second level dir (0)",
+                QuicComputeSecondLevelDirSize(0) * sizeof(QUIC_LIST_ENTRY));
+            QuicHashtableUninitialize(Table);
+            return FALSE;
+        }
+
+        QuicInitializeSecondLevelDir(Table->SecondLevelDir, Table->TableSize);
+
+    } else {
+
+        //
+        // Allocate and initialize the first-level directory entries required to
+        // fit upper bound.
+        //
+        uint32_t FirstLevelIndex = 0, SecondLevelIndex = 0;
+        QuicComputeDirIndices(
+            (Table->TableSize - 1), &FirstLevelIndex, &SecondLevelIndex);
+
+        Table->FirstLevelDir =
+            QUIC_ALLOC_NONPAGED(sizeof(QUIC_LIST_ENTRY*) * HT_FIRST_LEVEL_DIR_SIZE);
+        if (Table->FirstLevelDir == NULL) {
+            QuicHashtableUninitialize(Table);
+            return FALSE;
+        }
+
+        QuicZeroMemory(Table->FirstLevelDir,
+            sizeof(QUIC_LIST_ENTRY*) * HT_FIRST_LEVEL_DIR_SIZE);
+
+        for (uint32_t i = 0; i <= FirstLevelIndex; i++) {
+
+            Table->FirstLevelDir[i] =
+                QUIC_ALLOC_NONPAGED(
+                    QuicComputeSecondLevelDirSize(i) * sizeof(QUIC_LIST_ENTRY));
+            if (Table->FirstLevelDir[i] == NULL) {
+                QuicTraceEvent(
+                    AllocFailure,
+                    "Allocation of '%s' failed. (%llu bytes)",
+                    "second level dir (i)",
+                    QuicComputeSecondLevelDirSize(i) * sizeof(QUIC_LIST_ENTRY));
+                QuicHashtableUninitialize(Table);
+                return FALSE;
+            }
+
+            QuicInitializeSecondLevelDir(
+                Table->FirstLevelDir[i],
+                (i < FirstLevelIndex)
+                    ? QuicComputeSecondLevelDirSize(i)
+                    : (SecondLevelIndex + 1));
+        }
+    }
+
+    *HashTable = Table;
+
+    return TRUE;
+}
+
+void
+QuicHashtableUninitialize(
+    _In_
+    _When_((HashTable->Flags & QUIC_HASH_ALLOCATED_HEADER), __drv_freesMem(Mem) _Post_invalid_)
+    _At_(HashTable->Directory, __drv_freesMem(Mem) _Post_invalid_)
+        QUIC_HASHTABLE* HashTable
+    )
+/*++
+
+Routine Description:
+
+    Called to remove all resources allocated either in QuicHashtableInitialize,
+    or later while expanding the table. This function just walks the entire
+    table checking that all hash buckets are null, and then removing all the
+    memory allocated for the directories behind it. This function is also called
+    from QuicHashtableInitialize to cleanup the allocations just in case, an
+    error occurs (like failed memory allocation).
+
+Synchronization:
+
+    None
+
+Arguments:
+
+    HashTable - Pointer to hash Table to be deleted.
+
+--*/
+{
+    QUIC_DBG_ASSERT(HashTable->NumEnumerators == 0);
+    QUIC_DBG_ASSERT(HashTable->NumEntries == 0);
+
+    if (HashTable->TableSize <= HT_SECOND_LEVEL_DIR_MIN_SIZE) {
+
+        if (HashTable->SecondLevelDir != NULL) {
+            QUIC_FREE(HashTable->SecondLevelDir);
+        }
+
+    } else {
+
+        if (HashTable->FirstLevelDir != NULL) {
+
+#if DEBUG
+            uint32_t largestFirstLevelIndex, largestSecondLevelIndex;
+            QuicComputeDirIndices(
+                (HashTable->TableSize - 1), &largestFirstLevelIndex, &largestSecondLevelIndex);
+#endif
+
+            uint32_t FirstLevelIndex;
+            for (FirstLevelIndex = 0;
+                 FirstLevelIndex < HT_FIRST_LEVEL_DIR_SIZE;
+                 FirstLevelIndex++) {
+
+                QUIC_LIST_ENTRY* SecondLevelDir =
+                    HashTable->FirstLevelDir[FirstLevelIndex];
+                if (NULL == SecondLevelDir) {
+                    break;
+                }
+
+#if DEBUG
+                uint32_t initializedBucketCountInSecondLevelDir =
+                    (FirstLevelIndex < largestFirstLevelIndex)
+                        ? QuicComputeSecondLevelDirSize(FirstLevelIndex)
+                        : largestSecondLevelIndex+1;
+
+                for (uint32_t SecondLevelIndex = 0;
+                     SecondLevelIndex < initializedBucketCountInSecondLevelDir;
+                     SecondLevelIndex++) {
+                    QUIC_DBG_ASSERT(QuicListIsEmpty(&SecondLevelDir[SecondLevelIndex]));
+                }
+#endif
+
+                QUIC_FREE(SecondLevelDir);
+            }
+
+#if DEBUG
+            for (; FirstLevelIndex < HT_FIRST_LEVEL_DIR_SIZE; FirstLevelIndex++) {
+                QUIC_DBG_ASSERT(NULL == HashTable->FirstLevelDir[FirstLevelIndex]);
+            }
+#endif
+
+            QUIC_FREE(HashTable->FirstLevelDir);
+        }
+    }
+
+    if (HashTable->Flags & QUIC_HASH_ALLOCATED_HEADER) {
+        QUIC_FREE(HashTable);
+    }
+}
+
+void
+QuicHashtableInsert(
+    _In_ QUIC_HASHTABLE* HashTable,
+    _In_ __drv_aliasesMem QUIC_HASHTABLE_ENTRY* Entry,
+    _In_ uint64_t Signature,
+    _Inout_opt_ QUIC_HASHTABLE_LOOKUP_CONTEXT* Context
+    )
+/*++
+
+Routine Description:
+
+    Inserts an entry into a hash table, given the pointer to a
+    QUIC_HASHTABLE_ENTRY and a signature. An optional context can be passed in
+    which, if possible, will be used to quickly get to the relevant bucket chain.
+    This routine will not take the contents of the Context structure passed in
+    on blind faith -- it will check if the signature in the Context structure
+    matches the signature of the entry that needs to be inserted. This adds an
+    extra check on the hot path, but I deemed it necessary.
+
+Synchronization:
+
+    Hash lock has to be held by caller in exclusive mode.
+
+Arguments:
+
+    HashTable - Pointer to hash table in which we wish to insert entry
+
+    Entry - Pointer to entry to be inserted.
+
+    Signature - Signature of the entry to be inserted.
+
+    Context - Pointer to optional context that can be passed in.
+
+--*/
+{
+    QUIC_HASHTABLE_LOOKUP_CONTEXT LocalContext = {0};
+    QUIC_HASHTABLE_LOOKUP_CONTEXT* ContextPtr = NULL;
+
+    if (Signature == QUIC_HASH_RESERVED_SIGNATURE) {
+        Signature = QUIC_HASH_ALT_SIGNATURE;
+    }
+
+    Entry->Signature = Signature;
+
+    HashTable->NumEntries++;
+
+    if (Context == NULL) {
+
+        QuicPopulateContext(HashTable, &LocalContext, Signature);
+        ContextPtr = &LocalContext;
+
+    } else {
+
+        if (Context->ChainHead == NULL) {
+            QuicPopulateContext(HashTable, Context, Signature);
+        }
+
+        QUIC_DBG_ASSERT(Signature == Context->Signature);
+        ContextPtr = Context;
+    }
+
+    if (QuicListIsEmpty(ContextPtr->ChainHead)) {
+        HashTable->NonEmptyBuckets++;
+    }
+
+    QuicListInsertHead(ContextPtr->PrevLinkage, &Entry->Linkage);
+}
+
+void
+QuicHashtableRemove(
+    _In_ QUIC_HASHTABLE* HashTable,
+    _In_ QUIC_HASHTABLE_ENTRY* Entry,
+    _Inout_opt_ QUIC_HASHTABLE_LOOKUP_CONTEXT* Context
+    )
+/*++
+
+Routine Description:
+
+    This function will remove an entry from the hash table. Since the bucket
+    chains are doubly-linked lists, removal does not require identification of
+    the bucket, and is a local operation.
+
+    If a Context is specified, the function takes care of both possibilities --
+    if the Context is already filled, it remains untouched, otherwise, it is
+    filled appropriately.
+
+Synchronization:
+
+    Requires the caller to hold the lock protecting the hash table in
+    exclusive-mode
+
+Arguments:
+
+    HashTable - Pointer to hash table from which the entry is to be removed.
+
+    Entry - Pointer to the entry that is to be removed.
+
+    Context - Optional pointer which stores information about the location in
+        about the location in the hash table where that particular signature
+        resides.
+
+--*/
+{
+    uint64_t Signature = Entry->Signature;
+
+    QUIC_DBG_ASSERT(HashTable->NumEntries > 0);
+    HashTable->NumEntries--;
+
+    if (Entry->Linkage.Flink == Entry->Linkage.Blink) {
+        //
+        // This is the last element in this chain.
+        //
+        QUIC_DBG_ASSERT (HashTable->NonEmptyBuckets > 0);
+        HashTable->NonEmptyBuckets--;
+    }
+
+    QuicListEntryRemove(&Entry->Linkage);
+
+    if (Context != NULL) {
+        if (Context->ChainHead == NULL) {
+            QuicPopulateContext(HashTable, Context, Signature);
+        } else {
+            QUIC_DBG_ASSERT(Signature == Context->Signature);
+        }
+    }
+}
+
+_Must_inspect_result_
+QUIC_HASHTABLE_ENTRY*
+QuicHashtableLookup(
+    _In_ QUIC_HASHTABLE* HashTable,
+    _In_ uint64_t Signature,
+    _Out_opt_ QUIC_HASHTABLE_LOOKUP_CONTEXT* Context
+    )
+/*++
+
+Routine Description:
+
+    This function will look up an entry in the hash table. Since our hash table
+    only recognizes signatures, lookups need to generate all possible matches
+    for the requested signature. This is achieved by storing all entries with
+    the same signature in a contiguous subsequence, and returning the
+    subsequence. The caller can walk this subsequence by calling
+    QuicHashtableLookupNext. If specified, the context is always initialized in
+    this operation.
+
+Arguments:
+
+    HashTable - Pointer to the hash table in which the signature is to be looked
+        up.
+
+    Signature - Signature to be looked up.
+
+    Context - Optional pointer which stores information about the location in
+        the hash table where that particular signature resides.
+
+Return Value:
+
+    Returns the first hash entry found that matches the signature. All the other
+    hash entries with the same signature are linked behind this value.
+
+--*/
+{
+    if (Signature == QUIC_HASH_RESERVED_SIGNATURE) {
+        Signature = QUIC_HASH_ALT_SIGNATURE;
+    }
+
+    QUIC_HASHTABLE_LOOKUP_CONTEXT LocalContext;
+    QUIC_HASHTABLE_LOOKUP_CONTEXT* ContextPtr =
+        (Context != NULL) ? Context : &LocalContext;
+
+    QuicPopulateContext(HashTable, ContextPtr, Signature);
+
+    QUIC_LIST_ENTRY* CurEntry = ContextPtr->PrevLinkage->Flink;
+    if (ContextPtr->ChainHead == CurEntry) {
+        return NULL;
+    }
+
+    QUIC_HASHTABLE_ENTRY* CurHashEntry = QuicFlinkToHashEntry(&CurEntry->Flink);
+
+    //
+    // QuicPopulateContext will never return a PrevLinkage whose next points to
+    // an enumerator.
+    //
+    QUIC_DBG_ASSERT(QUIC_HASH_RESERVED_SIGNATURE != CurHashEntry->Signature);
+
+    if (CurHashEntry->Signature == Signature) {
+        return CurHashEntry;
+    }
+
+    return NULL;
+}
+
+_Must_inspect_result_
+QUIC_HASHTABLE_ENTRY*
+QuicHashtableLookupNext(
+    _In_ QUIC_HASHTABLE* HashTable,
+    _Inout_ QUIC_HASHTABLE_LOOKUP_CONTEXT* Context
+    )
+/*++
+
+Routine Description:
+
+    This function will continue a lookup on a hash table. We assume that the
+    user is not stupid and will call it only after Lookup has returned a
+    non-NULL entry.
+
+    Also note that this function has the responsibility to skip through any
+    enumerators that may be in the chain. In such a case, the Context structure's
+    PrevLinkage will *still* point to the last entry WHICH IS NOT A ENUMERATOR.
+
+Arguments:
+
+    HashTable - Pointer to the hash table in which the lookup is to be performed
+
+    Context - Pointer to context which remains untouched during this operation.
+        However that entry must be non-NULL so that we can figure out whether we
+        have reached the end of the list.
+
+Return Value:
+
+    Returns the next entry with the same signature as the entry passed in, or
+    NULL if no such entry exists.
+
+--*/
+{
+    QUIC_DBG_ASSERT(NULL != Context);
+    QUIC_DBG_ASSERT(NULL != Context->ChainHead);
+    QUIC_DBG_ASSERT(Context->PrevLinkage->Flink != Context->ChainHead);
+
+    //
+    // We know that the next entry is a valid, kosher entry,
+    //
+    QUIC_LIST_ENTRY* CurEntry = Context->PrevLinkage->Flink;
+    QUIC_DBG_ASSERT(CurEntry != Context->ChainHead);
+    QUIC_DBG_ASSERT(QUIC_HASH_RESERVED_SIGNATURE !=
+           (QuicFlinkToHashEntry(&CurEntry->Flink)->Signature));
+
+    //
+    // Is this the end of the chain?
+    //
+    if (CurEntry->Flink == Context->ChainHead) {
+        return NULL;
+    }
+
+    QUIC_LIST_ENTRY* NextEntry;
+    QUIC_HASHTABLE_ENTRY* NextHashEntry;
+    if (HashTable->NumEnumerators == 0) {
+        NextEntry = CurEntry->Flink;
+        NextHashEntry = QuicFlinkToHashEntry(&NextEntry->Flink);
+    } else {
+        QUIC_DBG_ASSERT(CurEntry->Flink != Context->ChainHead);
+        NextHashEntry = NULL;
+        while (CurEntry->Flink != Context->ChainHead) {
+            NextEntry = CurEntry->Flink;
+            NextHashEntry = QuicFlinkToHashEntry(&NextEntry->Flink);
+
+            if (QUIC_HASH_RESERVED_SIGNATURE != NextHashEntry->Signature) {
+                break;
+            }
+
+            CurEntry = NextEntry;
+        }
+    }
+
+    QUIC_DBG_ASSERT(NextHashEntry != NULL);
+    if (NextHashEntry->Signature == Context->Signature) {
+        Context->PrevLinkage = CurEntry;
+        return NextHashEntry;
+    }
+
+    //
+    // If we have found no other entry matching that signature, the Context
+    // remains untouched, free for the caller to use for other insertions and
+    // removals.
+    //
+    return NULL;
+}
+
+void
+QuicHashtableEnumerateBegin(
+    _In_ QUIC_HASHTABLE* HashTable,
+    _Out_ QUIC_HASHTABLE_ENUMERATOR* Enumerator
+    )
+/*++
+
+Routine Description:
+
+    This routine initializes state for the main type of enumeration supported --
+    in which the lock is held during the entire duration of the enumeration.
+
+    Currently, the enumeration always starts from the start of the table and
+    proceeds till the end, but we leave open the possibility that the Context
+    passed in will be used to initialize the place from which the enumeration
+    starts.
+
+    This routine also increments the counter in the hash table tracking the
+    number of enumerators active on the hash table -- as long as this number is
+    positive, no hash table restructuring is possible.
+
+Synchronization:
+
+    The lock protecting the hash table must be acquired in exclusive mode.
+
+Arguments:
+
+    HashTable - Pointer to hash Table on which the enumeration will take place.
+
+    Enumerator - Pointer to QUIC_HASHTABLE_ENUMERATOR structure that stores
+        enumeration state.
+
+--*/
+{
+    QUIC_DBG_ASSERT(Enumerator != NULL);
+
+    QUIC_HASHTABLE_LOOKUP_CONTEXT LocalContext;
+    QuicPopulateContext(HashTable, &LocalContext, 0);
+    HashTable->NumEnumerators++;
+
+    if (QuicListIsEmpty(LocalContext.ChainHead)) {
+        HashTable->NonEmptyBuckets++;
+    }
+
+    QuicListInsertHead(LocalContext.ChainHead, &(Enumerator->HashEntry.Linkage));
+    Enumerator->BucketIndex = 0;
+    Enumerator->ChainHead = LocalContext.ChainHead;
+    Enumerator->HashEntry.Signature = QUIC_HASH_RESERVED_SIGNATURE;
+}
+
+_Must_inspect_result_
+QUIC_HASHTABLE_ENTRY*
+QuicHashtableEnumerateNext(
+    _In_ QUIC_HASHTABLE* HashTable,
+    _Inout_ QUIC_HASHTABLE_ENUMERATOR* Enumerator
+    )
+/*++
+
+Routine Description
+
+    Get the next entry to be enumerated. If the hash chain still has entries
+    that haven't been given to the user, the next such entry in the hash chain
+    is returned. If the hash chain has ended, this function searches for the
+    next non-empty hash chain and returns the first element in that chain. If no
+    more non-empty hash chains exists, the function returns NULL. The caller
+    must call QuicHashtableEnumerateEnd() to explicitly end the enumeration and
+    cleanup state.
+
+    This call is robust in the sense, that if this function returns NULL,
+    subsequent calls to this function will not fail, and will still return NULL.
+
+Synchronization:
+
+    The hash lock must be held in exclusive mode.
+
+Arguments:
+
+    Hash Table - Pointer to the hash table to be enumerated.
+
+    Enumerator - Pointer to QUIC_HASHTABLE_ENUMERATOR structure that stores
+        enumeration state.
+
+Return Value:
+
+    Pointer to QUIC_HASHTABLE_ENTRY if one can be enumerated, and NULL other
+    wise.
+
+--*/
+{
+    QUIC_DBG_ASSERT(Enumerator != NULL);
+    QUIC_DBG_ASSERT(Enumerator->ChainHead != NULL);
+    QUIC_DBG_ASSERT(QUIC_HASH_RESERVED_SIGNATURE == Enumerator->HashEntry.Signature);
+
+    //
+    // We are trying to find the next valid entry. We need
+    // to skip over other enumerators AND empty buckets.
+    //
+    for (uint32_t i = Enumerator->BucketIndex; i < HashTable->TableSize; i++) {
+
+        QUIC_LIST_ENTRY* CurEntry, *ChainHead;
+        if (i == Enumerator->BucketIndex) {
+            //
+            // If this is the first bucket, start searching from enumerator.
+            //
+            CurEntry = &(Enumerator->HashEntry.Linkage);
+            ChainHead = Enumerator->ChainHead;
+        } else {
+            //
+            // Otherwise start searching from the head of the chain.
+            //
+            ChainHead = QuicGetChainHead(HashTable, i);
+            CurEntry = ChainHead;
+        }
+
+        while (CurEntry->Flink != ChainHead) {
+
+            QUIC_LIST_ENTRY* NextEntry = CurEntry->Flink;
+            QUIC_HASHTABLE_ENTRY* NextHashEntry = QuicFlinkToHashEntry(&NextEntry->Flink);
+            if (QUIC_HASH_RESERVED_SIGNATURE != NextHashEntry->Signature) {
+                QuicListEntryRemove(&(Enumerator->HashEntry.Linkage));
+
+                QUIC_DBG_ASSERT(Enumerator->ChainHead != NULL);
+
+                if (Enumerator->ChainHead != ChainHead) {
+                    if (QuicListIsEmpty(Enumerator->ChainHead)) {
+                        HashTable->NonEmptyBuckets--;
+                    }
+
+                    if (QuicListIsEmpty(ChainHead)) {
+                        HashTable->NonEmptyBuckets++;
+                    }
+                }
+
+                Enumerator->BucketIndex = i;
+                Enumerator->ChainHead = ChainHead;
+
+                QuicListInsertHead(NextEntry, &(Enumerator->HashEntry.Linkage));
+                return NextHashEntry;
+            }
+
+            CurEntry = NextEntry;
+        }
+    }
+
+    return NULL;
+}
+
+void
+QuicHashtableEnumerateEnd(
+    _In_ QUIC_HASHTABLE* HashTable,
+    _Inout_ QUIC_HASHTABLE_ENUMERATOR* Enumerator
+    )
+/*++
+
+Routine Description:
+
+    This routine reverses the effect of InitEnumeration. It decrements the
+    NumEnumerators counter in HashTable and cleans up Enumerator state.
+
+Synchronization:
+
+    The hash table lock must be held in exclusive mode.
+
+Arguments:
+
+    HashTable - Pointer to hash table on which enumerator was operating.
+
+    Enumerator - Pointer to enumerator representing the enumeration that needs
+        to be ended.
+
+--*/
+{
+    QUIC_DBG_ASSERT(Enumerator != NULL);
+    QUIC_DBG_ASSERT(HashTable->NumEnumerators > 0);
+    HashTable->NumEnumerators--;
+
+    if (!QuicListIsEmpty(&(Enumerator->HashEntry.Linkage))) {
+        QUIC_DBG_ASSERT(Enumerator->ChainHead != NULL);
+
+        QuicListEntryRemove(&(Enumerator->HashEntry.Linkage));
+
+        if (QuicListIsEmpty(Enumerator->ChainHead)) {
+            QUIC_DBG_ASSERT(HashTable->NonEmptyBuckets > 0);
+            HashTable->NonEmptyBuckets--;
+        }
+    }
+
+    Enumerator->ChainHead = FALSE;
+}
+
+#ifdef QUIC_HASHTABLE_RESIZE_SUPPORT
+
+BOOLEAN
+QuicHashTableExpand(
+    _Inout_ QUIC_HASHTABLE* HashTable
+    )
+{
+    //
+    // Can't expand if we've reached the maximum.
+    //
+    if (HashTable->TableSize == MAX_HASH_TABLE_SIZE) {
+        return FALSE;
+    }
+
+    if (HashTable->NumEnumerators > 0) {
+        return FALSE;
+    }
+
+    QUIC_DBG_ASSERT(HashTable->TableSize < MAX_HASH_TABLE_SIZE);
+
+    //
+    // First see if increasing the table size will mean new allocations. After
+    // the hash table is increased by one, the highest bucket index will be the
+    // current table size, which is what we use in the calculations below
+    //
+    uint32_t FirstLevelIndex, SecondLevelIndex;
+    QuicComputeDirIndices(
+        HashTable->TableSize, &FirstLevelIndex, &SecondLevelIndex);
+
+    //
+    // Switch to the multi-dir mode in case of the only second-level directory
+    // is about to be expanded.
+    //
+
+    QUIC_LIST_ENTRY* SecondLevelDir;
+    QUIC_LIST_ENTRY** FirstLevelDir;
+    if (HT_SECOND_LEVEL_DIR_MIN_SIZE == HashTable->TableSize) {
+
+        SecondLevelDir = (QUIC_LIST_ENTRY*)HashTable->SecondLevelDir;
+        FirstLevelDir = QUIC_ALLOC_NONPAGED(sizeof(QUIC_LIST_ENTRY*) * HT_FIRST_LEVEL_DIR_SIZE);
+
+        if (FirstLevelDir == NULL) {
+            return FALSE;
+        }
+
+        QuicZeroMemory(FirstLevelDir,
+                      sizeof(QUIC_LIST_ENTRY*) * HT_FIRST_LEVEL_DIR_SIZE);
+
+        FirstLevelDir[0] = SecondLevelDir;
+
+        HashTable->FirstLevelDir = FirstLevelDir;
+    }
+
+    QUIC_DBG_ASSERT(HashTable->FirstLevelDir != NULL);
+    FirstLevelDir = HashTable->FirstLevelDir;
+    SecondLevelDir = FirstLevelDir[FirstLevelIndex];
+
+    if (SecondLevelDir == NULL) {
+
+        //
+        // Allocate second level directory.
+        //
+        SecondLevelDir =
+            QUIC_ALLOC_NONPAGED(
+                QuicComputeSecondLevelDirSize(FirstLevelIndex) * sizeof(QUIC_LIST_ENTRY));
+        if (NULL == SecondLevelDir) {
+
+            //
+            // If allocation failure happened on attempt to restructure the
+            // table, switch it back to direct mode.
+            //
+
+            if (HT_SECOND_LEVEL_DIR_MIN_SIZE == HashTable->TableSize) {
+
+                QUIC_DBG_ASSERT(FirstLevelIndex == 1);
+
+                HashTable->SecondLevelDir = FirstLevelDir[0];
+                QUIC_FREE(FirstLevelDir);
+            }
+
+            return FALSE;
+        }
+
+        FirstLevelDir[FirstLevelIndex] = SecondLevelDir;
+    }
+
+    HashTable->TableSize++;
+
+    //
+    // The allocations are out of the way. Now actually increase
+    // the Table size and split the pivot bucket.
+    //
+    QUIC_LIST_ENTRY* ChainToBeSplit =
+        QuicGetChainHead(HashTable, HashTable->Pivot);
+    HashTable->Pivot++;
+
+    QUIC_LIST_ENTRY* NewChain = &(SecondLevelDir[SecondLevelIndex]);
+    QuicListInitializeHead(NewChain);
+
+    if (!QuicListIsEmpty(ChainToBeSplit)) {
+
+        QUIC_LIST_ENTRY* CurEntry = ChainToBeSplit;
+        while (CurEntry->Flink != ChainToBeSplit) {
+
+            QUIC_LIST_ENTRY* NextEntry = CurEntry->Flink;
+            QUIC_HASHTABLE_ENTRY* NextHashEntry =
+                QuicFlinkToHashEntry(&NextEntry->Flink);
+
+            uint32_t BucketIndex =
+                ((uint32_t)NextHashEntry->Signature) &
+                ((HashTable->DivisorMask << 1) | 1);
+
+            QUIC_DBG_ASSERT((BucketIndex == (HashTable->Pivot - 1)) ||
+                   (BucketIndex == (HashTable->TableSize - 1)));
+
+            if (BucketIndex == (HashTable->TableSize - 1)) {
+                QuicListEntryRemove(NextEntry);
+                QuicListInsertTail(NewChain, NextEntry);
+                continue;
+            }
+
+            //
+            // If the NextEntry falls in the same bucket, move on.
+            //
+            CurEntry = NextEntry;
+        }
+
+        if (!QuicListIsEmpty(NewChain)) {
+            HashTable->NonEmptyBuckets++;
+        }
+
+        if (QuicListIsEmpty(ChainToBeSplit)) {
+            QUIC_DBG_ASSERT(HashTable->NonEmptyBuckets > 0);
+            HashTable->NonEmptyBuckets--;
+        }
+    }
+
+    if (HashTable->Pivot == (HashTable->DivisorMask + 1)) {
+        HashTable->DivisorMask = (HashTable->DivisorMask << 1) | 1;
+        HashTable->Pivot = 0;
+
+        //
+        // Assert that at this point, TableSize is a power of 2.
+        //
+        QUIC_DBG_ASSERT(0 == (HashTable->TableSize & (HashTable->TableSize - 1)));
+    }
+
+    return TRUE;
+}
+
+BOOLEAN
+QuicHashTableContract(
+    _Inout_ QUIC_HASHTABLE* HashTable
+    )
+{
+    //
+    // Can't take table size lower than BASE_DYNAMIC_HASH_TABLE_SIZE.
+    //
+    QUIC_DBG_ASSERT(HashTable->TableSize >= BASE_HASH_TABLE_SIZE);
+
+    if (HashTable->TableSize == BASE_HASH_TABLE_SIZE) {
+        return FALSE;
+    }
+
+    if (HashTable->NumEnumerators > 0) {
+        return FALSE;
+    }
+
+    //
+    // Bring the table size down by 1 bucket, and change all state variables
+    // accordingly.
+    //
+    if (HashTable->Pivot == 0) {
+        HashTable->DivisorMask = HashTable->DivisorMask >> 1;
+        HashTable->Pivot = HashTable->DivisorMask;
+    } else {
+        HashTable->Pivot--;
+    }
+
+    //
+    // Need to combine two buckets. Since table-size is down by 1 and we need
+    // the bucket that was the last bucket before table size was lowered, the
+    // index of the last bucket is exactly equal to the current table size.
+    //
+    QUIC_LIST_ENTRY* ChainToBeMoved = QuicGetChainHead(HashTable, HashTable->TableSize - 1);
+    QUIC_LIST_ENTRY* CombinedChain = QuicGetChainHead(HashTable, HashTable->Pivot);
+
+    HashTable->TableSize--;
+
+    QUIC_DBG_ASSERT(ChainToBeMoved != NULL);
+    QUIC_DBG_ASSERT(CombinedChain != NULL);
+
+    if (!QuicListIsEmpty(ChainToBeMoved) && !QuicListIsEmpty(CombinedChain)) {
+        //
+        // Both lists are non-empty.
+        //
+
+        QUIC_DBG_ASSERT(HashTable->NonEmptyBuckets > 0);
+        HashTable->NonEmptyBuckets--;
+    }
+
+    QUIC_LIST_ENTRY* CurEntry = CombinedChain;
+    while (!QuicListIsEmpty(ChainToBeMoved)) {
+
+        QUIC_LIST_ENTRY* EntryToBeMoved = QuicListRemoveHead(ChainToBeMoved);
+        QUIC_HASHTABLE_ENTRY* HashEntryToBeMoved =
+            QuicFlinkToHashEntry(&EntryToBeMoved->Flink);
+
+        while (CurEntry->Flink != CombinedChain) {
+
+            QUIC_LIST_ENTRY* NextEntry = CurEntry->Flink;
+            QUIC_HASHTABLE_ENTRY* NextHashEntry =
+                QuicFlinkToHashEntry(&NextEntry->Flink);
+
+            if (NextHashEntry->Signature >= HashEntryToBeMoved->Signature) {
+                break;
+            }
+
+            CurEntry = NextEntry;
+        }
+
+        QuicListInsertHead(CurEntry, &(HashEntryToBeMoved->Linkage));
+    }
+
+    //
+    // Finally free any extra memory if possible.
+    //
+
+    uint32_t FirstLevelIndex, SecondLevelIndex;
+    QuicComputeDirIndices(
+        HashTable->TableSize, &FirstLevelIndex, &SecondLevelIndex);
+
+    if (SecondLevelIndex == 0) {
+
+        QUIC_LIST_ENTRY** FirstLevelDir = HashTable->FirstLevelDir;
+        QUIC_LIST_ENTRY* SecondLevelDir = FirstLevelDir[FirstLevelIndex];
+
+        QUIC_FREE(SecondLevelDir);
+        FirstLevelDir[FirstLevelIndex] = NULL;
+
+        //
+        // Switch to a single-dir mode if fits within a single second-level.
+        //
+
+        if (HT_SECOND_LEVEL_DIR_MIN_SIZE == HashTable->TableSize) {
+            HashTable->SecondLevelDir = FirstLevelDir[0];
+            QUIC_FREE(FirstLevelDir);
+        }
+    }
+
+    return TRUE;
+}
+
+#endif // QUIC_HASHTABLE_RESIZE_SUPPORT