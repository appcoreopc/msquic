--- conflicted
+++ resolved
@@ -469,13 +469,6 @@
     }
 
     while (!QuicListIsEmpty(&SocketContext->PendingSendContextHead)) {
-<<<<<<< HEAD
-        // This is .. funky?
-        // It seems possible that this will queue up the send again and we'll
-        // just spin until the kernel accepts it...
-
-=======
->>>>>>> c90bf3fc
         QUIC_DATAPATH_SEND_CONTEXT* SendContext =
             QUIC_CONTAINING_RECORD(
                 QuicListRemoveHead(&SocketContext->PendingSendContextHead),
@@ -489,7 +482,7 @@
                 &SendContext->RemoteAddress,
                 SendContext,
                 !SocketContext->Binding->Connected);
-        
+
         if (QUIC_FAILED(Status)) {
             break;
         }
@@ -500,20 +493,11 @@
     }
 }
 
-<<<<<<< HEAD
-void QuicSocketContextProcessEvent(QUIC_DATAPATH_PROC_CONTEXT *ProcContext, struct kevent *Event) {
-    //printf("[kevent] ident = %zd\t\tfilter = %hu\tflags = %hd\tfflags = %d\tdata = %zd\tudata = %p\n",
-    //        Event->ident, Event->filter,
-    //        Event->flags, Event->fflags,
-    //        Event->data,  Event->udata);
-
-=======
 void
 QuicSocketContextProcessEvent(
-    _In_ QUIC_DATAPATH_PROC_CONTEXT *ProcContext, 
-    _In_ struct kevent *Event) 
-{
->>>>>>> c90bf3fc
+    _In_ QUIC_DATAPATH_PROC_CONTEXT *ProcContext,
+    _In_ struct kevent *Event)
+{
     QUIC_DBG_ASSERT(Event->filter & (EVFILT_READ | EVFILT_WRITE | EVFILT_USER));
 
     QUIC_SOCKET_CONTEXT *SocketContext = (QUIC_SOCKET_CONTEXT *)Event->udata;
@@ -942,10 +926,10 @@
     // The socket is shared by multiple QUIC endpoints, so increase the receive
     // buffer size.
     //
- 
+
     Option = INT32_MAX / 400;
     // This is the largest value that actually works. I don't know why.
-    
+
     Result =
         setsockopt(
             SocketContext->SocketFd,
@@ -1617,7 +1601,7 @@
     BOOLEAN SendPending = FALSE;
 
     // static_assert(CMSG_SPACE(sizeof(struct in6_pktinfo)) >= CMSG_SPACE(sizeof(struct in_pktinfo)), "sizeof(struct in6_pktinfo) >= sizeof(struct in_pktinfo) failed");
-    // XXX: On macOS, this isn't computable as a constexpr; 
+    // XXX: On macOS, this isn't computable as a constexpr;
     const size_t ControlSize = MAX(sizeof(struct in6_pktinfo), sizeof(struct in_pktinfo));
     char ControlBuffer[CMSG_SPACE(ControlSize)] = {0};
 
