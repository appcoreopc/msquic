--- conflicted
+++ resolved
@@ -1,982 +1,961 @@
-/*++
-
-    Copyright (c) Microsoft Corporation.
-    Licensed under the MIT License.
-
---*/
-
-#include "quic_gtest.h"
-<<<<<<< HEAD
-#include "quic_gtest.cpp.clog.h"
-=======
->>>>>>> eaf136f3
-
-bool TestingKernelMode = false;
-const QUIC_API_TABLE* MsQuic;
-HQUIC Registration;
-QUIC_SEC_CONFIG_PARAMS* SelfSignedCertParams;
-QUIC_SEC_CONFIG* SecurityConfig;
-QuicDriverClient DriverClient;
-
-extern "C" _IRQL_requires_max_(PASSIVE_LEVEL) void QuicTraceRundown(void) { }
-
-class QuicTestEnvironment : public ::testing::Environment {
-    QuicDriverService DriverService;
-public:
-    void SetUp() override {
-        QuicPlatformSystemLoad();
-        ASSERT_TRUE(QUIC_SUCCEEDED(QuicPlatformInitialize()));
-        ASSERT_TRUE((SelfSignedCertParams =
-            QuicPlatGetSelfSignedCert(
-                TestingKernelMode ?
-                    QUIC_SELF_SIGN_CERT_MACHINE :
-                    QUIC_SELF_SIGN_CERT_USER
-                )) != nullptr);
-        if (TestingKernelMode) {
-            printf("Initializing for Kernel Mode tests\n");
-            ASSERT_TRUE(DriverService.Initialize());
-            ASSERT_TRUE(DriverService.Start());
-            ASSERT_TRUE(DriverClient.Initialize(SelfSignedCertParams));
-        } else {
-            printf("Initializing for User Mode tests\n");
-            ASSERT_TRUE(QUIC_SUCCEEDED(MsQuicOpen(&MsQuic)));
-            const QUIC_REGISTRATION_CONFIG RegConfig = { "MsQuicBVT", QUIC_EXECUTION_PROFILE_LOW_LATENCY };
-            ASSERT_TRUE(QUIC_SUCCEEDED(MsQuic->RegistrationOpen(&RegConfig, &Registration)));
-            ASSERT_TRUE(LoadSecConfig());
-            QuicTestInitialize();
-        }
-    }
-    void TearDown() override {
-        if (TestingKernelMode) {
-            DriverClient.Uninitialize();
-            DriverService.Uninitialize();
-        } else {
-            QuicTestCleanup();
-            MsQuic->SecConfigDelete(SecurityConfig);
-            MsQuic->RegistrationClose(Registration);
-            MsQuicClose(MsQuic);
-        }
-        QuicPlatFreeSelfSignedCert(SelfSignedCertParams);
-        QuicPlatformUninitialize();
-        QuicPlatformSystemUnload();
-    }
-    _Function_class_(QUIC_SEC_CONFIG_CREATE_COMPLETE)
-    static void
-    QUIC_API
-    GetSecConfigComplete(
-        _In_opt_ void* Context,
-        _In_ QUIC_STATUS /* Status */,
-        _In_opt_ QUIC_SEC_CONFIG* SecConfig
-        )
-    {
-        _Analysis_assume_(Context);
-        auto Event = (QUIC_EVENT*)Context;
-        SecurityConfig = SecConfig;
-        QuicEventSet(*Event);
-    }
-    bool LoadSecConfig() {
-        QUIC_EVENT Event;
-        QuicEventInitialize(&Event, FALSE, FALSE);
-        if (QUIC_SUCCEEDED(
-            MsQuic->SecConfigCreate(
-                Registration,
-                (QUIC_SEC_CONFIG_FLAGS)SelfSignedCertParams->Flags,
-                SelfSignedCertParams->Certificate,
-                SelfSignedCertParams->Principal,
-                &Event,
-                GetSecConfigComplete))) {
-            QuicEventWaitForever(Event);
-        }
-        QuicEventUninitialize(Event);
-        return SecurityConfig != nullptr;
-    }
-};
-
-//
-// This function is called by the platform independent test code when it
-// encounters kind of failure. Note - It may be called on any thread.
-//
-void
-LogTestFailure(
-    _In_z_ const char* File,
-    _In_z_ const char* Function,
-    int Line,
-    _Printf_format_string_ const char* Format,
-    ...
-    )
-{
-    UNREFERENCED_PARAMETER(Function);
-    char Buffer[128];
-    va_list Args;
-    va_start(Args, Format);
-    (void)_vsnprintf_s(Buffer, sizeof(Buffer), _TRUNCATE, Format, Args);
-    va_end(Args);
-<<<<<<< HEAD
-    QuicTraceLogError(FN_quic_gtestdad587a711d7f49ccd556377f5eff9ed, "[test] FAILURE - %s:%d - %s", File, Line, Buffer);
-=======
-    QuicTraceLogError(
-        TestLogFailure,
-        "[test] FAILURE - %s:%d - %s",
-        File,
-        Line,
-        Buffer);
->>>>>>> eaf136f3
-    GTEST_MESSAGE_AT_(File, Line, Buffer, ::testing::TestPartResult::kFatalFailure);
-}
-
-struct TestLogger {
-    const char* TestName;
-    TestLogger(const char* Name) : TestName(Name) {
-<<<<<<< HEAD
-        QuicTraceLogInfo(FN_quic_gtestbb702fe0fcf0a2c8153ffeaa97baed28, "[test] START %s", TestName);
-    }
-    ~TestLogger() {
-        QuicTraceLogInfo(FN_quic_gtest94df3afe3f5519a593efadf4e20ffaa3, "[test] END %s", TestName);
-=======
-        QuicTraceLogInfo(
-            TestCaseStart,
-            "[test] START %s",
-            TestName);
-    }
-    ~TestLogger() {
-        QuicTraceLogInfo(
-            TestCaseEnd,
-            "[test] END %s",
-            TestName);
->>>>>>> eaf136f3
-    }
-};
-
-template<class T>
-struct TestLoggerT {
-    const char* TestName;
-    TestLoggerT(const char* Name, const T& Params) : TestName(Name) {
-        std::ostringstream stream; stream << Params;
-<<<<<<< HEAD
-        QuicTraceLogInfo(FN_quic_gtestdd5240e195ab753f90e16d88b5739619, "[test] START %s, %s", TestName, stream.str().c_str());
-    }
-    ~TestLoggerT() {
-        QuicTraceLogInfo(FN_quic_gtest94df3afe3f5519a593efadf4e20ffaa3, "[test] END %s", TestName);
-=======
-        QuicTraceLogInfo(
-            TestCaseTStart,
-            "[test] START %s, %s",
-            TestName,
-            stream.str().c_str());
-    }
-    ~TestLoggerT() {
-        QuicTraceLogInfo(
-            TestCaseTEnd,
-            "[test] END %s",
-            TestName);
->>>>>>> eaf136f3
-    }
-};
-
-TEST(ParameterValidation, ValidateApi) {
-    TestLogger Logger("QuicTestValidateApi");
-    if (TestingKernelMode) {
-        ASSERT_TRUE(DriverClient.Run(IOCTL_QUIC_RUN_VALIDATE_API));
-    } else {
-        QuicTestValidateApi();
-    }
-}
-
-TEST(ParameterValidation, ValidateRegistration) {
-    TestLogger Logger("QuicTestValidateRegistration");
-    if (TestingKernelMode) {
-        ASSERT_TRUE(DriverClient.Run(IOCTL_QUIC_RUN_VALIDATE_REGISTRATION));
-    } else {
-        QuicTestValidateRegistration();
-    }
-}
-
-#if _WIN32
-TEST(ParameterValidation, ValidateServerSecConfig) {
-    TestLogger Logger("QuicTestValidateServerSecConfig");
-    if (TestingKernelMode) {
-        // Not currently supported, since certs are in user store.
-        GTEST_SKIP_(":Unsupported in kernel mode");
-    } else {
-        QUIC_CERTIFICATE_HASH_STORE CertHashStore = { QUIC_CERTIFICATE_HASH_STORE_FLAG_NONE };
-        memcpy(CertHashStore.ShaHash, SelfSignedCertParams->Thumbprint, sizeof(CertHashStore.ShaHash));
-        memcpy(CertHashStore.StoreName, "My", 2);
-        QuicTestValidateServerSecConfig(SelfSignedCertParams->Certificate, &CertHashStore, "localhost");
-    }
-}
-#endif // _WIN32
-
-TEST(ParameterValidation, ValidateSession) {
-    TestLogger Logger("QuicTestValidateSession");
-    if (TestingKernelMode) {
-        ASSERT_TRUE(DriverClient.Run(IOCTL_QUIC_RUN_VALIDATE_SESSION));
-    } else {
-        QuicTestValidateSession();
-    }
-}
-
-TEST(ParameterValidation, ValidateListener) {
-    TestLogger Logger("QuicTestValidateListener");
-    if (TestingKernelMode) {
-        ASSERT_TRUE(DriverClient.Run(IOCTL_QUIC_RUN_VALIDATE_LISTENER));
-    } else {
-        QuicTestValidateListener();
-    }
-}
-
-TEST(ParameterValidation, ValidateConnection) {
-    TestLogger Logger("QuicTestValidateConnection");
-    if (TestingKernelMode) {
-        ASSERT_TRUE(DriverClient.Run(IOCTL_QUIC_RUN_VALIDATE_CONNECTION));
-    } else {
-        QuicTestValidateConnection();
-    }
-}
-
-TEST_P(WithBool, ValidateStream) {
-    TestLoggerT<ParamType> Logger("QuicTestValidateStream", GetParam());
-    if (TestingKernelMode) {
-        uint8_t Param = (uint8_t)GetParam();
-        ASSERT_TRUE(DriverClient.Run(IOCTL_QUIC_RUN_VALIDATE_STREAM, Param));
-    } else {
-        QuicTestValidateStream(GetParam());
-    }
-}
-
-TEST(ParameterValidation, ValidateConnectionEvents) {
-    TestLogger Logger("QuicTestValidateConnectionEvents");
-    if (TestingKernelMode) {
-        ASSERT_TRUE(DriverClient.Run(IOCTL_QUIC_RUN_VALIDATE_CONNECTION_EVENTS));
-    } else {
-        QuicTestValidateConnectionEvents();
-    }
-}
-
-TEST(ParameterValidation, ValidateStreamEvents) {
-    TestLogger Logger("QuicTestValidateStreamEvents");
-    if (TestingKernelMode) {
-        ASSERT_TRUE(DriverClient.Run(IOCTL_QUIC_RUN_VALIDATE_STREAM_EVENTS));
-    } else {
-        QuicTestValidateStreamEvents();
-    }
-}
-
-TEST(Basic, CreateListener) {
-    TestLogger Logger("QuicTestCreateListener");
-    if (TestingKernelMode) {
-        ASSERT_TRUE(DriverClient.Run(IOCTL_QUIC_RUN_CREATE_LISTENER));
-    } else {
-        QuicTestCreateListener();
-    }
-}
-
-TEST(Basic, StartListener) {
-    TestLogger Logger("QuicTestStartListener");
-    if (TestingKernelMode) {
-        ASSERT_TRUE(DriverClient.Run(IOCTL_QUIC_RUN_START_LISTENER));
-    } else {
-        QuicTestStartListener();
-    }
-}
-
-TEST(Basic, StartListenerMultiAlpns) {
-    TestLogger Logger("QuicTestStartListenerMultiAlpns");
-    if (TestingKernelMode) {
-        ASSERT_TRUE(DriverClient.Run(IOCTL_QUIC_RUN_START_LISTENER_MULTI_ALPN));
-    } else {
-        QuicTestStartListenerMultiAlpns();
-    }
-}
-
-TEST_P(WithFamilyArgs, StartListenerImplicit) {
-    TestLoggerT<ParamType> Logger("QuicTestStartListenerImplicit", GetParam());
-    if (TestingKernelMode) {
-        ASSERT_TRUE(DriverClient.Run(IOCTL_QUIC_RUN_START_LISTENER_IMPLICIT, GetParam().Family));
-    } else {
-        QuicTestStartListenerImplicit(GetParam().Family);
-    }
-}
-
-TEST(Basic, StartTwoListeners) {
-    TestLogger Logger("QuicTestStartTwoListeners");
-    if (TestingKernelMode) {
-        ASSERT_TRUE(DriverClient.Run(IOCTL_QUIC_RUN_START_TWO_LISTENERS));
-    } else {
-        QuicTestStartTwoListeners();
-    }
-}
-
-TEST(Basic, StartTwoListenersSameALPN) {
-    TestLogger Logger("QuicTestStartTwoListenersSameALPN");
-    if (TestingKernelMode) {
-        ASSERT_TRUE(DriverClient.Run(IOCTL_QUIC_RUN_START_TWO_LISTENERS_SAME_ALPN));
-    } else {
-        QuicTestStartTwoListenersSameALPN();
-    }
-}
-
-TEST_P(WithFamilyArgs, StartListenerExplicit) {
-    TestLoggerT<ParamType> Logger("QuicTestStartListenerExplicit", GetParam());
-    if (TestingKernelMode) {
-        ASSERT_TRUE(DriverClient.Run(IOCTL_QUIC_RUN_START_LISTENER_EXPLICIT, GetParam().Family));
-    } else {
-        QuicTestStartListenerExplicit(GetParam().Family);
-    }
-}
-
-TEST(Basic, CreateConnection) {
-    TestLogger Logger("QuicTestCreateConnection");
-    if (TestingKernelMode) {
-        ASSERT_TRUE(DriverClient.Run(IOCTL_QUIC_RUN_CREATE_CONNECTION));
-    } else {
-        QuicTestCreateConnection();
-    }
-}
-
-TEST_P(WithFamilyArgs, BindConnectionImplicit) {
-    TestLoggerT<ParamType> Logger("QuicTestBindConnectionImplicit", GetParam());
-    if (TestingKernelMode) {
-        ASSERT_TRUE(DriverClient.Run(IOCTL_QUIC_RUN_BIND_CONNECTION_IMPLICIT, GetParam().Family));
-    } else {
-        QuicTestBindConnectionImplicit(GetParam().Family);
-    }
-}
-
-TEST_P(WithFamilyArgs, BindConnectionExplicit) {
-    TestLoggerT<ParamType> Logger("QuicTestBindConnectionExplicit", GetParam());
-    if (TestingKernelMode) {
-        ASSERT_TRUE(DriverClient.Run(IOCTL_QUIC_RUN_BIND_CONNECTION_EXPLICIT, GetParam().Family));
-    } else {
-        QuicTestBindConnectionExplicit(GetParam().Family);
-    }
-}
-
-TEST_P(WithHandshakeArgs1, Connect) {
-    TestLoggerT<ParamType> Logger("QuicTestConnect-Connect", GetParam());
-    if (TestingKernelMode) {
-        QUIC_RUN_CONNECT_PARAMS Params = {
-            GetParam().Family,
-            (uint8_t)GetParam().ServerStatelessRetry,
-            0,  // ClientUsesOldVersion
-            0,  // ClientRebind
-            0,  // ChangeMaxStreamID
-            (uint8_t)GetParam().MultipleALPNs,
-            0,  // AsyncSecConfig
-            (uint8_t)GetParam().MultiPacketClientInitial,
-            (uint8_t)GetParam().SessionResumption
-        };
-        ASSERT_TRUE(DriverClient.Run(IOCTL_QUIC_RUN_CONNECT, Params));
-    } else {
-        QuicTestConnect(
-            GetParam().Family,
-            GetParam().ServerStatelessRetry,
-            false,  // ClientUsesOldVersion
-            false,  // ClientRebind
-            false,  // ChangeMaxStreamID
-            GetParam().MultipleALPNs,
-            false,  // AsyncSecConfig
-            GetParam().MultiPacketClientInitial,
-            GetParam().SessionResumption);
-    }
-}
-
-TEST_P(WithHandshakeArgs2, OldVersion) {
-    TestLoggerT<ParamType> Logger("QuicTestConnect-OldVersion", GetParam());
-    if (TestingKernelMode) {
-        QUIC_RUN_CONNECT_PARAMS Params = {
-            GetParam().Family,
-            (uint8_t)GetParam().ServerStatelessRetry,
-            1,  // ClientUsesOldVersion
-            0,  // ClientRebind
-            0,  // ChangeMaxStreamID
-            0,  // MultipleALPNs
-            0,  // AsyncSecConfig
-            0   // SessionResumption
-        };
-        ASSERT_TRUE(DriverClient.Run(IOCTL_QUIC_RUN_CONNECT, Params));
-    } else {
-        QuicTestConnect(
-            GetParam().Family,
-            GetParam().ServerStatelessRetry,
-            false,  // ClientUsesOldVersion
-            false,  // ClientRebind
-            false,  // ChangeMaxStreamID
-            false,  // MultipleALPNs
-            false,  // AsyncSecConfig
-            false,  // MultiPacketClientInitial
-            false); // SessionResumption
-    }
-}
-
-TEST_P(WithFamilyArgs, VersionNegotiation) {
-    TestLoggerT<ParamType> Logger("QuicTestVersionNegotiation", GetParam());
-    if (TestingKernelMode) {
-        ASSERT_TRUE(DriverClient.Run(IOCTL_QUIC_RUN_VERSION_NEGOTIATION, GetParam().Family));
-    } else {
-        QuicTestVersionNegotiation(GetParam().Family);
-    }
-}
-
-TEST_P(WithFamilyArgs, Rebind) {
-    TestLoggerT<ParamType> Logger("QuicTestConnect-Rebind", GetParam());
-    if (TestingKernelMode) {
-        GTEST_SKIP_(":Unsupported in kernel mode");
-        /* Not supported in kernel mode yet.
-        QUIC_RUN_CONNECT_PARAMS Params = {
-            GetParam().Family,
-            0,  // ServerStatelessRetry
-            0,  // ClientUsesOldVersion
-            1,  // ClientRebind
-            0,  // ChangeMaxStreamID
-            0,  // MultipleALPNs
-            0,  // AsyncSecConfig
-            0   // SessionResumption
-        };
-        ASSERT_TRUE(DriverClient.Run(IOCTL_QUIC_RUN_CONNECT, Params));*/
-    } else {
-        QuicTestConnect(
-            GetParam().Family,
-            false,  // ServerStatelessRetry
-            false,  // ClientUsesOldVersion
-            true,   // ClientRebind
-            false,  // ChangeMaxStreamID
-            false,  // MultipleALPNs
-            false,  // AsyncSecConfig
-            false,  // MultiPacketClientInitial
-            false); // SessionResumption
-    }
-}
-
-TEST_P(WithFamilyArgs, ChangeMaxStreamIDs) {
-    TestLoggerT<ParamType> Logger("QuicTestConnect-ChangeMaxStreamIDs", GetParam());
-    if (TestingKernelMode) {
-        QUIC_RUN_CONNECT_PARAMS Params = {
-            GetParam().Family,
-            0,  // ServerStatelessRetry
-            0,  // ClientUsesOldVersion
-            0,  // ClientRebind
-            1,  // ChangeMaxStreamID
-            0,  // MultipleALPNs
-            0,  // AsyncSecConfig
-            0   // SessionResumption
-        };
-        ASSERT_TRUE(DriverClient.Run(IOCTL_QUIC_RUN_CONNECT, Params));
-    } else {
-        QuicTestConnect(
-            GetParam().Family,
-            false,  // ServerStatelessRetry
-            false,  // ClientUsesOldVersion
-            false,  // ClientRebind
-            true,   // ChangeMaxStreamID
-            false,  // MultipleALPNs
-            false,  // AsyncSecConfig
-            false,  // MultiPacketClientInitial
-            false); // SessionResumption
-    }
-}
-
-TEST_P(WithHandshakeArgs1, AsyncSecurityConfig) {
-    TestLoggerT<ParamType> Logger("QuicTestConnect-AsyncSecurityConfig", GetParam());
-    if (TestingKernelMode) {
-        QUIC_RUN_CONNECT_PARAMS Params = {
-            GetParam().Family,
-            (uint8_t)GetParam().ServerStatelessRetry,
-            0,  // ClientUsesOldVersion
-            0,  // ClientRebind
-            0,  // ChangeMaxStreamID
-            (uint8_t)GetParam().MultipleALPNs,
-            1,  // AsyncSecConfig
-            0   // SessionResumption
-        };
-        ASSERT_TRUE(DriverClient.Run(IOCTL_QUIC_RUN_CONNECT, Params));
-    } else {
-        QuicTestConnect(
-            GetParam().Family,
-            GetParam().ServerStatelessRetry,
-            false,  // ClientUsesOldVersion
-            false,  // ClientRebind
-            false,  // ChangeMaxStreamID
-            GetParam().MultipleALPNs,
-            true,   // AsyncSecConfig
-            false,  // MultiPacketClientInitial
-            false); // SessionResumption
-    }
-}
-
-TEST_P(WithFamilyArgs, Unreachable) {
-    TestLoggerT<ParamType> Logger("QuicTestConnectUnreachable", GetParam());
-    if (TestingKernelMode) {
-        ASSERT_TRUE(DriverClient.Run(IOCTL_QUIC_RUN_CONNECT_UNREACHABLE, GetParam().Family));
-    } else {
-        QuicTestConnectUnreachable(GetParam().Family);
-    }
-}
-
-TEST_P(WithFamilyArgs, BadALPN) {
-    TestLoggerT<ParamType> Logger("QuicTestConnectBadAlpn", GetParam());
-    if (TestingKernelMode) {
-        ASSERT_TRUE(DriverClient.Run(IOCTL_QUIC_RUN_CONNECT_BAD_ALPN, GetParam().Family));
-    } else {
-        QuicTestConnectBadAlpn(GetParam().Family);
-    }
-}
-
-TEST_P(WithFamilyArgs, BadSNI) {
-    TestLoggerT<ParamType> Logger("QuicTestConnectBadSni", GetParam());
-    if (TestingKernelMode) {
-        ASSERT_TRUE(DriverClient.Run(IOCTL_QUIC_RUN_CONNECT_BAD_SNI, GetParam().Family));
-    } else {
-        QuicTestConnectBadSni(GetParam().Family);
-    }
-}
-
-TEST_P(WithFamilyArgs, ServerRejected) {
-    TestLoggerT<ParamType> Logger("QuicTestConnectServerRejected", GetParam());
-    if (TestingKernelMode) {
-        ASSERT_TRUE(DriverClient.Run(IOCTL_QUIC_RUN_CONNECT_SERVER_REJECTED, GetParam().Family));
-    } else {
-        QuicTestConnectServerRejected(GetParam().Family);
-    }
-}
-
-TEST_P(WithSendArgs1, Send) {
-    TestLoggerT<ParamType> Logger("QuicTestConnectAndPing", GetParam());
-    if (TestingKernelMode) {
-        QUIC_RUN_CONNECT_AND_PING_PARAMS Params = {
-            GetParam().Family,
-            GetParam().Length,
-            GetParam().ConnectionCount,
-            GetParam().StreamCount,
-            1,  // StreamBurstCount
-            0,  // StreamBurstDelayMs
-            0,  // ServerStatelessRetry
-            0,  // ClientRebind
-            0,  // ClientZeroRtt,
-            0,  // ServerRejectZeroRtt
-            (uint8_t)GetParam().UseSendBuffer,
-            (uint8_t)GetParam().UnidirectionalStreams,
-            (uint8_t)GetParam().ServerInitiatedStreams
-        };
-        ASSERT_TRUE(DriverClient.Run(IOCTL_QUIC_RUN_CONNECT_AND_PING, Params));
-    } else {
-        QuicTestConnectAndPing(
-            GetParam().Family,
-            GetParam().Length,
-            GetParam().ConnectionCount,
-            GetParam().StreamCount,
-            1,      // StreamBurstCount
-            0,      // StreamBurstDelayMs
-            false,  // ServerStatelessRetry
-            false,  // ClientRebind
-            false,  // ClientZeroRtt
-            false,  // ServerRejectZeroRtt
-            GetParam().UseSendBuffer,
-            GetParam().UnidirectionalStreams,
-            GetParam().ServerInitiatedStreams);
-    }
-}
-
-TEST_P(WithSendArgs2, SendLarge) {
-    TestLoggerT<ParamType> Logger("QuicTestConnectAndPing", GetParam());
-    if (TestingKernelMode) {
-        QUIC_RUN_CONNECT_AND_PING_PARAMS Params = {
-            GetParam().Family,
-            100000000llu,
-            1,  // ConnectionCount
-            1,  // StreamCount
-            1,  // StreamBurstCount
-            0,  // StreamBurstDelayMs
-            0,  // ServerStatelessRetry
-            0,  // ClientRebind
-            (uint8_t)GetParam().UseZeroRtt,
-            0,  // ServerRejectZeroRtt
-            (uint8_t)GetParam().UseSendBuffer,
-            0,  // UnidirectionalStreams
-            0   // ServerInitiatedStreams
-        };
-        ASSERT_TRUE(DriverClient.Run(IOCTL_QUIC_RUN_CONNECT_AND_PING, Params));
-    } else {
-        QuicTestConnectAndPing(
-            GetParam().Family,
-            100000000llu,
-            1,      // ConnectionCount
-            1,      // StreamCount
-            1,      // StreamBurstCount
-            0,      // StreamBurstDelayMs
-            false,  // ServerStatelessRetry
-            false,  // ClientRebind
-            GetParam().UseZeroRtt,
-            false,  // ServerRejectZeroRtt
-            GetParam().UseSendBuffer,
-            false,  // UnidirectionalStreams
-            false); // ServerInitiatedStreams
-    }
-}
-
-TEST_P(WithSendArgs3, SendIntermittently) {
-    TestLoggerT<ParamType> Logger("QuicTestConnectAndPing", GetParam());
-    if (TestingKernelMode) {
-        QUIC_RUN_CONNECT_AND_PING_PARAMS Params = {
-            GetParam().Family,
-            GetParam().Length,
-            1,  // ConnectionCount
-            1,  // StreamCount
-            GetParam().BurstCount,
-            GetParam().BurstDelay,
-            0,  // ServerStatelessRetry
-            0,  // ClientRebind
-            0,  // ClientZeroRtt
-            0,  // ServerRejectZeroRtt
-            (uint8_t)GetParam().UseSendBuffer,
-            0,  // UnidirectionalStreams
-            0   // ServerInitiatedStreams
-        };
-        ASSERT_TRUE(DriverClient.Run(IOCTL_QUIC_RUN_CONNECT_AND_PING, Params));
-    } else {
-        QuicTestConnectAndPing(
-            GetParam().Family,
-            GetParam().Length,
-            1,  // ConnectionCount
-            1,  // StreamCount
-            GetParam().BurstCount,
-            GetParam().BurstDelay,
-            false,  // ServerStatelessRetry
-            false,  // ClientRebind
-            false,  // ClientZeroRtt
-            false,  // ServerRejectZeroRtt
-            GetParam().UseSendBuffer,
-            false,  // UnidirectionalStreams
-            false); // ServerInitiatedStreams
-    }
-}
-
-#ifndef QUIC_DISABLE_0RTT_TESTS
-
-TEST_P(WithSend0RttArgs1, Send0Rtt) {
-    TestLoggerT<ParamType> Logger("Send0Rtt", GetParam());
-    if (TestingKernelMode) {
-        QUIC_RUN_CONNECT_AND_PING_PARAMS Params = {
-            GetParam().Family,
-            GetParam().Length,
-            GetParam().ConnectionCount,
-            GetParam().StreamCount,
-            1,  // StreamBurstCount
-            0,  // StreamBurstDelayMs
-            0,  // ServerStatelessRetry
-            0,  // ClientRebind
-            1,  // ClientZeroRtt,
-            0,  // ServerRejectZeroRtt
-            (uint8_t)GetParam().UseSendBuffer,
-            (uint8_t)GetParam().UnidirectionalStreams,
-            0   // ServerInitiatedStreams
-        };
-        ASSERT_TRUE(DriverClient.Run(IOCTL_QUIC_RUN_CONNECT_AND_PING, Params));
-    } else {
-        QuicTestConnectAndPing(
-            GetParam().Family,
-            GetParam().Length,
-            GetParam().ConnectionCount,
-            GetParam().StreamCount,
-            1,      // StreamBurstCount
-            0,      // StreamBurstDelayMs
-            false,  // ServerStatelessRetry
-            false,  // ClientRebind
-            true,   // ClientZeroRtt
-            false,  // ServerRejectZeroRtt
-            GetParam().UseSendBuffer,
-            GetParam().UnidirectionalStreams,
-            false); // ServerInitiatedStreams
-    }
-}
-
-TEST_P(WithSend0RttArgs2, Reject0Rtt) {
-    TestLoggerT<ParamType> Logger("Reject0Rtt", GetParam());
-    if (TestingKernelMode) {
-        QUIC_RUN_CONNECT_AND_PING_PARAMS Params = {
-            GetParam().Family,
-            GetParam().Length,
-            1,  // StreamCount
-            1,  // StreamBurstCount
-            1,  // StreamBurstCount
-            0,  // StreamBurstDelayMs
-            0,  // ServerStatelessRetry
-            0,  // ClientRebind
-            1,  // ClientZeroRtt,
-            1,  // ServerRejectZeroRtt
-            0,  // UseSendBuffer
-            0,  // UnidirectionalStreams
-            0   // ServerInitiatedStreams
-        };
-        ASSERT_TRUE(DriverClient.Run(IOCTL_QUIC_RUN_CONNECT_AND_PING, Params));
-    } else {
-        QuicTestConnectAndPing(
-            GetParam().Family,
-            GetParam().Length,
-            1,      // StreamCount
-            1,      // StreamBurstCount
-            1,      // StreamBurstCount
-            0,      // StreamBurstDelayMs
-            false,  // ServerStatelessRetry
-            false,  // ClientRebind
-            true,   // ClientZeroRtt
-            true,   // ServerRejectZeroRtt
-            false,  // UseSendBuffer
-            false,  // UnidirectionalStreams
-            false); // ServerInitiatedStreams
-    }
-}
-
-#endif // QUIC_DISABLE_0RTT_TESTS
-
-TEST_P(WithBool, IdleTimeout) {
-    TestLoggerT<ParamType> Logger("QuicTestConnectAndIdle", GetParam());
-    if (TestingKernelMode) {
-        uint8_t Param = (uint8_t)GetParam();
-        ASSERT_TRUE(DriverClient.Run(IOCTL_QUIC_RUN_CONNECT_AND_IDLE, Param));
-    } else {
-        QuicTestConnectAndIdle(GetParam());
-    }
-}
-
-TEST(Misc, ServerDisconnect) {
-    TestLogger Logger("QuicTestServerDisconnect");
-    if (TestingKernelMode) {
-        ASSERT_TRUE(DriverClient.Run(IOCTL_QUIC_RUN_SERVER_DISCONNECT));
-    } else {
-        QuicTestServerDisconnect();
-    }
-}
-
-TEST(Misc, ClientDisconnect) {
-    TestLogger Logger("QuicTestClientDisconnect");
-    if (TestingKernelMode) {
-        uint8_t Param = 0;
-        ASSERT_TRUE(DriverClient.Run(IOCTL_QUIC_RUN_CLIENT_DISCONNECT, Param));
-    } else {
-        QuicTestClientDisconnect(false); // TODO - Support true, when race condition is fixed.
-    }
-}
-
-TEST_P(WithKeyUpdateArgs1, KeyUpdate) {
-    TestLoggerT<ParamType> Logger("QuicTestKeyUpdate", GetParam());
-    if (TestingKernelMode) {
-        QUIC_RUN_KEY_UPDATE_PARAMS Params = {
-            GetParam().Family,
-            (uint16_t)(GetParam().KeyUpdate == 0 ? 5 : 1),  // Iterations
-            0,                                              // KeyUpdateBytes
-            (uint8_t)(GetParam().KeyUpdate == 0),           // UseKeyUpdateBytes
-            (uint8_t)(GetParam().KeyUpdate & 1),            // ClientKeyUpdate
-            (uint8_t)(GetParam().KeyUpdate & 2)             // ServerKeyUpdate
-        };
-        ASSERT_TRUE(DriverClient.Run(IOCTL_QUIC_RUN_KEY_UPDATE, Params));
-    } else {
-        QuicTestKeyUpdate(
-            GetParam().Family,
-            GetParam().KeyUpdate == 0 ? 5 : 1,  // Iterations
-            0,                                  // KeyUpdateBytes
-            GetParam().KeyUpdate == 0,          // UseKeyUpdateBytes
-            GetParam().KeyUpdate & 1,           // ClientKeyUpdate
-            GetParam().KeyUpdate & 2);          // ServerKeyUpdate
-    }
-}
-
-TEST_P(WithAbortiveArgs, AbortiveShutdown) {
-    TestLoggerT<ParamType> Logger("QuicAbortiveTransfers", GetParam());
-    if (TestingKernelMode) {
-        QUIC_RUN_ABORTIVE_SHUTDOWN_PARAMS Params = {
-            GetParam().Family,
-            GetParam().Flags
-        };
-        ASSERT_TRUE(DriverClient.Run(IOCTL_QUIC_RUN_ABORTIVE_SHUTDOWN, Params));
-    } else {
-        QuicAbortiveTransfers(GetParam().Family, GetParam().Flags);
-    }
-}
-
-TEST_P(WithCidUpdateArgs, CidUpdate) {
-    TestLoggerT<ParamType> Logger("QuicTestCidUpdate", GetParam());
-    if (TestingKernelMode) {
-        QUIC_RUN_CID_UPDATE_PARAMS Params = {
-            GetParam().Family,
-            GetParam().Iterations
-        };
-        ASSERT_TRUE(DriverClient.Run(IOCTL_QUIC_RUN_CID_UPDATE, Params));
-    } else {
-        QuicTestCidUpdate(GetParam().Family, GetParam().Iterations);
-    }
-}
-
-TEST_P(WithReceiveResumeArgs, ReceiveResume) {
-    TestLoggerT<ParamType> Logger("QuicTestReceiveResume", GetParam());
-    if (TestingKernelMode) {
-        QUIC_RUN_RECEIVE_RESUME_PARAMS Params = {
-            GetParam().Family,
-            GetParam().SendBytes,
-            GetParam().ConsumeBytes,
-            GetParam().ShutdownType,
-            GetParam().PauseType,
-            (uint8_t)GetParam().PauseFirst
-        };
-        ASSERT_TRUE(DriverClient.Run(IOCTL_QUIC_RUN_RECEIVE_RESUME, Params));
-    } else {
-        QuicTestReceiveResume(
-            GetParam().Family,
-            GetParam().SendBytes,
-            GetParam().ConsumeBytes,
-            GetParam().ShutdownType,
-            GetParam().PauseType,
-            GetParam().PauseFirst);
-    }
-}
-
-TEST_P(WithReceiveResumeNoDataArgs, ReceiveResumeNoData) {
-    TestLoggerT<ParamType> Logger("QuicTestReceiveResumeNoData", GetParam());
-    if (TestingKernelMode) {
-        QUIC_RUN_RECEIVE_RESUME_PARAMS Params = {
-            GetParam().Family,
-            0,
-            0,
-            GetParam().ShutdownType,
-            ReturnConsumedBytes,
-            0
-        };
-        ASSERT_TRUE(DriverClient.Run(IOCTL_QUIC_RUN_RECEIVE_RESUME_NO_DATA, Params));
-    } else {
-        QuicTestReceiveResumeNoData(GetParam().Family, GetParam().ShutdownType);
-    }
-}
-
-TEST(Drill, VarIntEncoder) {
-    TestLogger Logger("QuicDrillTestVarIntEncoder");
-    if (TestingKernelMode) {
-        ASSERT_TRUE(DriverClient.Run(IOCTL_QUIC_RUN_DRILL_ENCODE_VAR_INT));
-    } else {
-        QuicDrillTestVarIntEncoder();
-    }
-}
-
-TEST_P(WithDrillInitialPacketCidArgs, DrillInitialPacketCids) {
-    TestLoggerT<ParamType> Logger("QuicDrillInitialPacketCids", GetParam());
-    if (TestingKernelMode) {
-        QUIC_RUN_DRILL_INITIAL_PACKET_CID_PARAMS Params = {
-            GetParam().Family,
-            (uint8_t)GetParam().SourceOrDest,
-            (uint8_t)GetParam().ActualCidLengthValid,
-            (uint8_t)GetParam().ShortCidLength,
-            (uint8_t)GetParam().CidLengthFieldValid
-        };
-        ASSERT_TRUE(DriverClient.Run(IOCTL_QUIC_RUN_DRILL_INITIAL_PACKET_CID, Params));
-    } else {
-        QuicDrillTestInitialCid(
-            GetParam().Family,
-            GetParam().SourceOrDest,
-            GetParam().ActualCidLengthValid,
-            GetParam().ShortCidLength,
-            GetParam().CidLengthFieldValid);
-    }
-}
-
-TEST_P(WithDrillInitialPacketTokenArgs, DrillInitialPacketToken) {
-    TestLoggerT<ParamType> Logger("QuicDrillInitialPacketToken", GetParam());
-    if (TestingKernelMode) {
-        ASSERT_TRUE(DriverClient.Run(IOCTL_QUIC_RUN_DRILL_INITIAL_PACKET_TOKEN, GetParam().Family));
-    } else {
-        QuicDrillTestInitialToken(GetParam().Family);
-    }
-}
-
-INSTANTIATE_TEST_CASE_P(
-    ParameterValidation,
-    WithBool,
-    ::testing::Values(false, true));
-
-INSTANTIATE_TEST_CASE_P(
-    Basic,
-    WithFamilyArgs,
-    ::testing::ValuesIn(FamilyArgs::Generate()));
-
-INSTANTIATE_TEST_CASE_P(
-    Handshake,
-    WithHandshakeArgs1,
-    testing::ValuesIn(HandshakeArgs1::Generate()));
-
-INSTANTIATE_TEST_CASE_P(
-    Handshake,
-    WithHandshakeArgs2,
-    testing::ValuesIn(HandshakeArgs2::Generate()));
-
-INSTANTIATE_TEST_CASE_P(
-    AppData,
-    WithSendArgs1,
-    testing::ValuesIn(SendArgs1::Generate()));
-
-INSTANTIATE_TEST_CASE_P(
-    AppData,
-    WithSendArgs2,
-    testing::ValuesIn(SendArgs2::Generate()));
-
-INSTANTIATE_TEST_CASE_P(
-    AppData,
-    WithSendArgs3,
-    testing::ValuesIn(SendArgs3::Generate()));
-
-#ifndef QUIC_DISABLE_0RTT_TESTS
-
-INSTANTIATE_TEST_CASE_P(
-    AppData,
-    WithSend0RttArgs1,
-    testing::ValuesIn(Send0RttArgs1::Generate()));
-
-INSTANTIATE_TEST_CASE_P(
-    AppData,
-    WithSend0RttArgs2,
-    testing::ValuesIn(Send0RttArgs2::Generate()));
-
-#endif
-
-INSTANTIATE_TEST_CASE_P(
-    Misc,
-    WithKeyUpdateArgs1,
-    testing::ValuesIn(KeyUpdateArgs1::Generate()));
-
-INSTANTIATE_TEST_CASE_P(
-    Misc,
-    WithAbortiveArgs,
-    testing::ValuesIn(AbortiveArgs::Generate()));
-
-INSTANTIATE_TEST_CASE_P(
-    Misc,
-    WithCidUpdateArgs,
-    testing::ValuesIn(CidUpdateArgs::Generate()));
-
-INSTANTIATE_TEST_CASE_P(
-    Misc,
-    WithReceiveResumeArgs,
-    testing::ValuesIn(ReceiveResumeArgs::Generate()));
-
-INSTANTIATE_TEST_CASE_P(
-    Misc,
-    WithReceiveResumeNoDataArgs,
-    testing::ValuesIn(ReceiveResumeNoDataArgs::Generate()));
-
-INSTANTIATE_TEST_CASE_P(
-    Drill,
-    WithDrillInitialPacketCidArgs,
-    testing::ValuesIn(DrillInitialPacketCidArgs::Generate()));
-
-INSTANTIATE_TEST_CASE_P(
-    Drill,
-    WithDrillInitialPacketTokenArgs,
-    testing::ValuesIn(DrillInitialPacketTokenArgs::Generate()));
-
-int main(int argc, char** argv) {
-    for (int i = 0; i < argc; ++i) {
-        if (strcmp("--kernel", argv[i]) == 0) {
-            TestingKernelMode = true;
-            break;
-        }
-    }
-    ::testing::AddGlobalTestEnvironment(new QuicTestEnvironment);
-    ::testing::InitGoogleTest(&argc, argv);
-    return RUN_ALL_TESTS();
-}
+/*++
+
+    Copyright (c) Microsoft Corporation.
+    Licensed under the MIT License.
+
+--*/
+
+#include "quic_gtest.h"
+#include "quic_gtest.cpp.clog.h"
+
+bool TestingKernelMode = false;
+const QUIC_API_TABLE* MsQuic;
+HQUIC Registration;
+QUIC_SEC_CONFIG_PARAMS* SelfSignedCertParams;
+QUIC_SEC_CONFIG* SecurityConfig;
+QuicDriverClient DriverClient;
+
+extern "C" _IRQL_requires_max_(PASSIVE_LEVEL) void QuicTraceRundown(void) { }
+
+class QuicTestEnvironment : public ::testing::Environment {
+    QuicDriverService DriverService;
+public:
+    void SetUp() override {
+        QuicPlatformSystemLoad();
+        ASSERT_TRUE(QUIC_SUCCEEDED(QuicPlatformInitialize()));
+        ASSERT_TRUE((SelfSignedCertParams =
+            QuicPlatGetSelfSignedCert(
+                TestingKernelMode ?
+                    QUIC_SELF_SIGN_CERT_MACHINE :
+                    QUIC_SELF_SIGN_CERT_USER
+                )) != nullptr);
+        if (TestingKernelMode) {
+            printf("Initializing for Kernel Mode tests\n");
+            ASSERT_TRUE(DriverService.Initialize());
+            ASSERT_TRUE(DriverService.Start());
+            ASSERT_TRUE(DriverClient.Initialize(SelfSignedCertParams));
+        } else {
+            printf("Initializing for User Mode tests\n");
+            ASSERT_TRUE(QUIC_SUCCEEDED(MsQuicOpen(&MsQuic)));
+            const QUIC_REGISTRATION_CONFIG RegConfig = { "MsQuicBVT", QUIC_EXECUTION_PROFILE_LOW_LATENCY };
+            ASSERT_TRUE(QUIC_SUCCEEDED(MsQuic->RegistrationOpen(&RegConfig, &Registration)));
+            ASSERT_TRUE(LoadSecConfig());
+            QuicTestInitialize();
+        }
+    }
+    void TearDown() override {
+        if (TestingKernelMode) {
+            DriverClient.Uninitialize();
+            DriverService.Uninitialize();
+        } else {
+            QuicTestCleanup();
+            MsQuic->SecConfigDelete(SecurityConfig);
+            MsQuic->RegistrationClose(Registration);
+            MsQuicClose(MsQuic);
+        }
+        QuicPlatFreeSelfSignedCert(SelfSignedCertParams);
+        QuicPlatformUninitialize();
+        QuicPlatformSystemUnload();
+    }
+    _Function_class_(QUIC_SEC_CONFIG_CREATE_COMPLETE)
+    static void
+    QUIC_API
+    GetSecConfigComplete(
+        _In_opt_ void* Context,
+        _In_ QUIC_STATUS /* Status */,
+        _In_opt_ QUIC_SEC_CONFIG* SecConfig
+        )
+    {
+        _Analysis_assume_(Context);
+        auto Event = (QUIC_EVENT*)Context;
+        SecurityConfig = SecConfig;
+        QuicEventSet(*Event);
+    }
+    bool LoadSecConfig() {
+        QUIC_EVENT Event;
+        QuicEventInitialize(&Event, FALSE, FALSE);
+        if (QUIC_SUCCEEDED(
+            MsQuic->SecConfigCreate(
+                Registration,
+                (QUIC_SEC_CONFIG_FLAGS)SelfSignedCertParams->Flags,
+                SelfSignedCertParams->Certificate,
+                SelfSignedCertParams->Principal,
+                &Event,
+                GetSecConfigComplete))) {
+            QuicEventWaitForever(Event);
+        }
+        QuicEventUninitialize(Event);
+        return SecurityConfig != nullptr;
+    }
+};
+
+//
+// This function is called by the platform independent test code when it
+// encounters kind of failure. Note - It may be called on any thread.
+//
+void
+LogTestFailure(
+    _In_z_ const char* File,
+    _In_z_ const char* Function,
+    int Line,
+    _Printf_format_string_ const char* Format,
+    ...
+    )
+{
+    UNREFERENCED_PARAMETER(Function);
+    char Buffer[128];
+    va_list Args;
+    va_start(Args, Format);
+    (void)_vsnprintf_s(Buffer, sizeof(Buffer), _TRUNCATE, Format, Args);
+    va_end(Args);
+    QuicTraceLogError(
+        TestLogFailure,
+        "[test] FAILURE - %s:%d - %s",
+        File,
+        Line,
+        Buffer);
+    GTEST_MESSAGE_AT_(File, Line, Buffer, ::testing::TestPartResult::kFatalFailure);
+}
+
+struct TestLogger {
+    const char* TestName;
+    TestLogger(const char* Name) : TestName(Name) {
+        QuicTraceLogInfo(
+            TestCaseStart,
+            "[test] START %s",
+            TestName);
+    }
+    ~TestLogger() {
+        QuicTraceLogInfo(
+            TestCaseEnd,
+            "[test] END %s",
+            TestName);
+    }
+};
+
+template<class T>
+struct TestLoggerT {
+    const char* TestName;
+    TestLoggerT(const char* Name, const T& Params) : TestName(Name) {
+        std::ostringstream stream; stream << Params;
+        QuicTraceLogInfo(
+            TestCaseTStart,
+            "[test] START %s, %s",
+            TestName,
+            stream.str().c_str());
+    }
+    ~TestLoggerT() {
+        QuicTraceLogInfo(
+            TestCaseTEnd,
+            "[test] END %s",
+            TestName);
+    }
+};
+
+TEST(ParameterValidation, ValidateApi) {
+    TestLogger Logger("QuicTestValidateApi");
+    if (TestingKernelMode) {
+        ASSERT_TRUE(DriverClient.Run(IOCTL_QUIC_RUN_VALIDATE_API));
+    } else {
+        QuicTestValidateApi();
+    }
+}
+
+TEST(ParameterValidation, ValidateRegistration) {
+    TestLogger Logger("QuicTestValidateRegistration");
+    if (TestingKernelMode) {
+        ASSERT_TRUE(DriverClient.Run(IOCTL_QUIC_RUN_VALIDATE_REGISTRATION));
+    } else {
+        QuicTestValidateRegistration();
+    }
+}
+
+#if _WIN32
+TEST(ParameterValidation, ValidateServerSecConfig) {
+    TestLogger Logger("QuicTestValidateServerSecConfig");
+    if (TestingKernelMode) {
+        // Not currently supported, since certs are in user store.
+        GTEST_SKIP_(":Unsupported in kernel mode");
+    } else {
+        QUIC_CERTIFICATE_HASH_STORE CertHashStore = { QUIC_CERTIFICATE_HASH_STORE_FLAG_NONE };
+        memcpy(CertHashStore.ShaHash, SelfSignedCertParams->Thumbprint, sizeof(CertHashStore.ShaHash));
+        memcpy(CertHashStore.StoreName, "My", 2);
+        QuicTestValidateServerSecConfig(SelfSignedCertParams->Certificate, &CertHashStore, "localhost");
+    }
+}
+#endif // _WIN32
+
+TEST(ParameterValidation, ValidateSession) {
+    TestLogger Logger("QuicTestValidateSession");
+    if (TestingKernelMode) {
+        ASSERT_TRUE(DriverClient.Run(IOCTL_QUIC_RUN_VALIDATE_SESSION));
+    } else {
+        QuicTestValidateSession();
+    }
+}
+
+TEST(ParameterValidation, ValidateListener) {
+    TestLogger Logger("QuicTestValidateListener");
+    if (TestingKernelMode) {
+        ASSERT_TRUE(DriverClient.Run(IOCTL_QUIC_RUN_VALIDATE_LISTENER));
+    } else {
+        QuicTestValidateListener();
+    }
+}
+
+TEST(ParameterValidation, ValidateConnection) {
+    TestLogger Logger("QuicTestValidateConnection");
+    if (TestingKernelMode) {
+        ASSERT_TRUE(DriverClient.Run(IOCTL_QUIC_RUN_VALIDATE_CONNECTION));
+    } else {
+        QuicTestValidateConnection();
+    }
+}
+
+TEST_P(WithBool, ValidateStream) {
+    TestLoggerT<ParamType> Logger("QuicTestValidateStream", GetParam());
+    if (TestingKernelMode) {
+        uint8_t Param = (uint8_t)GetParam();
+        ASSERT_TRUE(DriverClient.Run(IOCTL_QUIC_RUN_VALIDATE_STREAM, Param));
+    } else {
+        QuicTestValidateStream(GetParam());
+    }
+}
+
+TEST(ParameterValidation, ValidateConnectionEvents) {
+    TestLogger Logger("QuicTestValidateConnectionEvents");
+    if (TestingKernelMode) {
+        ASSERT_TRUE(DriverClient.Run(IOCTL_QUIC_RUN_VALIDATE_CONNECTION_EVENTS));
+    } else {
+        QuicTestValidateConnectionEvents();
+    }
+}
+
+TEST(ParameterValidation, ValidateStreamEvents) {
+    TestLogger Logger("QuicTestValidateStreamEvents");
+    if (TestingKernelMode) {
+        ASSERT_TRUE(DriverClient.Run(IOCTL_QUIC_RUN_VALIDATE_STREAM_EVENTS));
+    } else {
+        QuicTestValidateStreamEvents();
+    }
+}
+
+TEST(Basic, CreateListener) {
+    TestLogger Logger("QuicTestCreateListener");
+    if (TestingKernelMode) {
+        ASSERT_TRUE(DriverClient.Run(IOCTL_QUIC_RUN_CREATE_LISTENER));
+    } else {
+        QuicTestCreateListener();
+    }
+}
+
+TEST(Basic, StartListener) {
+    TestLogger Logger("QuicTestStartListener");
+    if (TestingKernelMode) {
+        ASSERT_TRUE(DriverClient.Run(IOCTL_QUIC_RUN_START_LISTENER));
+    } else {
+        QuicTestStartListener();
+    }
+}
+
+TEST(Basic, StartListenerMultiAlpns) {
+    TestLogger Logger("QuicTestStartListenerMultiAlpns");
+    if (TestingKernelMode) {
+        ASSERT_TRUE(DriverClient.Run(IOCTL_QUIC_RUN_START_LISTENER_MULTI_ALPN));
+    } else {
+        QuicTestStartListenerMultiAlpns();
+    }
+}
+
+TEST_P(WithFamilyArgs, StartListenerImplicit) {
+    TestLoggerT<ParamType> Logger("QuicTestStartListenerImplicit", GetParam());
+    if (TestingKernelMode) {
+        ASSERT_TRUE(DriverClient.Run(IOCTL_QUIC_RUN_START_LISTENER_IMPLICIT, GetParam().Family));
+    } else {
+        QuicTestStartListenerImplicit(GetParam().Family);
+    }
+}
+
+TEST(Basic, StartTwoListeners) {
+    TestLogger Logger("QuicTestStartTwoListeners");
+    if (TestingKernelMode) {
+        ASSERT_TRUE(DriverClient.Run(IOCTL_QUIC_RUN_START_TWO_LISTENERS));
+    } else {
+        QuicTestStartTwoListeners();
+    }
+}
+
+TEST(Basic, StartTwoListenersSameALPN) {
+    TestLogger Logger("QuicTestStartTwoListenersSameALPN");
+    if (TestingKernelMode) {
+        ASSERT_TRUE(DriverClient.Run(IOCTL_QUIC_RUN_START_TWO_LISTENERS_SAME_ALPN));
+    } else {
+        QuicTestStartTwoListenersSameALPN();
+    }
+}
+
+TEST_P(WithFamilyArgs, StartListenerExplicit) {
+    TestLoggerT<ParamType> Logger("QuicTestStartListenerExplicit", GetParam());
+    if (TestingKernelMode) {
+        ASSERT_TRUE(DriverClient.Run(IOCTL_QUIC_RUN_START_LISTENER_EXPLICIT, GetParam().Family));
+    } else {
+        QuicTestStartListenerExplicit(GetParam().Family);
+    }
+}
+
+TEST(Basic, CreateConnection) {
+    TestLogger Logger("QuicTestCreateConnection");
+    if (TestingKernelMode) {
+        ASSERT_TRUE(DriverClient.Run(IOCTL_QUIC_RUN_CREATE_CONNECTION));
+    } else {
+        QuicTestCreateConnection();
+    }
+}
+
+TEST_P(WithFamilyArgs, BindConnectionImplicit) {
+    TestLoggerT<ParamType> Logger("QuicTestBindConnectionImplicit", GetParam());
+    if (TestingKernelMode) {
+        ASSERT_TRUE(DriverClient.Run(IOCTL_QUIC_RUN_BIND_CONNECTION_IMPLICIT, GetParam().Family));
+    } else {
+        QuicTestBindConnectionImplicit(GetParam().Family);
+    }
+}
+
+TEST_P(WithFamilyArgs, BindConnectionExplicit) {
+    TestLoggerT<ParamType> Logger("QuicTestBindConnectionExplicit", GetParam());
+    if (TestingKernelMode) {
+        ASSERT_TRUE(DriverClient.Run(IOCTL_QUIC_RUN_BIND_CONNECTION_EXPLICIT, GetParam().Family));
+    } else {
+        QuicTestBindConnectionExplicit(GetParam().Family);
+    }
+}
+
+TEST_P(WithHandshakeArgs1, Connect) {
+    TestLoggerT<ParamType> Logger("QuicTestConnect-Connect", GetParam());
+    if (TestingKernelMode) {
+        QUIC_RUN_CONNECT_PARAMS Params = {
+            GetParam().Family,
+            (uint8_t)GetParam().ServerStatelessRetry,
+            0,  // ClientUsesOldVersion
+            0,  // ClientRebind
+            0,  // ChangeMaxStreamID
+            (uint8_t)GetParam().MultipleALPNs,
+            0,  // AsyncSecConfig
+            (uint8_t)GetParam().MultiPacketClientInitial,
+            (uint8_t)GetParam().SessionResumption
+        };
+        ASSERT_TRUE(DriverClient.Run(IOCTL_QUIC_RUN_CONNECT, Params));
+    } else {
+        QuicTestConnect(
+            GetParam().Family,
+            GetParam().ServerStatelessRetry,
+            false,  // ClientUsesOldVersion
+            false,  // ClientRebind
+            false,  // ChangeMaxStreamID
+            GetParam().MultipleALPNs,
+            false,  // AsyncSecConfig
+            GetParam().MultiPacketClientInitial,
+            GetParam().SessionResumption);
+    }
+}
+
+TEST_P(WithHandshakeArgs2, OldVersion) {
+    TestLoggerT<ParamType> Logger("QuicTestConnect-OldVersion", GetParam());
+    if (TestingKernelMode) {
+        QUIC_RUN_CONNECT_PARAMS Params = {
+            GetParam().Family,
+            (uint8_t)GetParam().ServerStatelessRetry,
+            1,  // ClientUsesOldVersion
+            0,  // ClientRebind
+            0,  // ChangeMaxStreamID
+            0,  // MultipleALPNs
+            0,  // AsyncSecConfig
+            0   // SessionResumption
+        };
+        ASSERT_TRUE(DriverClient.Run(IOCTL_QUIC_RUN_CONNECT, Params));
+    } else {
+        QuicTestConnect(
+            GetParam().Family,
+            GetParam().ServerStatelessRetry,
+            false,  // ClientUsesOldVersion
+            false,  // ClientRebind
+            false,  // ChangeMaxStreamID
+            false,  // MultipleALPNs
+            false,  // AsyncSecConfig
+            false,  // MultiPacketClientInitial
+            false); // SessionResumption
+    }
+}
+
+TEST_P(WithFamilyArgs, VersionNegotiation) {
+    TestLoggerT<ParamType> Logger("QuicTestVersionNegotiation", GetParam());
+    if (TestingKernelMode) {
+        ASSERT_TRUE(DriverClient.Run(IOCTL_QUIC_RUN_VERSION_NEGOTIATION, GetParam().Family));
+    } else {
+        QuicTestVersionNegotiation(GetParam().Family);
+    }
+}
+
+TEST_P(WithFamilyArgs, Rebind) {
+    TestLoggerT<ParamType> Logger("QuicTestConnect-Rebind", GetParam());
+    if (TestingKernelMode) {
+        GTEST_SKIP_(":Unsupported in kernel mode");
+        /* Not supported in kernel mode yet.
+        QUIC_RUN_CONNECT_PARAMS Params = {
+            GetParam().Family,
+            0,  // ServerStatelessRetry
+            0,  // ClientUsesOldVersion
+            1,  // ClientRebind
+            0,  // ChangeMaxStreamID
+            0,  // MultipleALPNs
+            0,  // AsyncSecConfig
+            0   // SessionResumption
+        };
+        ASSERT_TRUE(DriverClient.Run(IOCTL_QUIC_RUN_CONNECT, Params));*/
+    } else {
+        QuicTestConnect(
+            GetParam().Family,
+            false,  // ServerStatelessRetry
+            false,  // ClientUsesOldVersion
+            true,   // ClientRebind
+            false,  // ChangeMaxStreamID
+            false,  // MultipleALPNs
+            false,  // AsyncSecConfig
+            false,  // MultiPacketClientInitial
+            false); // SessionResumption
+    }
+}
+
+TEST_P(WithFamilyArgs, ChangeMaxStreamIDs) {
+    TestLoggerT<ParamType> Logger("QuicTestConnect-ChangeMaxStreamIDs", GetParam());
+    if (TestingKernelMode) {
+        QUIC_RUN_CONNECT_PARAMS Params = {
+            GetParam().Family,
+            0,  // ServerStatelessRetry
+            0,  // ClientUsesOldVersion
+            0,  // ClientRebind
+            1,  // ChangeMaxStreamID
+            0,  // MultipleALPNs
+            0,  // AsyncSecConfig
+            0   // SessionResumption
+        };
+        ASSERT_TRUE(DriverClient.Run(IOCTL_QUIC_RUN_CONNECT, Params));
+    } else {
+        QuicTestConnect(
+            GetParam().Family,
+            false,  // ServerStatelessRetry
+            false,  // ClientUsesOldVersion
+            false,  // ClientRebind
+            true,   // ChangeMaxStreamID
+            false,  // MultipleALPNs
+            false,  // AsyncSecConfig
+            false,  // MultiPacketClientInitial
+            false); // SessionResumption
+    }
+}
+
+TEST_P(WithHandshakeArgs1, AsyncSecurityConfig) {
+    TestLoggerT<ParamType> Logger("QuicTestConnect-AsyncSecurityConfig", GetParam());
+    if (TestingKernelMode) {
+        QUIC_RUN_CONNECT_PARAMS Params = {
+            GetParam().Family,
+            (uint8_t)GetParam().ServerStatelessRetry,
+            0,  // ClientUsesOldVersion
+            0,  // ClientRebind
+            0,  // ChangeMaxStreamID
+            (uint8_t)GetParam().MultipleALPNs,
+            1,  // AsyncSecConfig
+            0   // SessionResumption
+        };
+        ASSERT_TRUE(DriverClient.Run(IOCTL_QUIC_RUN_CONNECT, Params));
+    } else {
+        QuicTestConnect(
+            GetParam().Family,
+            GetParam().ServerStatelessRetry,
+            false,  // ClientUsesOldVersion
+            false,  // ClientRebind
+            false,  // ChangeMaxStreamID
+            GetParam().MultipleALPNs,
+            true,   // AsyncSecConfig
+            false,  // MultiPacketClientInitial
+            false); // SessionResumption
+    }
+}
+
+TEST_P(WithFamilyArgs, Unreachable) {
+    TestLoggerT<ParamType> Logger("QuicTestConnectUnreachable", GetParam());
+    if (TestingKernelMode) {
+        ASSERT_TRUE(DriverClient.Run(IOCTL_QUIC_RUN_CONNECT_UNREACHABLE, GetParam().Family));
+    } else {
+        QuicTestConnectUnreachable(GetParam().Family);
+    }
+}
+
+TEST_P(WithFamilyArgs, BadALPN) {
+    TestLoggerT<ParamType> Logger("QuicTestConnectBadAlpn", GetParam());
+    if (TestingKernelMode) {
+        ASSERT_TRUE(DriverClient.Run(IOCTL_QUIC_RUN_CONNECT_BAD_ALPN, GetParam().Family));
+    } else {
+        QuicTestConnectBadAlpn(GetParam().Family);
+    }
+}
+
+TEST_P(WithFamilyArgs, BadSNI) {
+    TestLoggerT<ParamType> Logger("QuicTestConnectBadSni", GetParam());
+    if (TestingKernelMode) {
+        ASSERT_TRUE(DriverClient.Run(IOCTL_QUIC_RUN_CONNECT_BAD_SNI, GetParam().Family));
+    } else {
+        QuicTestConnectBadSni(GetParam().Family);
+    }
+}
+
+TEST_P(WithFamilyArgs, ServerRejected) {
+    TestLoggerT<ParamType> Logger("QuicTestConnectServerRejected", GetParam());
+    if (TestingKernelMode) {
+        ASSERT_TRUE(DriverClient.Run(IOCTL_QUIC_RUN_CONNECT_SERVER_REJECTED, GetParam().Family));
+    } else {
+        QuicTestConnectServerRejected(GetParam().Family);
+    }
+}
+
+TEST_P(WithSendArgs1, Send) {
+    TestLoggerT<ParamType> Logger("QuicTestConnectAndPing", GetParam());
+    if (TestingKernelMode) {
+        QUIC_RUN_CONNECT_AND_PING_PARAMS Params = {
+            GetParam().Family,
+            GetParam().Length,
+            GetParam().ConnectionCount,
+            GetParam().StreamCount,
+            1,  // StreamBurstCount
+            0,  // StreamBurstDelayMs
+            0,  // ServerStatelessRetry
+            0,  // ClientRebind
+            0,  // ClientZeroRtt,
+            0,  // ServerRejectZeroRtt
+            (uint8_t)GetParam().UseSendBuffer,
+            (uint8_t)GetParam().UnidirectionalStreams,
+            (uint8_t)GetParam().ServerInitiatedStreams
+        };
+        ASSERT_TRUE(DriverClient.Run(IOCTL_QUIC_RUN_CONNECT_AND_PING, Params));
+    } else {
+        QuicTestConnectAndPing(
+            GetParam().Family,
+            GetParam().Length,
+            GetParam().ConnectionCount,
+            GetParam().StreamCount,
+            1,      // StreamBurstCount
+            0,      // StreamBurstDelayMs
+            false,  // ServerStatelessRetry
+            false,  // ClientRebind
+            false,  // ClientZeroRtt
+            false,  // ServerRejectZeroRtt
+            GetParam().UseSendBuffer,
+            GetParam().UnidirectionalStreams,
+            GetParam().ServerInitiatedStreams);
+    }
+}
+
+TEST_P(WithSendArgs2, SendLarge) {
+    TestLoggerT<ParamType> Logger("QuicTestConnectAndPing", GetParam());
+    if (TestingKernelMode) {
+        QUIC_RUN_CONNECT_AND_PING_PARAMS Params = {
+            GetParam().Family,
+            100000000llu,
+            1,  // ConnectionCount
+            1,  // StreamCount
+            1,  // StreamBurstCount
+            0,  // StreamBurstDelayMs
+            0,  // ServerStatelessRetry
+            0,  // ClientRebind
+            (uint8_t)GetParam().UseZeroRtt,
+            0,  // ServerRejectZeroRtt
+            (uint8_t)GetParam().UseSendBuffer,
+            0,  // UnidirectionalStreams
+            0   // ServerInitiatedStreams
+        };
+        ASSERT_TRUE(DriverClient.Run(IOCTL_QUIC_RUN_CONNECT_AND_PING, Params));
+    } else {
+        QuicTestConnectAndPing(
+            GetParam().Family,
+            100000000llu,
+            1,      // ConnectionCount
+            1,      // StreamCount
+            1,      // StreamBurstCount
+            0,      // StreamBurstDelayMs
+            false,  // ServerStatelessRetry
+            false,  // ClientRebind
+            GetParam().UseZeroRtt,
+            false,  // ServerRejectZeroRtt
+            GetParam().UseSendBuffer,
+            false,  // UnidirectionalStreams
+            false); // ServerInitiatedStreams
+    }
+}
+
+TEST_P(WithSendArgs3, SendIntermittently) {
+    TestLoggerT<ParamType> Logger("QuicTestConnectAndPing", GetParam());
+    if (TestingKernelMode) {
+        QUIC_RUN_CONNECT_AND_PING_PARAMS Params = {
+            GetParam().Family,
+            GetParam().Length,
+            1,  // ConnectionCount
+            1,  // StreamCount
+            GetParam().BurstCount,
+            GetParam().BurstDelay,
+            0,  // ServerStatelessRetry
+            0,  // ClientRebind
+            0,  // ClientZeroRtt
+            0,  // ServerRejectZeroRtt
+            (uint8_t)GetParam().UseSendBuffer,
+            0,  // UnidirectionalStreams
+            0   // ServerInitiatedStreams
+        };
+        ASSERT_TRUE(DriverClient.Run(IOCTL_QUIC_RUN_CONNECT_AND_PING, Params));
+    } else {
+        QuicTestConnectAndPing(
+            GetParam().Family,
+            GetParam().Length,
+            1,  // ConnectionCount
+            1,  // StreamCount
+            GetParam().BurstCount,
+            GetParam().BurstDelay,
+            false,  // ServerStatelessRetry
+            false,  // ClientRebind
+            false,  // ClientZeroRtt
+            false,  // ServerRejectZeroRtt
+            GetParam().UseSendBuffer,
+            false,  // UnidirectionalStreams
+            false); // ServerInitiatedStreams
+    }
+}
+
+#ifndef QUIC_DISABLE_0RTT_TESTS
+
+TEST_P(WithSend0RttArgs1, Send0Rtt) {
+    TestLoggerT<ParamType> Logger("Send0Rtt", GetParam());
+    if (TestingKernelMode) {
+        QUIC_RUN_CONNECT_AND_PING_PARAMS Params = {
+            GetParam().Family,
+            GetParam().Length,
+            GetParam().ConnectionCount,
+            GetParam().StreamCount,
+            1,  // StreamBurstCount
+            0,  // StreamBurstDelayMs
+            0,  // ServerStatelessRetry
+            0,  // ClientRebind
+            1,  // ClientZeroRtt,
+            0,  // ServerRejectZeroRtt
+            (uint8_t)GetParam().UseSendBuffer,
+            (uint8_t)GetParam().UnidirectionalStreams,
+            0   // ServerInitiatedStreams
+        };
+        ASSERT_TRUE(DriverClient.Run(IOCTL_QUIC_RUN_CONNECT_AND_PING, Params));
+    } else {
+        QuicTestConnectAndPing(
+            GetParam().Family,
+            GetParam().Length,
+            GetParam().ConnectionCount,
+            GetParam().StreamCount,
+            1,      // StreamBurstCount
+            0,      // StreamBurstDelayMs
+            false,  // ServerStatelessRetry
+            false,  // ClientRebind
+            true,   // ClientZeroRtt
+            false,  // ServerRejectZeroRtt
+            GetParam().UseSendBuffer,
+            GetParam().UnidirectionalStreams,
+            false); // ServerInitiatedStreams
+    }
+}
+
+TEST_P(WithSend0RttArgs2, Reject0Rtt) {
+    TestLoggerT<ParamType> Logger("Reject0Rtt", GetParam());
+    if (TestingKernelMode) {
+        QUIC_RUN_CONNECT_AND_PING_PARAMS Params = {
+            GetParam().Family,
+            GetParam().Length,
+            1,  // StreamCount
+            1,  // StreamBurstCount
+            1,  // StreamBurstCount
+            0,  // StreamBurstDelayMs
+            0,  // ServerStatelessRetry
+            0,  // ClientRebind
+            1,  // ClientZeroRtt,
+            1,  // ServerRejectZeroRtt
+            0,  // UseSendBuffer
+            0,  // UnidirectionalStreams
+            0   // ServerInitiatedStreams
+        };
+        ASSERT_TRUE(DriverClient.Run(IOCTL_QUIC_RUN_CONNECT_AND_PING, Params));
+    } else {
+        QuicTestConnectAndPing(
+            GetParam().Family,
+            GetParam().Length,
+            1,      // StreamCount
+            1,      // StreamBurstCount
+            1,      // StreamBurstCount
+            0,      // StreamBurstDelayMs
+            false,  // ServerStatelessRetry
+            false,  // ClientRebind
+            true,   // ClientZeroRtt
+            true,   // ServerRejectZeroRtt
+            false,  // UseSendBuffer
+            false,  // UnidirectionalStreams
+            false); // ServerInitiatedStreams
+    }
+}
+
+#endif // QUIC_DISABLE_0RTT_TESTS
+
+TEST_P(WithBool, IdleTimeout) {
+    TestLoggerT<ParamType> Logger("QuicTestConnectAndIdle", GetParam());
+    if (TestingKernelMode) {
+        uint8_t Param = (uint8_t)GetParam();
+        ASSERT_TRUE(DriverClient.Run(IOCTL_QUIC_RUN_CONNECT_AND_IDLE, Param));
+    } else {
+        QuicTestConnectAndIdle(GetParam());
+    }
+}
+
+TEST(Misc, ServerDisconnect) {
+    TestLogger Logger("QuicTestServerDisconnect");
+    if (TestingKernelMode) {
+        ASSERT_TRUE(DriverClient.Run(IOCTL_QUIC_RUN_SERVER_DISCONNECT));
+    } else {
+        QuicTestServerDisconnect();
+    }
+}
+
+TEST(Misc, ClientDisconnect) {
+    TestLogger Logger("QuicTestClientDisconnect");
+    if (TestingKernelMode) {
+        uint8_t Param = 0;
+        ASSERT_TRUE(DriverClient.Run(IOCTL_QUIC_RUN_CLIENT_DISCONNECT, Param));
+    } else {
+        QuicTestClientDisconnect(false); // TODO - Support true, when race condition is fixed.
+    }
+}
+
+TEST_P(WithKeyUpdateArgs1, KeyUpdate) {
+    TestLoggerT<ParamType> Logger("QuicTestKeyUpdate", GetParam());
+    if (TestingKernelMode) {
+        QUIC_RUN_KEY_UPDATE_PARAMS Params = {
+            GetParam().Family,
+            (uint16_t)(GetParam().KeyUpdate == 0 ? 5 : 1),  // Iterations
+            0,                                              // KeyUpdateBytes
+            (uint8_t)(GetParam().KeyUpdate == 0),           // UseKeyUpdateBytes
+            (uint8_t)(GetParam().KeyUpdate & 1),            // ClientKeyUpdate
+            (uint8_t)(GetParam().KeyUpdate & 2)             // ServerKeyUpdate
+        };
+        ASSERT_TRUE(DriverClient.Run(IOCTL_QUIC_RUN_KEY_UPDATE, Params));
+    } else {
+        QuicTestKeyUpdate(
+            GetParam().Family,
+            GetParam().KeyUpdate == 0 ? 5 : 1,  // Iterations
+            0,                                  // KeyUpdateBytes
+            GetParam().KeyUpdate == 0,          // UseKeyUpdateBytes
+            GetParam().KeyUpdate & 1,           // ClientKeyUpdate
+            GetParam().KeyUpdate & 2);          // ServerKeyUpdate
+    }
+}
+
+TEST_P(WithAbortiveArgs, AbortiveShutdown) {
+    TestLoggerT<ParamType> Logger("QuicAbortiveTransfers", GetParam());
+    if (TestingKernelMode) {
+        QUIC_RUN_ABORTIVE_SHUTDOWN_PARAMS Params = {
+            GetParam().Family,
+            GetParam().Flags
+        };
+        ASSERT_TRUE(DriverClient.Run(IOCTL_QUIC_RUN_ABORTIVE_SHUTDOWN, Params));
+    } else {
+        QuicAbortiveTransfers(GetParam().Family, GetParam().Flags);
+    }
+}
+
+TEST_P(WithCidUpdateArgs, CidUpdate) {
+    TestLoggerT<ParamType> Logger("QuicTestCidUpdate", GetParam());
+    if (TestingKernelMode) {
+        QUIC_RUN_CID_UPDATE_PARAMS Params = {
+            GetParam().Family,
+            GetParam().Iterations
+        };
+        ASSERT_TRUE(DriverClient.Run(IOCTL_QUIC_RUN_CID_UPDATE, Params));
+    } else {
+        QuicTestCidUpdate(GetParam().Family, GetParam().Iterations);
+    }
+}
+
+TEST_P(WithReceiveResumeArgs, ReceiveResume) {
+    TestLoggerT<ParamType> Logger("QuicTestReceiveResume", GetParam());
+    if (TestingKernelMode) {
+        QUIC_RUN_RECEIVE_RESUME_PARAMS Params = {
+            GetParam().Family,
+            GetParam().SendBytes,
+            GetParam().ConsumeBytes,
+            GetParam().ShutdownType,
+            GetParam().PauseType,
+            (uint8_t)GetParam().PauseFirst
+        };
+        ASSERT_TRUE(DriverClient.Run(IOCTL_QUIC_RUN_RECEIVE_RESUME, Params));
+    } else {
+        QuicTestReceiveResume(
+            GetParam().Family,
+            GetParam().SendBytes,
+            GetParam().ConsumeBytes,
+            GetParam().ShutdownType,
+            GetParam().PauseType,
+            GetParam().PauseFirst);
+    }
+}
+
+TEST_P(WithReceiveResumeNoDataArgs, ReceiveResumeNoData) {
+    TestLoggerT<ParamType> Logger("QuicTestReceiveResumeNoData", GetParam());
+    if (TestingKernelMode) {
+        QUIC_RUN_RECEIVE_RESUME_PARAMS Params = {
+            GetParam().Family,
+            0,
+            0,
+            GetParam().ShutdownType,
+            ReturnConsumedBytes,
+            0
+        };
+        ASSERT_TRUE(DriverClient.Run(IOCTL_QUIC_RUN_RECEIVE_RESUME_NO_DATA, Params));
+    } else {
+        QuicTestReceiveResumeNoData(GetParam().Family, GetParam().ShutdownType);
+    }
+}
+
+TEST(Drill, VarIntEncoder) {
+    TestLogger Logger("QuicDrillTestVarIntEncoder");
+    if (TestingKernelMode) {
+        ASSERT_TRUE(DriverClient.Run(IOCTL_QUIC_RUN_DRILL_ENCODE_VAR_INT));
+    } else {
+        QuicDrillTestVarIntEncoder();
+    }
+}
+
+TEST_P(WithDrillInitialPacketCidArgs, DrillInitialPacketCids) {
+    TestLoggerT<ParamType> Logger("QuicDrillInitialPacketCids", GetParam());
+    if (TestingKernelMode) {
+        QUIC_RUN_DRILL_INITIAL_PACKET_CID_PARAMS Params = {
+            GetParam().Family,
+            (uint8_t)GetParam().SourceOrDest,
+            (uint8_t)GetParam().ActualCidLengthValid,
+            (uint8_t)GetParam().ShortCidLength,
+            (uint8_t)GetParam().CidLengthFieldValid
+        };
+        ASSERT_TRUE(DriverClient.Run(IOCTL_QUIC_RUN_DRILL_INITIAL_PACKET_CID, Params));
+    } else {
+        QuicDrillTestInitialCid(
+            GetParam().Family,
+            GetParam().SourceOrDest,
+            GetParam().ActualCidLengthValid,
+            GetParam().ShortCidLength,
+            GetParam().CidLengthFieldValid);
+    }
+}
+
+TEST_P(WithDrillInitialPacketTokenArgs, DrillInitialPacketToken) {
+    TestLoggerT<ParamType> Logger("QuicDrillInitialPacketToken", GetParam());
+    if (TestingKernelMode) {
+        ASSERT_TRUE(DriverClient.Run(IOCTL_QUIC_RUN_DRILL_INITIAL_PACKET_TOKEN, GetParam().Family));
+    } else {
+        QuicDrillTestInitialToken(GetParam().Family);
+    }
+}
+
+INSTANTIATE_TEST_CASE_P(
+    ParameterValidation,
+    WithBool,
+    ::testing::Values(false, true));
+
+INSTANTIATE_TEST_CASE_P(
+    Basic,
+    WithFamilyArgs,
+    ::testing::ValuesIn(FamilyArgs::Generate()));
+
+INSTANTIATE_TEST_CASE_P(
+    Handshake,
+    WithHandshakeArgs1,
+    testing::ValuesIn(HandshakeArgs1::Generate()));
+
+INSTANTIATE_TEST_CASE_P(
+    Handshake,
+    WithHandshakeArgs2,
+    testing::ValuesIn(HandshakeArgs2::Generate()));
+
+INSTANTIATE_TEST_CASE_P(
+    AppData,
+    WithSendArgs1,
+    testing::ValuesIn(SendArgs1::Generate()));
+
+INSTANTIATE_TEST_CASE_P(
+    AppData,
+    WithSendArgs2,
+    testing::ValuesIn(SendArgs2::Generate()));
+
+INSTANTIATE_TEST_CASE_P(
+    AppData,
+    WithSendArgs3,
+    testing::ValuesIn(SendArgs3::Generate()));
+
+#ifndef QUIC_DISABLE_0RTT_TESTS
+
+INSTANTIATE_TEST_CASE_P(
+    AppData,
+    WithSend0RttArgs1,
+    testing::ValuesIn(Send0RttArgs1::Generate()));
+
+INSTANTIATE_TEST_CASE_P(
+    AppData,
+    WithSend0RttArgs2,
+    testing::ValuesIn(Send0RttArgs2::Generate()));
+
+#endif
+
+INSTANTIATE_TEST_CASE_P(
+    Misc,
+    WithKeyUpdateArgs1,
+    testing::ValuesIn(KeyUpdateArgs1::Generate()));
+
+INSTANTIATE_TEST_CASE_P(
+    Misc,
+    WithAbortiveArgs,
+    testing::ValuesIn(AbortiveArgs::Generate()));
+
+INSTANTIATE_TEST_CASE_P(
+    Misc,
+    WithCidUpdateArgs,
+    testing::ValuesIn(CidUpdateArgs::Generate()));
+
+INSTANTIATE_TEST_CASE_P(
+    Misc,
+    WithReceiveResumeArgs,
+    testing::ValuesIn(ReceiveResumeArgs::Generate()));
+
+INSTANTIATE_TEST_CASE_P(
+    Misc,
+    WithReceiveResumeNoDataArgs,
+    testing::ValuesIn(ReceiveResumeNoDataArgs::Generate()));
+
+INSTANTIATE_TEST_CASE_P(
+    Drill,
+    WithDrillInitialPacketCidArgs,
+    testing::ValuesIn(DrillInitialPacketCidArgs::Generate()));
+
+INSTANTIATE_TEST_CASE_P(
+    Drill,
+    WithDrillInitialPacketTokenArgs,
+    testing::ValuesIn(DrillInitialPacketTokenArgs::Generate()));
+
+int main(int argc, char** argv) {
+    for (int i = 0; i < argc; ++i) {
+        if (strcmp("--kernel", argv[i]) == 0) {
+            TestingKernelMode = true;
+            break;
+        }
+    }
+    ::testing::AddGlobalTestEnvironment(new QuicTestEnvironment);
+    ::testing::InitGoogleTest(&argc, argv);
+    return RUN_ALL_TESTS();
+}